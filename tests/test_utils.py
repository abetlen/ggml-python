import ggml
import ggml.utils

import numpy as np


def test_utils():
    params = ggml.ggml_init_params(mem_size=16 * 1024 * 1024)
    ctx = ggml.ggml_init(params=params)
    assert ctx is not None
    x = np.ones((3,), dtype=np.float32)
    assert x.shape == (3,)
    t = ggml.utils.from_numpy(x, ctx)
    assert t.contents.ne[:1] == [3]
    assert t.contents.type == ggml.GGML_TYPE_F32
    assert np.allclose(ggml.utils.to_numpy(t), x)
    ggml.ggml_free(ctx)


def test_numpy_arrays():
    params = ggml.ggml_init_params(mem_size=16 * 1024 * 1024)
    ctx = ggml.ggml_init(params=params)
    assert ctx is not None
    x = np.array([[1, 2, 3], [4, 5, 6]], dtype=np.float32, order="F")
    assert x.shape == (2, 3)
    t = ggml.utils.from_numpy(x, ctx)
    assert t.contents.ne[:2] == [3, 2]
    y = ggml.utils.to_numpy(t)
    assert y.shape == (2, 3)
    ggml.ggml_free(ctx)


def test_numpy_arrays_transposed():
    params = ggml.ggml_init_params(mem_size=16 * 1024 * 1024)
    ctx = ggml.ggml_init(params=params)
    assert ctx is not None
    # 2D
    x = np.array([[1, 2, 3], [4, 5, 6]], dtype=np.int32)
    t = ggml.utils.from_numpy(x, ctx)
    t_t = ggml.ggml_transpose(ctx, t)
    x_t = ggml.utils.to_numpy(t_t)
    assert np.array_equal(x_t, x.T)

    t = ggml.utils.from_numpy(x.T, ctx)
    x_t = ggml.utils.to_numpy(t)
    assert np.array_equal(x.T, x_t)

    # 3D
    x = np.array(
        [[[1, 2], [3, 4], [5, 6]], [[7, 8], [9, 10], [11, 12]]], dtype=np.int32
    )
    t = ggml.utils.from_numpy(x, ctx)
    t_t = ggml.ggml_permute(ctx, t, 2, 1, 0, 3)
    x_t = ggml.utils.to_numpy(t_t)
    assert np.array_equal(x_t, x.T)

    t = ggml.utils.from_numpy(x.T, ctx)
    x_t = ggml.utils.to_numpy(t)
    assert np.array_equal(x.T, x_t)
    ggml.ggml_free(ctx)


def test_slice_tensor():
    params = ggml.ggml_init_params(mem_size=16 * 1024 * 1024)
<<<<<<< HEAD
    with ggml.utils.ggml_context_manager(params) as ctx:
        x = np.array([[1, 2, 3], [4, 5, 6]], dtype=np.int32)
        t = ggml.utils.from_numpy(x, ctx)
        t_slice = ggml.utils.slice_tensor(ctx, t, [slice(0, 2), slice(0, 1)])
        x_slice = ggml.utils.to_numpy(t_slice)
        assert np.array_equal(x_slice, x[:1, :2])


def test_alloc_graph_measure():
    overhead = ggml.ggml_tensor_overhead()
    max_overhead = overhead * 2 * ggml.GGML_DEFAULT_GRAPH_SIZE
    assert max_overhead < 16 * 1024 * 1024  # 16MB
    params = ggml.ggml_init_params(
        mem_size=max_overhead, mem_buffer=None, no_alloc=True
    )
=======
>>>>>>> c89eff66
    ctx = ggml.ggml_init(params=params)
    assert ctx is not None
    x = np.array([[1, 2, 3], [4, 5, 6]], dtype=np.int32)
    t = ggml.utils.from_numpy(x, ctx)
    t_slice = ggml.utils.slice_tensor(ctx, t, [
        slice(0, 2),
        slice(0, 1)
    ])
    x_slice = ggml.utils.to_numpy(t_slice)
    assert np.array_equal(x_slice, x[:1, :2].squeeze())
    ggml.ggml_free(ctx)<|MERGE_RESOLUTION|>--- conflicted
+++ resolved
@@ -62,24 +62,6 @@
 
 def test_slice_tensor():
     params = ggml.ggml_init_params(mem_size=16 * 1024 * 1024)
-<<<<<<< HEAD
-    with ggml.utils.ggml_context_manager(params) as ctx:
-        x = np.array([[1, 2, 3], [4, 5, 6]], dtype=np.int32)
-        t = ggml.utils.from_numpy(x, ctx)
-        t_slice = ggml.utils.slice_tensor(ctx, t, [slice(0, 2), slice(0, 1)])
-        x_slice = ggml.utils.to_numpy(t_slice)
-        assert np.array_equal(x_slice, x[:1, :2])
-
-
-def test_alloc_graph_measure():
-    overhead = ggml.ggml_tensor_overhead()
-    max_overhead = overhead * 2 * ggml.GGML_DEFAULT_GRAPH_SIZE
-    assert max_overhead < 16 * 1024 * 1024  # 16MB
-    params = ggml.ggml_init_params(
-        mem_size=max_overhead, mem_buffer=None, no_alloc=True
-    )
-=======
->>>>>>> c89eff66
     ctx = ggml.ggml_init(params=params)
     assert ctx is not None
     x = np.array([[1, 2, 3], [4, 5, 6]], dtype=np.int32)
