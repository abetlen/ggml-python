"""Utility functions for ggml-python.
"""
import enum
import ctypes
import contextlib

from typing import Any, List, Optional, Sequence, Tuple

from ggml import ggml

import numpy as np
import numpy.typing as npt


class GGML_TYPE(enum.Enum):
    F32 = ggml.GGML_TYPE_F32
    F16 = ggml.GGML_TYPE_F16
    Q4_0 = ggml.GGML_TYPE_Q4_0
    Q4_1 = ggml.GGML_TYPE_Q4_1
    Q5_0 = ggml.GGML_TYPE_Q5_0
    Q5_1 = ggml.GGML_TYPE_Q5_1
    Q8_0 = ggml.GGML_TYPE_Q8_0
    Q8_1 = ggml.GGML_TYPE_Q8_1
    I8 = ggml.GGML_TYPE_I8
    I16 = ggml.GGML_TYPE_I16
    I32 = ggml.GGML_TYPE_I32


NUMPY_DTYPE_TO_GGML_TYPE = {
    np.float16: GGML_TYPE.F16,
    np.float32: GGML_TYPE.F32,
    np.int8: GGML_TYPE.I8,
    np.int16: GGML_TYPE.I16,
    np.int32: GGML_TYPE.I32,
}

GGML_TYPE_TO_NUMPY_DTYPE = {v: k for k, v in NUMPY_DTYPE_TO_GGML_TYPE.items()}


def to_numpy(
    tensor: ggml.ggml_tensor_p,
) -> npt.NDArray[Any]:
    """Get the data of a ggml tensor as a numpy array.

    Parameters:
        tensor: ggml tensor

    Returns:
        Numpy array with a view of data from tensor
    """
    data = ggml.ggml_get_data(tensor)
    if data is None:
        return np.array([])

    ggml_type = GGML_TYPE(tensor.contents.type)
    if ggml_type == GGML_TYPE.F16:
        ctypes_type = ctypes.c_uint16
    else:
        ctypes_type = np.ctypeslib.as_ctypes_type(GGML_TYPE_TO_NUMPY_DTYPE[ggml_type])

    array = ctypes.cast(data, ctypes.POINTER(ctypes_type))
    shape = tuple(reversed(tensor.contents.ne[: tensor.contents.n_dims]))

    output = np.ctypeslib.as_array(array, shape=shape)
    if ggml_type == GGML_TYPE.F16:
        output.dtype = np.float16
    return np.lib.stride_tricks.as_strided(
        output, strides=tuple(reversed(tensor.contents.nb[: tensor.contents.n_dims]))
    )


def from_numpy(x: npt.NDArray[Any], ctx: ggml.ggml_context_p) -> ggml.ggml_tensor_p:
    """Create a new ggml tensor with data copied from a numpy array.

    Parameters:
        x: numpy array
        ctx: ggml context

    Returns:
        New ggml tensor with data copied from x
    """
    if x.dtype.type == np.bool_:
        x = x.astype(np.int32)

    if x.shape == ():
        x = x.reshape((1,))

    ggml_type = NUMPY_DTYPE_TO_GGML_TYPE[x.dtype.type]
    shape = tuple(reversed(x.shape))
    tensor = ggml.ggml_new_tensor(
        ctx,
        ggml_type.value,
        len(shape),
        (ctypes.c_int64 * len(shape))(*shape),
    )
    tensor.contents.nb[: len(shape)] = (ctypes.c_int64 * len(shape))(
        *tuple(reversed(x.strides))
    )
<<<<<<< HEAD
    if tensor.contents.data is not None:
        if shape == ():
            to_numpy(tensor)[()] = x
        else:
            to_numpy(tensor)[:] = x
=======
    if ggml.ggml_get_data(tensor) is not None:
        to_numpy(tensor)[:] = x
>>>>>>> 72c95711
    return tensor


@contextlib.contextmanager
def ggml_context_manager(params: ggml.ggml_init_params):
    """Creates a context manager for a new ggml context that free's it after use.

    Example:
        ```python
        import ggml
        from ggml.utils import ggml_context_manager

        params = ggml.ggml_init_params(mem_size=16 * 1024 * 1024)
        with ggml_context_manager(params) as ctx:
            # do stuff with ctx
        ```

    Parameters:
        params: context parameters

    Returns:
        (contextlib.AbstractContextManager): ggml_context_p context manager
    """
    ctx = ggml.ggml_init(params)
    try:
        yield ctx
    finally:
        ggml.ggml_free(ctx)


def copy_to_cpu(
    ctx: ggml.ggml_context_p, tensor: ggml.ggml_tensor_p
) -> ggml.ggml_tensor_p:
    """Copy a ggml tensor from a GPU backend to CPU.

    Parameters:
        ctx: ggml context
        tensor: ggml tensor

    Returns:
        New ggml tensor with data copied from tensor on CPU backend"""
    tmp = ggml.ggml_dup_tensor(ctx, tensor)
    to_numpy(tmp)[:] = 0
    return ggml.ggml_add_inplace(ctx, tmp, tensor)


def quantize_0(
    data_f32: ggml.CFloatArray,
    nelements: int,
    ne0: int,
    ttype: GGML_TYPE,
    hist: Optional[ggml.CInt64Array] = None,
    work: Optional[ggml.CFloatArray] = None,
):
    """Quantize a float32 array.

    Parameters:
        data_f32: float32 array
        nelements: number of elements in data_f32
        ne0: number of elements in data_f32 that are zero
        ttype: ggml type to quantize to
        hist: histogram of quantized values
        work: work buffer

    Returns:
        (work, hist, cur_size): outpuut buffer, histogram, number of bytes in work buffer
    """
    work = work or (ctypes.c_float * nelements)()
    hist = hist or (ctypes.c_int64 * (1 << 4))()
    quantize_func = {
        GGML_TYPE.Q4_0: ggml.ggml_quantize_q4_0,
        GGML_TYPE.Q4_1: ggml.ggml_quantize_q4_1,
        GGML_TYPE.Q5_0: ggml.ggml_quantize_q5_0,
        GGML_TYPE.Q5_1: ggml.ggml_quantize_q5_1,
        GGML_TYPE.Q8_0: ggml.ggml_quantize_q8_0,
    }[ttype]
    cur_size = quantize_func(
        data_f32,
        ctypes.cast(work, ctypes.c_void_p),
        nelements,
        ne0,
        hist,
    )
    return ctypes.cast(work, ctypes.c_void_p), hist, cur_size


def quantize_row(
    data_f32: ggml.CFloatArray,
    nelements: int,
    ttype: GGML_TYPE,
    work: Optional[ctypes.c_void_p] = None,
):
    """Quantize a row of a ggml tensor.

    Parameters:
        data_f32: float32 array
        nelements: number of elements in data_f32
        ttype: ggml type to quantize to
        work: work buffer

    Returns:
        output buffer"""
    type_traits = ggml.ggml_internal_get_type_traits(ttype.value)
    from_float = type_traits.from_float
    work = work or ctypes.cast((ctypes.c_float * nelements)(), ctypes.c_void_p)
    from_float(data_f32, work, nelements)
    return work


def dequantize_row(
    data_q: ctypes.c_void_p,
    nelements: int,
    ttype: GGML_TYPE,
    work: Optional[ctypes.c_void_p] = None,
):
    """Dequantize a row of a ggml tensor.

    Parameters:
        data_q: quantized data
        nelements: number of elements in data_q
        ttype: ggml type to dequantize from
        work: work buffer

    Returns:
        output buffer"""
    type_traits = ggml.ggml_internal_get_type_traits(ttype.value)
    to_float = type_traits.to_float
    work = work or ctypes.cast((ctypes.c_float * nelements)(), ctypes.c_void_p)
    to_float(data_q, work, nelements)
    return work


def get_ndims(tensor: ggml.ggml_tensor_p) -> int:
    """Get the number of dimensions of a ggml tensor.

    Parameters:
        tensor: ggml tensor

    Returns:
        Number of dimensions of tensor
    """
    return tensor.contents.n_dims


def get_shape(tensor: ggml.ggml_tensor_p) -> Tuple[int, ...]:
    """Get the shape of a ggml tensor.

    Parameters:
        tensor: ggml tensor

    Returns:
        Shape of tensor
    """
    return tensor.contents.ne[: tensor.contents.n_dims]


def get_strides(tensor: ggml.ggml_tensor_p) -> Tuple[int, ...]:
    """Get the strides of a ggml tensor.

    Parameters:
        tensor: ggml tensor

    Returns:
        Strides of tensor
    """
    return tensor.contents.nb[: tensor.contents.n_dims]


def slice_tensor(
    ctx: ggml.ggml_context_p, tensor: ggml.ggml_tensor_p, indices: Sequence[slice]
):
    """Slice a ggml tensor along multiple dimensions.

    The slice is a view of the original tensor with the same number of dimensions.

    Parameters:
        ctx: ggml context
        tensor: ggml tensor
        indices: indices to slice along

    Returns:
        New ggml tensor slice view"""
    ndims = get_ndims(tensor)

    # check that the number of dimensions match
    if len(indices) != ndims:
        raise ValueError(
            f"tensor has {ndims} dimensions but {len(indices)} indices were given"
        )

    # calculate slice
    start = tuple(idx.start or 0 for idx in indices)
    end = tuple(idx.stop or get_shape(tensor)[i] for i, idx in enumerate(indices))
    step = tuple(idx.step or 1 for idx in indices)

    # get the shape of the slice
    shape = tuple((end[i] - start[i] + step[i] - 1) // step[i] for i in range(ndims))

    # get the strides of the slice
    strides = tuple(get_strides(tensor)[i] * step[i] for i in range(ndims))

    # get the offset of the slice
    offset = sum(get_strides(tensor)[i] * start[i] for i in range(ndims))

    if ndims == 1:
        return ggml.ggml_view_1d(
            ctx,
            tensor,
            shape[0],
            offset,
        )
    elif ndims == 2:
        return ggml.ggml_view_2d(
            ctx,
            tensor,
            shape[0],
            shape[1],
            strides[1],
            offset,
        )
    elif ndims == 3:
        return ggml.ggml_view_3d(
            ctx,
            tensor,
            shape[0],
            shape[1],
            shape[2],
            strides[1],
            strides[2],
            offset,
        )
    elif ndims == 4:
        return ggml.ggml_view_4d(
            ctx,
            tensor,
            shape[0],
            shape[1],
            shape[2],
            shape[3],
            strides[1],
            strides[2],
            strides[3],
            offset,
        )
    else:
        raise NotImplementedError(
            f"ggml tensors with {ndims} dimensions are not supported"
        )

def alloc_graph_measure(graph: ggml.ggml_cgraph, alignment: int, alloc_tensors: Optional[List[ggml.ggml_tensor_p]] = None) -> int:
    """Returns the number of bytes required by a ggml_allocr allocator to allocate the tensors in the graph.

    NOTE: This implementation saves a copy of the current data pointers of all graph nodes and leafs and restores them
    after measuring the allocation size so that the graph can be re-used.

    Parameters:
        graph: ggml graph
        alignment: alignment of the allocation
        alloc_tensors: list of tensors to allocate individually using ggml_allocr_alloc

    Returns:
        Size of the required allocation buffer in bytes"""
    alloc_tensors = alloc_tensors or []
    leaf_data = [ggml.ggml_get_data(graph.leafs[i]) for i in range(graph.n_leafs)]
    node_data = [ggml.ggml_get_data(graph.nodes[i]) for i in range(graph.n_nodes)]
    alloc = ggml.ggml_allocr_new_measure(alignment)
    for tensor in alloc_tensors:
        ggml.ggml_allocr_alloc(alloc, tensor)
    alloc_size = (
        ggml.ggml_allocr_alloc_graph(alloc, ctypes.byref(graph)) + alignment # type: ignore
    )
    ggml.ggml_allocr_free(alloc)
    for i in range(graph.n_leafs):
        graph.leafs[i].contents.data = leaf_data[i]
    for i in range(graph.n_nodes):
        graph.nodes[i].contents.data = node_data[i]
    return alloc_size<|MERGE_RESOLUTION|>--- conflicted
+++ resolved
@@ -96,16 +96,13 @@
     tensor.contents.nb[: len(shape)] = (ctypes.c_int64 * len(shape))(
         *tuple(reversed(x.strides))
     )
-<<<<<<< HEAD
-    if tensor.contents.data is not None:
+
+    if ggml.ggml_get_data(tensor) is not None:
         if shape == ():
             to_numpy(tensor)[()] = x
         else:
             to_numpy(tensor)[:] = x
-=======
-    if ggml.ggml_get_data(tensor) is not None:
-        to_numpy(tensor)[:] = x
->>>>>>> 72c95711
+
     return tensor
 
 
@@ -355,7 +352,12 @@
             f"ggml tensors with {ndims} dimensions are not supported"
         )
 
-def alloc_graph_measure(graph: ggml.ggml_cgraph, alignment: int, alloc_tensors: Optional[List[ggml.ggml_tensor_p]] = None) -> int:
+
+def alloc_graph_measure(
+    graph: ggml.ggml_cgraph,
+    alignment: int,
+    alloc_tensors: Optional[List[ggml.ggml_tensor_p]] = None,
+) -> int:
     """Returns the number of bytes required by a ggml_allocr allocator to allocate the tensors in the graph.
 
     NOTE: This implementation saves a copy of the current data pointers of all graph nodes and leafs and restores them
@@ -375,7 +377,7 @@
     for tensor in alloc_tensors:
         ggml.ggml_allocr_alloc(alloc, tensor)
     alloc_size = (
-        ggml.ggml_allocr_alloc_graph(alloc, ctypes.byref(graph)) + alignment # type: ignore
+        ggml.ggml_allocr_alloc_graph(alloc, ctypes.byref(graph)) + alignment  # type: ignore
     )
     ggml.ggml_allocr_free(alloc)
     for i in range(graph.n_leafs):
