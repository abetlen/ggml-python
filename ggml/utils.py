"""Utility functions for ggml-python.
"""
import enum
import ctypes
import contextlib

from typing import Any

from ggml import ggml

import numpy as np
import numpy.typing as npt


class GGML_TYPE(enum.Enum):
    F32 = ggml.GGML_TYPE_F32
    F16 = ggml.GGML_TYPE_F16
    Q4_0 = ggml.GGML_TYPE_Q4_0
    Q4_1 = ggml.GGML_TYPE_Q4_1
    Q5_0 = ggml.GGML_TYPE_Q5_0
    Q5_1 = ggml.GGML_TYPE_Q5_1
    Q8_0 = ggml.GGML_TYPE_Q8_0
    Q8_1 = ggml.GGML_TYPE_Q8_1
    I8 = ggml.GGML_TYPE_I8
    I16 = ggml.GGML_TYPE_I16
    I32 = ggml.GGML_TYPE_I32


NUMPY_DTYPE_TO_GGML_TYPE = {
    np.float16: GGML_TYPE.F16,
    np.float32: GGML_TYPE.F32,
    np.int8: GGML_TYPE.I8,
    np.int16: GGML_TYPE.I16,
    np.int32: GGML_TYPE.I32,
}

GGML_TYPE_TO_NUMPY_DTYPE = {v: k for k, v in NUMPY_DTYPE_TO_GGML_TYPE.items()}


def to_numpy(
    tensor: ggml.ggml_tensor_p,
) -> npt.NDArray[Any]:
    """Get the data of a ggml tensor as a numpy array.

    Parameters:
        tensor: ggml tensor

    Returns:
        Numpy array with a view of data from tensor
    """
    ggml_type = GGML_TYPE(tensor.contents.type)
    if ggml_type == GGML_TYPE.F16:
        ctypes_type = ctypes.c_uint16
    else:
        ctypes_type = np.ctypeslib.as_ctypes_type(GGML_TYPE_TO_NUMPY_DTYPE[ggml_type])

    array = ctypes.cast(ggml.ggml_get_data(tensor), ctypes.POINTER(ctypes_type))
    shape = tuple(reversed(tensor.contents.ne[: tensor.contents.n_dims]))
    output = np.ctypeslib.as_array(array, shape=shape)
    if ggml_type == GGML_TYPE.F16:
        output.dtype = np.float16
<<<<<<< HEAD

    strides = tuple(reversed(tensor.contents.nb[: tensor.contents.n_dims]))
    return np.lib.stride_tricks.as_strided(output, strides=strides)
=======
    return np.lib.stride_tricks.as_strided(output, strides=tuple(reversed(tensor.contents.nb[:tensor.contents.n_dims])))
>>>>>>> 90840212


def from_numpy(x: npt.NDArray[Any], ctx: ggml.ggml_context_p) -> ggml.ggml_tensor_p:
    """Create a new ggml tensor with data copied from a numpy array.

    Parameters:
        x: numpy array
        ctx: ggml context

    Returns:
        New ggml tensor with data copied from x
    """
    ggml_type = NUMPY_DTYPE_TO_GGML_TYPE[x.dtype.type]
    shape = tuple(reversed(x.shape))
    tensor = ggml.ggml_new_tensor(
        ctx,
        ggml_type.value,
        len(shape),
        (ctypes.c_int64 * len(shape))(*shape),
    )
<<<<<<< HEAD

    strides = tuple(reversed(x.strides))
    tensor.contents.nb[: len(shape)] = (ctypes.c_int64 * len(shape))(*strides)
=======
    tensor.contents.nb[: len(shape)] = (ctypes.c_int64 * len(shape))(*tuple(reversed(x.strides)))
>>>>>>> 90840212
    to_numpy(tensor)[:] = x
    return tensor


@contextlib.contextmanager
def ggml_context_manager(params: ggml.ggml_init_params):
    """Creates a context manager for a new ggml context that free's it after use.

    Example:
        ```python
        import ggml
        from ggml.utils import ggml_context_manager

        params = ggml.ggml_init_params(mem_size=16 * 1024 * 1024)
        with ggml_context_manager(params) as ctx:
            # do stuff with ctx
        ```

    Parameters:
        params: context parameters

    Returns:
        (contextlib.AbstractContextManager): ggml_context_p context manager
    """
    ctx = ggml.ggml_init(params)
    try:
        yield ctx
    finally:
        ggml.ggml_free(ctx)<|MERGE_RESOLUTION|>--- conflicted
+++ resolved
@@ -59,13 +59,9 @@
     output = np.ctypeslib.as_array(array, shape=shape)
     if ggml_type == GGML_TYPE.F16:
         output.dtype = np.float16
-<<<<<<< HEAD
-
-    strides = tuple(reversed(tensor.contents.nb[: tensor.contents.n_dims]))
-    return np.lib.stride_tricks.as_strided(output, strides=strides)
-=======
-    return np.lib.stride_tricks.as_strided(output, strides=tuple(reversed(tensor.contents.nb[:tensor.contents.n_dims])))
->>>>>>> 90840212
+    return np.lib.stride_tricks.as_strided(
+        output, strides=tuple(reversed(tensor.contents.nb[: tensor.contents.n_dims]))
+    )
 
 
 def from_numpy(x: npt.NDArray[Any], ctx: ggml.ggml_context_p) -> ggml.ggml_tensor_p:
@@ -86,13 +82,9 @@
         len(shape),
         (ctypes.c_int64 * len(shape))(*shape),
     )
-<<<<<<< HEAD
-
-    strides = tuple(reversed(x.strides))
-    tensor.contents.nb[: len(shape)] = (ctypes.c_int64 * len(shape))(*strides)
-=======
-    tensor.contents.nb[: len(shape)] = (ctypes.c_int64 * len(shape))(*tuple(reversed(x.strides)))
->>>>>>> 90840212
+    tensor.contents.nb[: len(shape)] = (ctypes.c_int64 * len(shape))(
+        *tuple(reversed(x.strides))
+    )
     to_numpy(tensor)[:] = x
     return tensor
 
