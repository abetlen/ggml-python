--- conflicted
+++ resolved
@@ -9046,15 +9046,10 @@
 
 
 # GGML_API ggml_gallocr_t ggml_gallocr_new(ggml_backend_buffer_type_t buft);
-<<<<<<< HEAD
-def ggml_gallocr_new(buft: ggml_backend_buffer_type_t) -> Optional[ggml_gallocr]:
-    return lib.ggml_gallocr_new(buft)
-=======
 def ggml_gallocr_new(
     buft: Union[ggml_backend_buffer_type_t, int], /
 ) -> Optional[ggml_gallocr]:
     ...
->>>>>>> e150d810
 
 
 ggml_gallocr_new = lib.ggml_gallocr_new
