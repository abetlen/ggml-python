"""This module is the core of the ggml-python library, it exposes a low-level [ctypes](https://docs.python.org/3/library/ctypes.html)-based interface for ggml.

Structures and functions in the `ggml.ggml` module map directly to the original ggml C library and
they operate at a fairly low level.
No additional runtime checks checks are performed nor is memory management handled automatically.
You've been warned :).

With that in mind here are some useful things to keep in mind

- Functions accept both ctypes types (c_int, c_bool, c_float, etc.) and Python types (int, bool, float, etc.) as parameters.
- Functions return Python types for simple values (int, bool, float, etc.) and ctypes types for complex values ([ggml_context_p][ggml.ggml_context_p], [ggml_tensor_p][ggml.ggml_tensor_p], etc.).
- Memory management is the responsibility of the user. The user must call [ggml.ggml_free][] on the context after calling [ggml.ggml_init][].

Example

```python
import ggml
import ctypes

# Allocate a new context with 16 MB of memory
params = ggml.ggml_init_params(mem_size=16 * 1024 * 1024, mem_buffer=None)
ctx = ggml.ggml_init(params=params)

# Instantiate tensors
x = ggml.ggml_new_tensor_1d(ctx, ggml.GGML_TYPE_F32, 1)
a = ggml.ggml_new_tensor_1d(ctx, ggml.GGML_TYPE_F32, 1)
b = ggml.ggml_new_tensor_1d(ctx, ggml.GGML_TYPE_F32, 1)

# Use ggml operations to build a computational graph
x2 = ggml.ggml_mul(ctx, x, x)
f = ggml.ggml_add(ctx, ggml.ggml_mul(ctx, a, x2), b)

gf = ggml.ggml_new_graph(ctx)
ggml.ggml_build_forward_expand(gf, f)

# Set the input values
ggml.ggml_set_f32(x, 2.0)
ggml.ggml_set_f32(a, 3.0)
ggml.ggml_set_f32(b, 4.0)

# Compute the graph
ggml.ggml_graph_compute_with_ctx(ctx, gf, 1)

# Get the output value
output = ggml.ggml_get_f32_1d(f, 0)
assert output == 16.0

# Free the context
ggml.ggml_free(ctx)
```

"""

import os
import sys
import ctypes
import signal
import pathlib
import traceback
import importlib.resources
from typing import List, Optional, Sequence, Union
from typing_extensions import TypeAlias

# TODO: Fix for Windows
c_globals = ctypes.CDLL(None)  # POSIX


@ctypes.CFUNCTYPE(None, ctypes.c_int)
def sigabrt_handler(sig):
    traceback.print_stack()
    raise Exception("GGML SIGABRT")


c_globals.signal(signal.SIGABRT, sigabrt_handler)


# Load the library
def load_shared_library(module_name: str, lib_base_name: str):
    # Construct the paths to the possible shared library names
    base_path = pathlib.Path(__file__).parent.resolve()
    # Searching for the library in the current directory under the name "libggml" (default name
    # for ggml) and "ggml" (default name for this repo)
    lib_names: List[str] = [
        f"lib{lib_base_name}.so",
        f"lib{lib_base_name}.dylib",
        f"{lib_base_name}.dll",
    ]

    path: Optional[pathlib.Path] = None

    for lib_name in lib_names:
        try:
            with importlib.resources.path(module_name, lib_name) as p:
                if os.path.exists(p):
                    path = p
                    break
        except FileNotFoundError:
            pass

    if path is None:
        raise FileNotFoundError(
            f"Shared library with base name '{lib_base_name}' not found"
        )

    cdll_args = dict()  # type: ignore
    # Add the library directory to the DLL search path on Windows (if needed)
    if sys.platform == "win32" and sys.version_info >= (3, 8):
        os.add_dll_directory(str(base_path))
        cdll_args["winmode"] = 0

    # Try to load the shared library, handling potential errors
    try:
        return ctypes.CDLL(str(path), **cdll_args)  # type: ignore
    except Exception as e:
        raise RuntimeError(f"Failed to load shared library '{path}': {e}")


module_name = "ggml"
lib_base_name = "ggml"
lib = load_shared_library(module_name, lib_base_name)


#####################################################
# GGML Utility Types
#####################################################

CFloatArray: TypeAlias = "ctypes.Array[ctypes.c_float]"
CInt64Array: TypeAlias = "ctypes.Array[ctypes.c_int64]"
CIntPointer: TypeAlias = "ctypes._Pointer[ctypes.c_int]"  # type: ignore
CCharPointer: TypeAlias = "ctypes._Pointer[ctypes.c_char]"  # type: ignore


#####################################################
# GGML API
# source: include/ggml/ggml.h
#####################################################


# define GGML_FILE_MAGIC   0x67676d6c // "ggml"
# define GGML_FILE_VERSION 1
GGML_FILE_MAGIC = 0x67676D6C
GGML_FILE_VERSION = 1

# define GGML_QNT_VERSION        2    // bump this on quantization format changes
# define GGML_QNT_VERSION_FACTOR 1000 // do not change this
GGML_QNT_VERSION = 2
GGML_QNT_VERSION_FACTOR = 1000

# define GGML_MAX_DIMS           4
# define GGML_MAX_PARAMS         2048
# define GGML_MAX_CONTEXTS       64
# define GGML_MAX_SRC            10
# define GGML_MAX_NAME           64
# define GGML_MAX_OP_PARAMS      64
# define GGML_DEFAULT_N_THREADS  4
# define GGML_DEFAULT_GRAPH_SIZE 2048
GGML_MAX_DIMS = 4
GGML_MAX_PARAMS = 2048
GGML_MAX_CONTEXTS = 64
GGML_MAX_SRC = 10
GGML_MAX_NAME = 64
GGML_MAX_OP_PARAMS = 64
GGML_DEFAULT_N_THREADS = 4
GGML_DEFAULT_GRAPH_SIZE = 2048

# #if UINTPTR_MAX == 0XFFFFFFFF
#     #define GGML_MEMALIGN 4
# #else
#     # define GGML_MEMALIGN 16
# #endif
GGML_MEMALIGN = (
    16 if ctypes.sizeof(ctypes.c_void_p) == 4 else 32
)  # FIXME: Check if this is correct

# #define GGML_EXIT_SUCCESS 0
GGML_EXIT_SUCCESS = 0
# #define GGML_EXIT_ABORTED 1
GGML_EXIT_ABORTED = 1

# define GGUF_MAGIC "GGUF"
GGUF_MAGIC = "GGUF"

# define GGUF_VERSION 3
GGUF_VERSION = 3

# #define GGUF_DEFAULT_ALIGNMENT 32
GGUF_DEFAULT_ALIGNMENT = 32

# TODO: Check if this is correct
# typedef uint16_t ggml_fp16_t;
ggml_fp16_t = ctypes.c_uint16

CFP16Array: TypeAlias = "ctypes.Array[ggml_fp16_t]"


# GGML_API float       ggml_fp16_to_fp32(ggml_fp16_t x);
def ggml_fp16_to_fp32(x: ggml_fp16_t) -> float:
    return lib.ggml_fp16_to_fp32(x)


lib.ggml_fp16_to_fp32.argtypes = [ggml_fp16_t]
lib.ggml_fp16_to_fp32.restype = ctypes.c_float


# GGML_API ggml_fp16_t ggml_fp32_to_fp16(float x);
def ggml_fp32_to_fp16(x: ctypes.c_float) -> int:
    return lib.ggml_fp32_to_fp16(x)


lib.ggml_fp32_to_fp16.argtypes = [ctypes.c_float]
lib.ggml_fp32_to_fp16.restype = ggml_fp16_t


# GGML_API void ggml_fp16_to_fp32_row(const ggml_fp16_t * x, float * y, size_t n);
def ggml_fp16_to_fp32_row(
    x: CFP16Array,
    y: CFloatArray,
    n: Union[ctypes.c_int, int],
) -> None:
    return lib.ggml_fp16_to_fp32_row(x, y, n)


lib.ggml_fp16_to_fp32_row.argtypes = [
    ctypes.POINTER(ggml_fp16_t),
    ctypes.POINTER(ctypes.c_float),
    ctypes.c_int,
]
lib.ggml_fp16_to_fp32_row.restype = None


# GGML_API void ggml_fp32_to_fp16_row(const float * x, ggml_fp16_t * y, size_t n);
def ggml_fp32_to_fp16_row(
    x: CFloatArray,
    y: CFP16Array,
    n: Union[ctypes.c_int, int],
) -> None:
    return lib.ggml_fp32_to_fp16_row(x, y, n)


lib.ggml_fp32_to_fp16_row.argtypes = [
    ctypes.POINTER(ctypes.c_float),
    ctypes.POINTER(ggml_fp16_t),
    ctypes.c_int,
]
lib.ggml_fp32_to_fp16_row.restype = None


# struct ggml_context;
ggml_context_p = ctypes.c_void_p
"""Opaque pointer to a ggml_context.

ggml_context structs are not accessed directly instead they must be created using [ggml_init](ggml.ggml_init) and freed using [ggml_free](ggml.ggml_free)."""


# enum ggml_type {
#     GGML_TYPE_F32  = 0,
#     GGML_TYPE_F16  = 1,
#     GGML_TYPE_Q4_0 = 2,
#     GGML_TYPE_Q4_1 = 3,
#     // GGML_TYPE_Q4_2 = 4, support has been removed
#     // GGML_TYPE_Q4_3 (5) support has been removed
#     GGML_TYPE_Q5_0 = 6,
#     GGML_TYPE_Q5_1 = 7,
#     GGML_TYPE_Q8_0 = 8,
#     GGML_TYPE_Q8_1 = 9,
#     GGML_TYPE_Q2_K = 10,
#     GGML_TYPE_Q3_K = 11,
#     GGML_TYPE_Q4_K = 12,
#     GGML_TYPE_Q5_K = 13,
#     GGML_TYPE_Q6_K = 14,
#     GGML_TYPE_Q8_K = 15,
#     GGML_TYPE_IQ2_XXS = 16,
#     GGML_TYPE_IQ2_XS  = 17,
#     GGML_TYPE_IQ3_XXS = 18,
#     GGML_TYPE_I8,
#     GGML_TYPE_I16,
#     GGML_TYPE_I32,
#     GGML_TYPE_COUNT,
# };
GGML_TYPE_F32 = 0
GGML_TYPE_F16 = 1
GGML_TYPE_Q4_0 = 2
GGML_TYPE_Q4_1 = 3
GGML_TYPE_Q5_0 = 6
GGML_TYPE_Q5_1 = 7
GGML_TYPE_Q8_0 = 8
GGML_TYPE_Q8_1 = 9
GGML_TYPE_Q2_K = 10
GGML_TYPE_Q3_K = 11
GGML_TYPE_Q4_K = 12
GGML_TYPE_Q5_K = 13
GGML_TYPE_Q6_K = 14
GGML_TYPE_Q8_K = 15
GGML_TYPE_IQ2_XXS = 16
GGML_TYPE_IQ2_XS = 17
GGML_TYPE_IQ3_XXS = 18
GGML_TYPE_I8 = 19
GGML_TYPE_I16 = 20
GGML_TYPE_I32 = 21
GGML_TYPE_COUNT = 22

# // precision
# enum ggml_prec {
#     GGML_PREC_DEFAULT,
#     GGML_PREC_F32,
# };
GGML_PREC_DEFAULT = 0
GGML_PREC_F32 = 1

# enum ggml_backend_type {
#     GGML_BACKEND_CPU = 0,
#     GGML_BACKEND_GPU = 10,
#     GGML_BACKEND_GPU_SPLIT = 20,
# };
GGML_BACKEND_CPU = 0
GGML_BACKEND_GPU = 10
GGML_BACKEND_GPU_SPLIT = 20


# // model file types
# enum ggml_ftype {
#     GGML_FTYPE_UNKNOWN     = -1,
#     GGML_FTYPE_ALL_F32     = 0,
#     GGML_FTYPE_MOSTLY_F16  = 1,  // except 1d tensors
#     GGML_FTYPE_MOSTLY_Q4_0 = 2,  // except 1d tensors
#     GGML_FTYPE_MOSTLY_Q4_1 = 3,  // except 1d tensors
#     GGML_FTYPE_MOSTLY_Q4_1_SOME_F16 = 4, // tok_embeddings.weight and output.weight are F16
#     GGML_FTYPE_MOSTLY_Q8_0 = 7,  // except 1d tensors
#     GGML_FTYPE_MOSTLY_Q5_0 = 8,  // except 1d tensors
#     GGML_FTYPE_MOSTLY_Q5_1 = 9,  // except 1d tensors
#     GGML_FTYPE_MOSTLY_Q2_K = 10, // except 1d tensors
#     GGML_FTYPE_MOSTLY_Q3_K = 11, // except 1d tensors
#     GGML_FTYPE_MOSTLY_Q4_K = 12, // except 1d tensors
#     GGML_FTYPE_MOSTLY_Q5_K = 13, // except 1d tensors
#     GGML_FTYPE_MOSTLY_Q6_K = 14, // except 1d tensors
#     GGML_FTYPE_MOSTLY_IQ2_XXS = 15, // except 1d tensors
#     GGML_FTYPE_MOSTLY_IQ2_XS  = 16, // except 1d tensors
#     GGML_FTYPE_MOSTLY_IQ3_XXS = 17, // except 1d tensors
# };
GGML_FTYPE_UNKNOWN = -1
GGML_FTYPE_ALL_F32 = 0
GGML_FTYPE_MOSTLY_F16 = 1
GGML_FTYPE_MOSTLY_Q4_0 = 2
GGML_FTYPE_MOSTLY_Q4_1 = 3
GGML_FTYPE_MOSTLY_Q4_1_SOME_F16 = 4
GGML_FTYPE_MOSTLY_Q8_0 = 7
GGML_FTYPE_MOSTLY_Q5_0 = 8
GGML_FTYPE_MOSTLY_Q5_1 = 9
GGML_FTYPE_MOSTLY_Q2_K = 10
GGML_FTYPE_MOSTLY_Q3_K = 11
GGML_FTYPE_MOSTLY_Q4_K = 12
GGML_FTYPE_MOSTLY_Q5_K = 13
GGML_FTYPE_MOSTLY_Q6_K = 14
GGML_FTYPE_MOSTLY_IQ2_XXS = 15
GGML_FTYPE_MOSTLY_IQ2_XS = 16
GGML_FTYPE_MOSTLY_IQ3_XXS = 17


# // available tensor operations:
# enum ggml_op {
#     GGML_OP_NONE = 0,

#     GGML_OP_DUP,
#     GGML_OP_ADD,
#     GGML_OP_ADD1,
#     GGML_OP_ACC,
#     GGML_OP_SUB,
#     GGML_OP_MUL,
#     GGML_OP_DIV,
#     GGML_OP_SQR,
#     GGML_OP_SQRT,
#     GGML_OP_LOG,
#     GGML_OP_SUM,
#     GGML_OP_SUM_ROWS,
#     GGML_OP_MEAN,
#     GGML_OP_ARGMAX,
#     GGML_OP_REPEAT,
#     GGML_OP_REPEAT_BACK,
#     GGML_OP_CONCAT,
#     GGML_OP_SILU_BACK,
#     GGML_OP_NORM, // normalize
#     GGML_OP_RMS_NORM,
#     GGML_OP_RMS_NORM_BACK,
#     GGML_OP_GROUP_NORM,

#     GGML_OP_MUL_MAT,
#     GGML_OP_MUL_MAT_ID,
#     GGML_OP_OUT_PROD,

#     GGML_OP_SCALE,
#     GGML_OP_SET,
#     GGML_OP_CPY,
#     GGML_OP_CONT,
#     GGML_OP_RESHAPE,
#     GGML_OP_VIEW,
#     GGML_OP_PERMUTE,
#     GGML_OP_TRANSPOSE,
#     GGML_OP_GET_ROWS,
#     GGML_OP_GET_ROWS_BACK,
#     GGML_OP_DIAG,
#     GGML_OP_DIAG_MASK_INF,
#     GGML_OP_DIAG_MASK_ZERO,
#     GGML_OP_SOFT_MAX,
#     GGML_OP_SOFT_MAX_BACK,
#     GGML_OP_ROPE,
#     GGML_OP_ROPE_BACK,
#     GGML_OP_ALIBI,
#     GGML_OP_CLAMP,
#     GGML_OP_CONV_TRANSPOSE_1D,
#     GGML_OP_IM2COL,
#     GGML_OP_CONV_TRANSPOSE_2D,
#     GGML_OP_POOL_1D,
#     GGML_OP_POOL_2D,
#     GGML_OP_UPSCALE, // nearest interpolate
#     GGML_OP_PAD,
#     GGML_OP_ARGSORT,
#     GGML_OP_LEAKY_RELU,

#     GGML_OP_FLASH_ATTN,
#     GGML_OP_FLASH_FF,
#     GGML_OP_FLASH_ATTN_BACK,
#     GGML_OP_WIN_PART,
#     GGML_OP_WIN_UNPART,
#     GGML_OP_GET_REL_POS,
#     GGML_OP_ADD_REL_POS,

#     GGML_OP_UNARY,

#     GGML_OP_MAP_UNARY,
#     GGML_OP_MAP_BINARY,

#     GGML_OP_MAP_CUSTOM1_F32,
#     GGML_OP_MAP_CUSTOM2_F32,
#     GGML_OP_MAP_CUSTOM3_F32,

#     GGML_OP_MAP_CUSTOM1,
#     GGML_OP_MAP_CUSTOM2,
#     GGML_OP_MAP_CUSTOM3,

#     GGML_OP_CROSS_ENTROPY_LOSS,
#     GGML_OP_CROSS_ENTROPY_LOSS_BACK,

#     GGML_OP_COUNT,
# };
GGML_OP_NONE = 0
GGML_OP_DUP = 1
GGML_OP_ADD = 2
GGML_OP_ADD1 = 3
GGML_OP_ACC = 4
GGML_OP_SUB = 5
GGML_OP_MUL = 6
GGML_OP_DIV = 7
GGML_OP_SQR = 8
GGML_OP_SQRT = 9
GGML_OP_LOG = 10
GGML_OP_SUM = 11
GGML_OP_SUM_ROWS = 12
GGML_OP_MEAN = 13
GGML_OP_ARGMAX = 14
GGML_OP_REPEAT = 15
GGML_OP_REPEAT_BACK = 16
GGML_OP_CONCAT = 17
GGML_OP_SILU_BACK = 18
GGML_OP_NORM = 19
GGML_OP_RMS_NORM = 20
GGML_OP_RMS_NORM_BACK = 21
GGML_OP_GROUP_NORM = 22
GGML_OP_MUL_MAT = 23
GGML_OP_MUL_MAT_ID = 24
GGML_OP_OUT_PROD = 25
GGML_OP_SCALE = 26
GGML_OP_SET = 27
GGML_OP_CPY = 28
GGML_OP_CONT = 29
GGML_OP_RESHAPE = 30
GGML_OP_VIEW = 31
GGML_OP_PERMUTE = 32
GGML_OP_TRANSPOSE = 33
GGML_OP_GET_ROWS = 34
GGML_OP_GET_ROWS_BACK = 35
GGML_OP_DIAG = 36
GGML_OP_DIAG_MASK_INF = 37
GGML_OP_DIAG_MASK_ZERO = 38
GGML_OP_SOFT_MAX = 39
GGML_OP_SOFT_MAX_BACK = 40
GGML_OP_ROPE = 41
GGML_OP_ROPE_BACK = 42
GGML_OP_ALIBI = 43
GGML_OP_CLAMP = 44
GGML_OP_CONV_TRANSPOSE_1D = 45
GGML_OP_IM2COL = 46
GGML_OP_CONV_TRANSPOSE_2D = 47
GGML_OP_POOL_1D = 48
GGML_OP_POOL_2D = 49
GGML_OP_UPSCALE = 50
GGML_OP_PAD = 51
GGML_OP_ARGSORT = 52
GGML_OP_LEAKY_RELU = 53
GGML_OP_FLASH_ATTN = 54
GGML_OP_FLASH_FF = 55
GGML_OP_FLASH_ATTN_BACK = 56
GGML_OP_WIN_PART = 57
GGML_OP_WIN_UNPART = 58
GGML_OP_GET_REL_POS = 59
GGML_OP_ADD_REL_POS = 60
GGML_OP_UNARY = 61
GGML_OP_MAP_UNARY = 62
GGML_OP_MAP_BINARY = 63
GGML_OP_MAP_CUSTOM1_F32 = 64
GGML_OP_MAP_CUSTOM2_F32 = 65
GGML_OP_MAP_CUSTOM3_F32 = 66
GGML_OP_MAP_CUSTOM1 = 67
GGML_OP_MAP_CUSTOM2 = 68
GGML_OP_MAP_CUSTOM3 = 69
GGML_OP_CROSS_ENTROPY_LOSS = 70
GGML_OP_CROSS_ENTROPY_LOSS_BACK = 71
GGML_OP_COUNT = 72

# enum ggml_unary_op {
#     GGML_UNARY_OP_ABS,
#     GGML_UNARY_OP_SGN,
#     GGML_UNARY_OP_NEG,
#     GGML_UNARY_OP_STEP,
#     GGML_UNARY_OP_TANH,
#     GGML_UNARY_OP_ELU,
#     GGML_UNARY_OP_RELU,
#     GGML_UNARY_OP_GELU,
#     GGML_UNARY_OP_GELU_QUICK,
#     GGML_UNARY_OP_SILU,
#     GGML_UNARY_OP_HARDSWISH,
#     GGML_UNARY_OP_HARDSIGMOID,

#     GGML_UNARY_OP_COUNT,
# };
GGML_UNARY_OP_ABS = 0
GGML_UNARY_OP_SGN = 1
GGML_UNARY_OP_NEG = 2
GGML_UNARY_OP_STEP = 3
GGML_UNARY_OP_TANH = 4
GGML_UNARY_OP_ELU = 5
GGML_UNARY_OP_RELU = 6
GGML_UNARY_OP_GELU = 7
GGML_UNARY_OP_GELU_QUICK = 8
GGML_UNARY_OP_SILU = 9
GGML_UNARY_OP_HARDSWISH = 10
GGML_UNARY_OP_HARDSIGMOID = 11
GGML_UNARY_OP_COUNT = 12

# enum ggml_object_type {
#     GGML_OBJECT_TENSOR,
#     GGML_OBJECT_GRAPH,
#     GGML_OBJECT_WORK_BUFFER
# };
GGML_OBJECT_TENSOR = 0
GGML_OBJECT_GRAPH = 1
GGML_OBJECT_WORK_BUFFER = 2

# enum ggml_log_level {
#     GGML_LOG_LEVEL_ERROR = 2,
#     GGML_LOG_LEVEL_WARN  = 3,
#     GGML_LOG_LEVEL_INFO  = 4,
#     GGML_LOG_LEVEL_DEBUG = 5
# };
GGML_LOG_LEVEL_ERROR = 2
GGML_LOG_LEVEL_WARN = 3
GGML_LOG_LEVEL_INFO = 4
GGML_LOG_LEVEL_DEBUG = 5


# enum ggml_tensor_flag {
#     GGML_TENSOR_FLAG_INPUT  = 1,
#     GGML_TENSOR_FLAG_OUTPUT = 2,
#     GGML_TENSOR_FLAG_PARAM  = 4,
# };
GGML_TENSOR_FLAG_INPUT = 1
GGML_TENSOR_FLAG_OUTPUT = 2
GGML_TENSOR_FLAG_PARAM = 4


# // ggml object
# struct ggml_object {
#     size_t offs;
#     size_t size;

#     struct ggml_object * next;

#     enum ggml_object_type type;


#     char padding[4];
# };
class ggml_object(ctypes.Structure):
    pass


ggml_object._fields_ = [
    ("offs", ctypes.c_size_t),
    ("size", ctypes.c_size_t),
    ("next", ctypes.POINTER(ggml_object)),
    ("type", ctypes.c_int),
    ("padding", ctypes.c_char * 4),
]

ggml_object_p: TypeAlias = "ctypes._Pointer[ggml_object]"  # type: ignore

GGML_OBJECT_SIZE = ctypes.sizeof(ggml_object)


# // n-dimensional tensor
# struct ggml_tensor {
#     enum ggml_type         type;
#     enum ggml_backend_type backend;

#     struct ggml_backend_buffer * buffer;

#     int64_t ne[GGML_MAX_DIMS]; // number of elements
#     size_t  nb[GGML_MAX_DIMS]; // stride in bytes:
#                                // nb[0] = ggml_type_size(type)
#                                // nb[1] = nb[0]   * (ne[0] / ggml_blck_size(type)) + padding
#                                // nb[i] = nb[i-1] * ne[i-1]

#     // compute data
#     enum ggml_op op;

#     // op params - allocated as int32_t for alignment
#     int32_t op_params[GGML_MAX_OP_PARAMS / sizeof(int32_t)];

#     int32_t flags;

#     struct ggml_tensor * grad;
#     struct ggml_tensor * src[GGML_MAX_SRC];

#     // performance
#     int     perf_runs;
#     int64_t perf_cycles;
#     int64_t perf_time_us;

#     struct ggml_tensor * view_src;
#     size_t               view_offs;

#     void * data;

#     char name[GGML_MAX_NAME];

#     void * extra; // extra things e.g. for ggml-cuda.cu


<<<<<<< HEAD
#     char padding[12];
=======
#     char padding[8];
>>>>>>> d6338b35
# };
class ggml_tensor(ctypes.Structure):
    """n-dimensional tensor

    Attributes:
        type (int): ggml_type
        backend (int): ggml_backend
        buffer (ctypes.pointer[ggml_backend_buffer]): pointer to backend buffer
        ne (ctypes.Array[ctypes.c_int64]): number of elements in each dimension
        nb (ctypes.Array[ctypes.c_size_t]): stride in bytes for each dimension
        op (int): ggml operation
        op_params (ctypes.Array[ctypes.c_int32]): `GGML_MAX_OP_PARAMS`-length array of operation parameters
        flags (int): tensor flags
        grad (ggml_tensor_p): reference to gradient tensor
        src (ctypes.Array[ggml_tensor_p]): `GGML_MAX_SRC`-length array of source tensors
        perf_runs (int): number of performance runs
        perf_cycles (int): number of cycles
        perf_time_us (int): time in microseconds
        view_src (ggml_tensor_p): pointer to tensor if this tensor is a view, None if the tensor is not a view
        view_offs (ctypes.c_size_t): offset into the data pointer of the view tensor
        data (ctypes.c_void_p): reference to raw tensor data
        name (bytes): name of tensor
        extra (ctypes.c_void_p): extra data (e.g. for CUDA)
    """

    pass


ggml_tensor._fields_ = [
    ("type", ctypes.c_int),
    ("backend", ctypes.c_int),
    ("buffer", ctypes.c_void_p),
    ("ne", ctypes.c_int64 * GGML_MAX_DIMS),
    ("nb", ctypes.c_size_t * GGML_MAX_DIMS),
    ("op", ctypes.c_int),
    (
        "op_params",
        ctypes.c_int32 * (GGML_MAX_OP_PARAMS // ctypes.sizeof(ctypes.c_int32)),
    ),
    ("flags", ctypes.c_int),
    ("grad", ctypes.POINTER(ggml_tensor)),
    ("src", ctypes.POINTER(ggml_tensor) * GGML_MAX_SRC),
    ("perf_runs", ctypes.c_int),
    ("perf_cycles", ctypes.c_int64),
    ("perf_time_us", ctypes.c_int64),
    ("view_src", ctypes.POINTER(ggml_tensor)),
    ("view_offs", ctypes.c_size_t),
    ("data", ctypes.c_void_p),
    ("name", ctypes.c_char * GGML_MAX_NAME),
    ("extra", ctypes.c_void_p),
    ("padding", ctypes.c_char * 8),
]

GGML_TENSOR_SIZE = ctypes.sizeof(ggml_tensor)

ggml_tensor_p: TypeAlias = "ctypes._Pointer[ggml_tensor]" # type: ignore
"""ctypes pointer to a [ggml_tensor][ggml.ggml_tensor]

Can be dereferenced to a [ggml_tensor][ggml.ggml_tensor] object using
the `.contents` attribute."""


# // Abort callback
# // If not NULL, called before ggml computation
# // If it returns true, the computation is aborted
# typedef bool (*ggml_abort_callback)(void * data);
ggml_abort_callback = ctypes.CFUNCTYPE(ctypes.c_bool, ctypes.c_void_p)


# // the compute plan that needs to be prepared for ggml_graph_compute()
# // since https://github.com/ggerganov/ggml/issues/287
# struct ggml_cplan {
#     size_t    work_size; // size of work buffer, calculated by `ggml_graph_plan()`
#     uint8_t * work_data; // work buffer, to be allocated by caller before calling to `ggml_graph_compute()`

#     int n_threads;


#     // abort ggml_graph_compute when true
#     ggml_abort_callback abort_callback;
#     void *              abort_callback_data;
# };
class ggml_cplan(ctypes.Structure):
    """Compute plan for a ggml computation graph

    Attributes:
        work_size (int): size of work buffer
        work_data (ctypes.pointer[ctypes.c_uint8]): work buffer
        n_threads (int): number of threads
        abort_callback (ggml_abort_callback): abort callback
        abort_callback_data (ctypes.c_void_p): abort callback data
    """

    _fields_ = [
        ("work_size", ctypes.c_size_t),
        ("work_data", ctypes.POINTER(ctypes.c_uint8)),
        ("n_threads", ctypes.c_int),
        (
            "abort_callback",
            ggml_abort_callback,
        ),
        ("abort_callback_data", ctypes.c_void_p),
    ]


GGML_CPLAN_SIZE = ctypes.sizeof(ggml_cplan)

ggml_cplan_p: TypeAlias = "ctypes._Pointer[ggml_cplan]"  # type: ignore
"""ctypes pointer to a [ggml_cplan][ggml.ggml_cplan]

Can be dereferenced to a [ggml_cplan][ggml.ggml_cplan] object using
the `.contents` attribute."""

# enum ggml_cgraph_eval_order {
#     GGML_CGRAPH_EVAL_ORDER_LEFT_TO_RIGHT = 0,
#     GGML_CGRAPH_EVAL_ORDER_RIGHT_TO_LEFT,
#     GGML_CGRAPH_EVAL_ORDER_COUNT
# };
GGML_CGRAPH_EVAL_ORDER_LEFT_TO_RIGHT = 0
GGML_CGRAPH_EVAL_ORDER_RIGHT_TO_LEFT = 1
GGML_CGRAPH_EVAL_ORDER_COUNT = 2


# struct ggml_hash_set {
#     size_t size;
#     struct ggml_tensor ** keys;
# };
class ggml_hash_set(ctypes.Structure):
    _fields_ = [
        ("size", ctypes.c_size_t),
        ("keys", ctypes.POINTER(ctypes.POINTER(ggml_tensor))),
    ]


# // computation graph
# struct ggml_cgraph {
#     int size;
#     int n_nodes;
#     int n_leafs;

#     struct ggml_tensor ** nodes;
#     struct ggml_tensor ** grads;
#     struct ggml_tensor ** leafs;

#     struct ggml_hash_set visited_hash_table;

#     enum ggml_cgraph_eval_order order;


#     // performance
#     int     perf_runs;
#     int64_t perf_cycles;
#     int64_t perf_time_us;
# };
class ggml_cgraph(ctypes.Structure):
    """ggml computation graph

    Attributes:
        n_nodes (int): number of nodes
        n_leafs (int): number of leafs
        nodes (ctypes.Array[ggml_tensor_p]): `n_nodes`-length array of compute tensors
        grads (ctypes.Array[ggml_tensor_p]): `n_nodes`-length array of gradient tensors
        leafs (ctypes.Array[ggml_tensor_p]): `n_leafs`-length array of parameter tensors
        visited_hash_table (ctypes.Array[ctypes.POINTER(ggml_tensor)]): hash table of visited tensors
        order (int): evaluation order
        perf_runs (int): number of runs
        perf_cycles (int): number of cycles
        perf_time_us (int): computation time in microseconds"""

    _fields_ = [
        ("size", ctypes.c_int),
        ("n_nodes", ctypes.c_int),
        ("n_leafs", ctypes.c_int),
        ("nodes", ctypes.POINTER(ctypes.POINTER(ggml_tensor))),
        ("grads", ctypes.POINTER(ctypes.POINTER(ggml_tensor))),
        ("leafs", ctypes.POINTER(ctypes.POINTER(ggml_tensor))),
        ("visited_hash_table", ggml_hash_set),
        ("order", ctypes.c_int),
        ("perf_runs", ctypes.c_int),
        ("perf_cycles", ctypes.c_int64),
        ("perf_time_us", ctypes.c_int64),
    ]


ggml_cgraph_p: TypeAlias = "ctypes._Pointer[ggml_cgraph]" # type: ignore
"""ctypes pointer to a [ggml_cgraph][ggml.ggml_cgraph]

Can be dereferenced to a [ggml_cgraph][ggml.ggml_cgraph] object using
the `.contents` attribute."""


# struct ggml_scratch {
#     size_t offs;
#     size_t size;
#     void * data;
# };
class ggml_scratch(ctypes.Structure):
    _fields_ = [
        ("offs", ctypes.c_size_t),
        ("size", ctypes.c_size_t),
        ("data", ctypes.c_void_p),
    ]


# struct ggml_init_params {
#     // memory pool
#     size_t mem_size;   // bytes
#     void * mem_buffer; // if NULL, memory will be allocated internally
#     bool   no_alloc;   // don't allocate memory for the tensor data
# };
class ggml_init_params(ctypes.Structure):
    """Initialization parameters for a ggml context

    **NOTE**: Reference counting does not cross into ggml, if you allocate a memory buffer
    in python using ctypes Arrays or a numpy array, you must keep a reference to it until
    you free the ggml context otherwise you will encounter a segmentation fault.

    Attributes:
        mem_size (int): size of memory pool in bytes
        mem_buffer (ctypes.c_void_p): pointer to memory pool, if None, memory will be allocated internally
        no_alloc (bool): don't allocate memory for tensor data
    """

    _fields_ = [
        ("mem_size", ctypes.c_size_t),
        ("mem_buffer", ctypes.c_void_p),
        ("no_alloc", ctypes.c_bool),
    ]


# // compute types

# // NOTE: the INIT or FINALIZE pass is not scheduled unless explicitly enabled.
# // This behavior was changed since https://github.com/ggerganov/llama.cpp/pull/1995.
# enum ggml_task_type {
#     GGML_TASK_INIT = 0,
#     GGML_TASK_COMPUTE,
#     GGML_TASK_FINALIZE,
# };
GGML_TASK_INIT = 0
GGML_TASK_COMPUTE = 1
GGML_TASK_FINALIZE = 2

# struct ggml_compute_params {
#     enum ggml_task_type type;

#     // ith = thread index, nth = number of threads
#     int ith, nth;


#     // work buffer for all threads
#     size_t wsize;
#     void * wdata;
# };
class ggml_compute_params(ctypes.Structure):
    _fields_ = [
        ("type", ctypes.c_int),
        ("ith", ctypes.c_int),
        ("nth", ctypes.c_int),
        ("wsize", ctypes.c_size_t),
        ("wdata", ctypes.c_void_p),
    ]


ggml_compute_params_p: TypeAlias = "ctypes._Pointer[ggml_compute_params]"  # type: ignore

# // misc


# GGML_API void    ggml_time_init(void); // call this once at the beginning of the program
def ggml_time_init():
    return lib.ggml_time_init()


lib.ggml_time_init.argtypes = []
lib.ggml_time_init.restype = None


# GGML_API int64_t ggml_time_ms(void);
def ggml_time_ms() -> int:
    return lib.ggml_time_ms()


lib.ggml_time_ms.argtypes = []
lib.ggml_time_ms.restype = ctypes.c_int64


# GGML_API int64_t ggml_time_us(void);
def ggml_time_us() -> int:
    return lib.ggml_time_us()


lib.ggml_time_us.argtypes = []
lib.ggml_time_us.restype = ctypes.c_int64


# GGML_API int64_t ggml_cycles(void);
def ggml_cycles() -> int:
    return lib.ggml_cycles()


lib.ggml_cycles.argtypes = []
lib.ggml_cycles.restype = ctypes.c_int64


# GGML_API int64_t ggml_cycles_per_ms(void);
def ggml_cycles_per_ms() -> int:
    return lib.ggml_cycles_per_ms()


lib.ggml_cycles_per_ms.argtypes = []
lib.ggml_cycles_per_ms.restype = ctypes.c_int64


# GGML_API void    ggml_print_backtrace(void);
def ggml_print_backtrace():
    return lib.ggml_print_backtrace()


lib.ggml_print_backtrace.argtypes = []
lib.ggml_print_backtrace.restype = None


# GGML_API void    ggml_numa_init(void); // call once for better performance on NUMA systems
def ggml_numa_init():
    return lib.ggml_numa_init()


lib.ggml_numa_init.argtypes = []
lib.ggml_numa_init.restype = None


# GGML_API bool    ggml_is_numa(void); // true if init detected that system has >1 NUMA node
def ggml_is_numa() -> bool:
    return lib.ggml_is_numa()


lib.ggml_is_numa.argtypes = []
lib.ggml_is_numa.restype = ctypes.c_bool


# GGML_API void    ggml_print_object (const struct ggml_object * obj);
def ggml_print_object(obj: ggml_object_p):
    return lib.ggml_print_object(obj)


lib.ggml_print_object.argtypes = [ctypes.POINTER(ggml_object)]
lib.ggml_print_object.restype = None


# GGML_API void    ggml_print_objects(const struct ggml_context * ctx);
def ggml_print_objects(ctx: ggml_context_p):
    return lib.ggml_print_objects(ctx)


lib.ggml_print_objects.argtypes = [ggml_context_p]
lib.ggml_print_objects.restype = None


# GGML_API GGML_CALL int64_t ggml_nelements   (const struct ggml_tensor * tensor);
def ggml_nelements(
    tensor: ggml_tensor_p,
) -> int:
    """Get the number of elements in a tensor

    Parameters:
        tensor: tensor

    Returns:
        number of elements"""
    return lib.ggml_nelements(tensor)


lib.ggml_nelements.argtypes = [ctypes.POINTER(ggml_tensor)]
lib.ggml_nelements.restype = ctypes.c_int64


# GGML_API GGML_CALL int64_t ggml_nrows       (const struct ggml_tensor * tensor);
def ggml_nrows(
    tensor: ggml_tensor_p,
) -> int:
    """Get the number of rows in a tensor

    Parameters:
        tensor: tensor

    Returns:
        number of rows"""
    return lib.ggml_nrows(tensor)


lib.ggml_nrows.argtypes = [ctypes.POINTER(ggml_tensor)]
lib.ggml_nrows.restype = ctypes.c_int64


# GGML_API GGML_CALL size_t  ggml_nbytes      (const struct ggml_tensor * tensor);
def ggml_nbytes(
    tensor: ggml_tensor_p,
) -> int:
    """Get the number of bytes required to store tensor data

    Parameters:
        tensor: tensor

    Returns:
        number of bytes"""
    return lib.ggml_nbytes(tensor)


lib.ggml_nbytes.argtypes = [ctypes.POINTER(ggml_tensor)]
lib.ggml_nbytes.restype = ctypes.c_size_t


# GGML_API           size_t  ggml_nbytes_pad  (const struct ggml_tensor * tensor); // same as ggml_nbytes() but padded to GGML_MEM_ALIGN
def ggml_nbytes_pad(
    tensor: ggml_tensor_p,
) -> int:
    """Get the number of bytes required to store tensor data, padded to GGML_MEM_ALIGN

    Parameters:
        tensor: tensor

    Returns:
        number of bytes"""
    return lib.ggml_nbytes_pad(tensor)


lib.ggml_nbytes_pad.argtypes = [ctypes.POINTER(ggml_tensor)]
lib.ggml_nbytes_pad.restype = ctypes.c_size_t


# GGML_API GGML_CALL int    ggml_blck_size(enum ggml_type type);
def ggml_blck_size(type: Union[ctypes.c_int, int]) -> int:
    return lib.ggml_blck_size(type)


lib.ggml_blck_size.argtypes = [ctypes.c_int]
lib.ggml_blck_size.restype = ctypes.c_int


# GGML_API GGML_CALL size_t ggml_type_size(enum ggml_type type);             // size in bytes for all elements in a block
def ggml_type_size(type: Union[ctypes.c_int, int]) -> int:
    return lib.ggml_type_size(type)


lib.ggml_type_size.argtypes = [ctypes.c_int]
lib.ggml_type_size.restype = ctypes.c_size_t


# GGML_API GGML_CALL size_t ggml_row_size (enum ggml_type type, int64_t ne); // size in bytes for all elements in a row
def ggml_row_size(
    type: Union[ctypes.c_int, int],
    ne: int,
) -> int:
    return lib.ggml_row_size(type, ne)


lib.ggml_row_size.argtypes = [ctypes.c_int, ctypes.c_int64]
lib.ggml_row_size.restype = ctypes.c_size_t


# GGML_DEPRECATED(
# GGML_API double ggml_type_sizef(enum ggml_type type), // ggml_type_size()/ggml_blck_size() as float
# "use ggml_row_size() instead");
def ggml_type_sizef(type: Union[ctypes.c_int, int]) -> float:
    return lib.ggml_type_sizef(type)


lib.ggml_type_sizef.argtypes = [ctypes.c_int]
lib.ggml_type_sizef.restype = ctypes.c_double


# GGML_API GGML_CALL const char * ggml_type_name(enum ggml_type type);
def ggml_type_name(type: Union[ctypes.c_int, int]) -> bytes:
    return lib.ggml_type_name(type)


lib.ggml_type_name.argtypes = [ctypes.c_int]
lib.ggml_type_name.restype = ctypes.c_char_p


# GGML_API GGML_CALL const char * ggml_op_name  (enum ggml_op   op);
def ggml_op_name(op: Union[ctypes.c_int, int]) -> bytes:
    return lib.ggml_op_name(op)


lib.ggml_op_name.argtypes = [ctypes.c_int]
lib.ggml_op_name.restype = ctypes.c_char_p


# GGML_API           const char * ggml_op_symbol(enum ggml_op   op);
def ggml_op_symbol(op: Union[ctypes.c_int, int]) -> bytes:
    return lib.ggml_op_symbol(op)


lib.ggml_op_symbol.argtypes = [ctypes.c_int]
lib.ggml_op_symbol.restype = ctypes.c_char_p


# GGML_API           const char * ggml_unary_op_name(enum ggml_unary_op op);
def ggml_unary_op_name(op: Union[ctypes.c_int, int]) -> bytes:
    return lib.ggml_unary_op_name(op)


lib.ggml_unary_op_name.argtypes = [ctypes.c_int]
lib.ggml_unary_op_name.restype = ctypes.c_char_p


# GGML_API GGML_CALL const char * ggml_op_desc(const struct ggml_tensor * t); // unary or op name
def ggml_op_desc(
    t: ggml_tensor_p,
) -> bytes:
    return lib.ggml_op_desc(t)


lib.ggml_op_desc.argtypes = [ctypes.POINTER(ggml_tensor)]
lib.ggml_op_desc.restype = ctypes.c_char_p


# GGML_API GGML_CALL size_t  ggml_element_size(const struct ggml_tensor * tensor);
def ggml_element_size(
    tensor: ggml_tensor_p,
) -> int:
    return lib.ggml_element_size(tensor)


lib.ggml_element_size.argtypes = [ctypes.POINTER(ggml_tensor)]
lib.ggml_element_size.restype = ctypes.c_size_t


# GGML_API GGML_CALL bool    ggml_is_quantized(enum ggml_type type);
def ggml_is_quantized(type: Union[ctypes.c_int, int]) -> bool:
    return lib.ggml_is_quantized(type)


lib.ggml_is_quantized.argtypes = [ctypes.c_int]
lib.ggml_is_quantized.restype = ctypes.c_bool


# // TODO: temporary until model loading of ggml examples is refactored
# GGML_API enum ggml_type ggml_ftype_to_ggml_type(enum ggml_ftype ftype);
def ggml_ftype_to_ggml_type(ftype: Union[ctypes.c_int, int]) -> int:
    return lib.ggml_ftype_to_ggml_type(ftype)


lib.ggml_ftype_to_ggml_type.argtypes = [ctypes.c_int]
lib.ggml_ftype_to_ggml_type.restype = ctypes.c_int


# GGML_API GGML_CALL bool ggml_is_transposed(const struct ggml_tensor * tensor);
def ggml_is_transposed(
    tensor: ggml_tensor_p,
) -> bool:
    """Check if a tensor is transposed

    Parameters:
        tensor: tensor

    Returns:
        True if tensor is transposed else False"""
    return lib.ggml_is_transposed(tensor)


lib.ggml_is_transposed.argtypes = [ctypes.POINTER(ggml_tensor)]
lib.ggml_is_transposed.restype = ctypes.c_bool


# GGML_API GGML_CALL bool ggml_is_contiguous(const struct ggml_tensor * tensor);
def ggml_is_contiguous(
    tensor: ggml_tensor_p,
) -> bool:
    """Check if a tensor is contiguous

    Parameters:
        tensor: tensor

    Returns:
        True if tensor is contiguous else False"""
    return lib.ggml_is_contiguous(tensor)


lib.ggml_is_contiguous.argtypes = [ctypes.POINTER(ggml_tensor)]
lib.ggml_is_contiguous.restype = ctypes.c_bool


# GGML_API GGML_CALL bool ggml_is_permuted  (const struct ggml_tensor * tensor);
def ggml_is_permuted(
    tensor: ggml_tensor_p,
) -> bool:
    """Check if a tensor is permuted

    Parameters:
        tensor: tensor

    Returns:
        True if tensor is permuted else False"""
    return lib.ggml_is_permuted(tensor)


lib.ggml_is_permuted.argtypes = [ctypes.POINTER(ggml_tensor)]
lib.ggml_is_permuted.restype = ctypes.c_bool


# GGML_API           bool ggml_is_scalar    (const struct ggml_tensor * tensor);
def ggml_is_scalar(
    tensor: ggml_tensor_p,
) -> bool:
    """Check if a tensor is a scalar"""
    return lib.ggml_is_scalar(tensor)


lib.ggml_is_scalar.argtypes = [ctypes.POINTER(ggml_tensor)]
lib.ggml_is_scalar.restype = ctypes.c_bool


# GGML_API           bool ggml_is_vector    (const struct ggml_tensor * tensor);
def ggml_is_vector(
    tensor: ggml_tensor_p,
) -> bool:
    """Check if a tensor is a vector"""
    return lib.ggml_is_vector(tensor)


lib.ggml_is_vector.argtypes = [ctypes.POINTER(ggml_tensor)]
lib.ggml_is_vector.restype = ctypes.c_bool


# GGML_API           bool ggml_is_matrix    (const struct ggml_tensor * tensor);
def ggml_is_matrix(
    tensor: ggml_tensor_p,
) -> bool:
    """Check if a tensor is a matrix"""
    return lib.ggml_is_matrix(tensor)


lib.ggml_is_matrix.argtypes = [ctypes.POINTER(ggml_tensor)]
lib.ggml_is_matrix.restype = ctypes.c_bool


# GGML_API           bool ggml_is_3d        (const struct ggml_tensor * tensor);
def ggml_is_3d(
    tensor: ggml_tensor_p,
) -> bool:
    """Check if a tensor is 3d"""
    return lib.ggml_is_3d(tensor)


lib.ggml_is_3d.argtypes = [ctypes.POINTER(ggml_tensor)]
lib.ggml_is_3d.restype = ctypes.c_bool


# GGML_API           int  ggml_n_dims       (const struct ggml_tensor * tensor); // returns 1 for scalars
def ggml_n_dims(
    tensor: ggml_tensor_p,
) -> int:
    """Get the number of dimensions in a tensor"""
    return lib.ggml_n_dims(tensor)


lib.ggml_n_dims.argtypes = [ctypes.POINTER(ggml_tensor)]
lib.ggml_n_dims.restype = ctypes.c_int


# GGML_API bool ggml_are_same_shape(const struct ggml_tensor * t0, const struct ggml_tensor * t1);
def ggml_are_same_shape(
    t0: ggml_tensor_p,
    t1: ggml_tensor_p,
) -> bool:
    """Check if two tensors have the same shape

    Parameters:
        t0: tensor 0
        t1: tensor 1

    Returns:
        True if tensors have the same shape else False"""
    return lib.ggml_are_same_shape(t0, t1)


lib.ggml_are_same_shape.argtypes = [
    ctypes.POINTER(ggml_tensor),
    ctypes.POINTER(ggml_tensor),
]
lib.ggml_are_same_shape.restype = ctypes.c_bool


# // use this to compute the memory overhead of a tensor
# GGML_API size_t ggml_tensor_overhead(void);
def ggml_tensor_overhead() -> int:
    """Overhead required for a tensor struct in bytes

    Returns:
        size of tensor struct in bytes"""
    return lib.ggml_tensor_overhead()


lib.ggml_tensor_overhead.argtypes = []
lib.ggml_tensor_overhead.restype = ctypes.c_size_t

# // main


# GGML_API struct ggml_context * ggml_init(struct ggml_init_params params);
def ggml_init(
    params: ggml_init_params,
) -> Optional[ggml_context_p]:
    """Instantiate a new ggml context with params.

    You must call `ggml_free()` to free the context.

    Parameters:
        params: ggml init params

    Returns:
        Pointer to ggml_context or None if failed to initialize context."""
    return lib.ggml_init(params)


lib.ggml_init.argtypes = [ggml_init_params]
lib.ggml_init.restype = ggml_context_p


# GGML_API void                  ggml_free(struct ggml_context * ctx);
def ggml_free(ctx: ggml_context_p):
    """Free the ggml context.

    Parameters:
        ctx: ggml context"""
    return lib.ggml_free(ctx)


lib.ggml_free.argtypes = [ggml_context_p]
lib.ggml_free.restype = None


# GGML_API size_t  ggml_used_mem(const struct ggml_context * ctx);
def ggml_used_mem(ctx: ggml_context_p) -> int:
    """Return the amount of memory used by the ggml context in bytes.

    Parameters:
        ctx: ggml context

    Returns:
        amount of memory used in bytes"""
    return lib.ggml_used_mem(ctx)


lib.ggml_used_mem.argtypes = [ggml_context_p]
lib.ggml_used_mem.restype = ctypes.c_size_t


# GGML_API size_t  ggml_set_scratch(struct ggml_context * ctx, struct ggml_scratch scratch);
def ggml_set_scratch(ctx: ggml_context_p, scratch: ggml_scratch) -> int:
    """Set the scratch buffer for the ggml context."""
    return lib.ggml_set_scratch(ctx, scratch)


lib.ggml_set_scratch.argtypes = [ggml_context_p, ggml_scratch]
lib.ggml_set_scratch.restype = ctypes.c_size_t


# GGML_API bool    ggml_get_no_alloc(struct ggml_context * ctx);
def ggml_get_no_alloc(ctx: ggml_context_p) -> bool:
    """Return the no_alloc flag for the ggml context."""
    return lib.ggml_get_no_alloc(ctx)


lib.ggml_get_no_alloc.argtypes = [ggml_context_p]
lib.ggml_get_no_alloc.restype = ctypes.c_bool


# GGML_API void    ggml_set_no_alloc(struct ggml_context * ctx, bool no_alloc);
def ggml_set_no_alloc(ctx: ggml_context_p, no_alloc: Union[ctypes.c_bool, bool]):
    """Set the no_alloc flag for the ggml context."""
    return lib.ggml_set_no_alloc(ctx, no_alloc)


lib.ggml_set_no_alloc.argtypes = [ggml_context_p, ctypes.c_bool]
lib.ggml_set_no_alloc.restype = None


# GGML_API void *  ggml_get_mem_buffer     (struct ggml_context * ctx);
def ggml_get_mem_buffer(ctx: ggml_context_p) -> Optional[ctypes.c_void_p]:
    """Return the memory buffer for the ggml context."""
    return lib.ggml_get_mem_buffer(ctx)


lib.ggml_get_mem_buffer.argtypes = [ggml_context_p]
lib.ggml_get_mem_buffer.restype = ctypes.c_void_p


# GGML_API size_t  ggml_get_mem_size       (struct ggml_context * ctx);
def ggml_get_mem_size(ctx: ggml_context_p) -> int:
    """Return the size of the memory buffer for the ggml context in bytes."""
    return lib.ggml_get_mem_size(ctx)


lib.ggml_get_mem_size.argtypes = [ggml_context_p]
lib.ggml_get_mem_size.restype = ctypes.c_size_t


# GGML_API size_t  ggml_get_max_tensor_size(const struct ggml_context * ctx);
def ggml_get_max_tensor_size(ctx: ggml_context_p) -> int:
    """Return the maximum size of a tensor in bytes."""
    return lib.ggml_get_max_tensor_size(ctx)


lib.ggml_get_max_tensor_size.argtypes = [ggml_context_p]
lib.ggml_get_max_tensor_size.restype = ctypes.c_size_t


# GGML_API struct ggml_tensor * ggml_new_tensor(
#         struct ggml_context * ctx,
#         enum   ggml_type type,
#         int    n_dims,
#         const int64_t *ne);
def ggml_new_tensor(
    ctx: ggml_context_p,
    type: Union[ctypes.c_int, int],
    n_dims: Union[ctypes.c_int, int],
    ne: CInt64Array,
) -> ggml_tensor_p:
    """Create a new tensor with the given type, number of dimensions, and number of elements in each dimension.

    Parameters:
        ctx: ggml context
        type: ggml type
        n_dims: number of dimensions
        ne (ctypes.Array[ctypes.c_int64]): number of elements in each dimension (array of length n_dims)

    Returns:
        Pointer to ggml_tensor"""
    return lib.ggml_new_tensor(ctx, type, n_dims, ne)


lib.ggml_new_tensor.argtypes = [
    ggml_context_p,
    ctypes.c_int,
    ctypes.c_int,
    ctypes.POINTER(ctypes.c_int64),
]
lib.ggml_new_tensor.restype = ctypes.POINTER(ggml_tensor)


# GGML_API struct ggml_tensor * ggml_new_tensor_1d(
#         struct ggml_context * ctx,
#         enum   ggml_type type,
#         int64_t ne0);
def ggml_new_tensor_1d(
    ctx: ggml_context_p, type: Union[ctypes.c_int, int], ne0: Union[ctypes.c_int64, int]
) -> ggml_tensor_p:
    """Create a new 1-dimensional tensor with the given type and number of elements.

    Parameters:
        ctx: ggml context
        type: ggml type
        ne0: number of elements in dimension 0

    Returns:
        Pointer to ggml_tensor"""
    return lib.ggml_new_tensor_1d(ctx, type, ne0)


lib.ggml_new_tensor_1d.argtypes = [ggml_context_p, ctypes.c_int, ctypes.c_int64]
lib.ggml_new_tensor_1d.restype = ctypes.POINTER(ggml_tensor)


# GGML_API struct ggml_tensor * ggml_new_tensor_2d(
#         struct ggml_context * ctx,
#         enum   ggml_type type,
#         int64_t ne0,
#         int64_t ne1);
def ggml_new_tensor_2d(
    ctx: ggml_context_p,
    type: Union[ctypes.c_int, int],
    ne0: Union[ctypes.c_int64, int],
    ne1: Union[ctypes.c_int64, int],
) -> ggml_tensor_p:
    """Create a new 2-dimensional tensor with the given type and number of elements in each dimension.

    Parameters:
        ctx: ggml context
        type: ggml type
        ne0: number of elements in dimension 0
        ne1: number of elements in dimension 1

    Returns:
        Pointer to ggml_tensor"""
    return lib.ggml_new_tensor_2d(ctx, type, ne0, ne1)


lib.ggml_new_tensor_2d.argtypes = [
    ggml_context_p,
    ctypes.c_int,
    ctypes.c_int64,
    ctypes.c_int64,
]
lib.ggml_new_tensor_2d.restype = ctypes.POINTER(ggml_tensor)


# GGML_API struct ggml_tensor * ggml_new_tensor_3d(
#         struct ggml_context * ctx,
#         enum   ggml_type type,
#         int64_t ne0,
#         int64_t ne1,
#         int64_t ne2);
def ggml_new_tensor_3d(
    ctx: ggml_context_p,
    type: Union[ctypes.c_int, int],
    ne0: Union[ctypes.c_int64, int],
    ne1: Union[ctypes.c_int64, int],
    ne2: Union[ctypes.c_int64, int],
) -> ggml_tensor_p:
    """Create a new 3-dimensional tensor with the given type and number of elements in each dimension.

    Parameters:
        ctx: ggml context
        type: ggml type
        ne0: number of elements in dimension 0
        ne1: number of elements in dimension 1
        ne2: number of elements in dimension 2

    Returns:
        Pointer to ggml_tensor"""
    return lib.ggml_new_tensor_3d(ctx, type, ne0, ne1, ne2)


lib.ggml_new_tensor_3d.argtypes = [
    ggml_context_p,
    ctypes.c_int,
    ctypes.c_int64,
    ctypes.c_int64,
    ctypes.c_int64,
]
lib.ggml_new_tensor_3d.restype = ctypes.POINTER(ggml_tensor)


# GGML_API struct ggml_tensor * ggml_new_tensor_4d(
#         struct ggml_context * ctx,
#         enum   ggml_type type,
#         int64_t ne0,
#         int64_t ne1,
#         int64_t ne2,
#         int64_t ne3);
def ggml_new_tensor_4d(
    ctx: ggml_context_p,
    type: Union[ctypes.c_int, int],
    ne0: Union[ctypes.c_int64, int],
    ne1: Union[ctypes.c_int64, int],
    ne2: Union[ctypes.c_int64, int],
    ne3: Union[ctypes.c_int64, int],
) -> ggml_tensor_p:
    """Create a new 4-dimensional tensor with the given type and number of elements in each dimension.

    Parameters:
        ctx: ggml context
        type: ggml type
        ne0: number of elements in dimension 0
        ne1: number of elements in dimension 1
        ne2: number of elements in dimension 2

    Returns:
        Pointer to ggml_tensor"""
    return lib.ggml_new_tensor_4d(ctx, type, ne0, ne1, ne2, ne3)


lib.ggml_new_tensor_4d.argtypes = [
    ggml_context_p,
    ctypes.c_int,
    ctypes.c_int64,
    ctypes.c_int64,
    ctypes.c_int64,
    ctypes.c_int64,
]
lib.ggml_new_tensor_4d.restype = ctypes.POINTER(ggml_tensor)


# GGML_API struct ggml_tensor * ggml_new_i32(struct ggml_context * ctx, int32_t value);
def ggml_new_i32(
    ctx: ggml_context_p, value: Union[ctypes.c_int32, int]
) -> ggml_tensor_p:
    """Create a 1 element tensor with the given integer value.

    Parameters:
        ctx: ggml context
        value: integer value

    Returns:
        Pointer to ggml_tensor"""
    return lib.ggml_new_i32(ctx, value)


lib.ggml_new_i32.argtypes = [ggml_context_p, ctypes.c_int32]
lib.ggml_new_i32.restype = ctypes.POINTER(ggml_tensor)


# GGML_API struct ggml_tensor * ggml_new_f32(struct ggml_context * ctx, float value);
def ggml_new_f32(
    ctx: ggml_context_p,
    value: Union[ctypes.c_float, float],
) -> ggml_tensor_p:
    """Create a 1 element tensor with the given float value.

    Parameters:
        ctx: ggml context
        value: float value

    Returns:
        Pointer to ggml_tensor"""
    return lib.ggml_new_f32(ctx, value)


lib.ggml_new_f32.argtypes = [ggml_context_p, ctypes.c_float]
lib.ggml_new_f32.restype = ctypes.POINTER(ggml_tensor)


# GGML_API struct ggml_tensor * ggml_dup_tensor (struct ggml_context * ctx, const struct ggml_tensor * src);
def ggml_dup_tensor(ctx: ggml_context_p, src: ggml_tensor_p) -> ggml_tensor_p:
    """Create a new tensor with the same type and dimensions as the source tensor.

    Parameters:
        ctx: ggml context
        src: source tensor

    Returns:
        Pointer to ggml_tensor"""
    return lib.ggml_dup_tensor(ctx, src)


lib.ggml_dup_tensor.argtypes = [ggml_context_p, ctypes.POINTER(ggml_tensor)]
lib.ggml_dup_tensor.restype = ctypes.POINTER(ggml_tensor)


# GGML_API struct ggml_tensor * ggml_view_tensor(struct ggml_context * ctx, struct ggml_tensor * src);
def ggml_view_tensor(ctx: ggml_context_p, src: ggml_tensor_p) -> ggml_tensor_p:
    """Create a new tensor with the same type, dimensions and data as the source tensor.

    Parameters:
        ctx: ggml context
        src: source tensor

    Returns:
        Pointer to ggml_tensor"""
    return lib.ggml_view_tensor(ctx, src)


lib.ggml_view_tensor.argtypes = [ggml_context_p, ctypes.POINTER(ggml_tensor)]
lib.ggml_view_tensor.restype = ctypes.POINTER(ggml_tensor)


# // Context tensor enumeration and lookup
# GGML_API struct ggml_tensor * ggml_get_first_tensor(const struct ggml_context * ctx);
def ggml_get_first_tensor(ctx: ggml_context_p) -> ggml_tensor_p:
    """Get the first tensor from the ggml context.

    Parameters:
        ctx: ggml context

    Returns:
        Pointer to ggml_tensor"""
    return lib.ggml_get_first_tensor(ctx)


lib.ggml_get_first_tensor.argtypes = [ggml_context_p]
lib.ggml_get_first_tensor.restype = ctypes.POINTER(ggml_tensor)


# GGML_API struct ggml_tensor * ggml_get_next_tensor (const struct ggml_context * ctx, struct ggml_tensor * tensor);
def ggml_get_next_tensor(ctx: ggml_context_p, tensor: ggml_tensor_p) -> ggml_tensor_p:
    """Get the next tensor from the ggml context.

    Parameters:
        ctx: ggml context
        tensor: tensor

    Returns:
        Pointer to ggml_tensor"""
    return lib.ggml_get_next_tensor(ctx, tensor)


lib.ggml_get_next_tensor.argtypes = [ggml_context_p, ctypes.POINTER(ggml_tensor)]
lib.ggml_get_next_tensor.restype = ctypes.POINTER(ggml_tensor)


# GGML_API struct ggml_tensor * ggml_get_tensor(struct ggml_context * ctx, const char * name);
def ggml_get_tensor(ctx: ggml_context_p, name: bytes) -> ggml_tensor_p:
    """Get a tensor from the ggml context by name.

    Parameters:
        ctx: ggml context
        name: name of tensor

    Returns:
        Pointer to ggml_tensor"""
    return lib.ggml_get_tensor(ctx, name)


lib.ggml_get_tensor.argtypes = [ggml_context_p, ctypes.c_char_p]
lib.ggml_get_tensor.restype = ctypes.POINTER(ggml_tensor)


# GGML_API struct ggml_tensor * ggml_set_zero(struct ggml_tensor * tensor);
def ggml_set_zero(
    tensor: ggml_tensor_p,
) -> ggml_tensor_p:
    """Zero all elements in a tensor.

    Parameters:
        tensor: tensor

    Returns:
        Pointer to ggml_tensor"""
    return lib.ggml_set_zero(tensor)


lib.ggml_set_zero.argtypes = [ctypes.POINTER(ggml_tensor)]
lib.ggml_set_zero.restype = ctypes.POINTER(ggml_tensor)


# GGML_API struct ggml_tensor * ggml_set_i32 (struct ggml_tensor * tensor, int32_t value);
def ggml_set_i32(
    tensor: ggml_tensor_p,
    value: Union[ctypes.c_int32, int],
) -> ggml_tensor_p:
    """Set all elements in a tensor to the given integer value.

    Parameters:
        tensor: tensor
        value: integer value

    Returns:
        Pointer to ggml_tensor"""
    return lib.ggml_set_i32(tensor, value)


lib.ggml_set_i32.argtypes = [ctypes.POINTER(ggml_tensor), ctypes.c_int32]
lib.ggml_set_i32.restype = ctypes.POINTER(ggml_tensor)


# GGML_API struct ggml_tensor * ggml_set_f32 (struct ggml_tensor * tensor, float value);
def ggml_set_f32(
    tensor: ggml_tensor_p,
    value: Union[ctypes.c_float, float],
) -> ggml_tensor_p:
    """Set all elements in a tensor to the given float value.

    Parameters:
        tensor: tensor
        value: float value

    Returns:
        Pointer to ggml_tensor"""
    return lib.ggml_set_f32(tensor, value)


lib.ggml_set_f32.argtypes = [ctypes.POINTER(ggml_tensor), ctypes.c_float]
lib.ggml_set_f32.restype = ctypes.POINTER(ggml_tensor)


# // Converts a flat index into coordinates
# GGML_API void    ggml_unravel_index(const struct ggml_tensor * tensor, int64_t i, int64_t * i0, int64_t * i1, int64_t * i2, int64_t * i3);
def ggml_unravel_index(
    tensor: ggml_tensor_p,
    i: Union[ctypes.c_int64, int],
    i0,  # type: "ctypes._Pointer(ctypes.c_int64)" # type: ignore
    i1,  # type: "ctypes._Pointer(ctypes.c_int64)" # type: ignore
    i2,  # type: "ctypes._Pointer(ctypes.c_int64)" # type: ignore
    i3,  # type: "ctypes._Pointer(ctypes.c_int64)" # type: ignore
):
    """Convert a flat index into coordinates.

    Parameters:
        tensor: tensor
        i: flat index
        i0: pointer to index 0
        i1: pointer to index 1
        i2: pointer to index 2
        i3: pointer to index 3"""
    return lib.ggml_unravel_index(tensor, i, i0, i1, i2, i3)


lib.ggml_unravel_index.argtypes = [
    ctypes.POINTER(ggml_tensor),
    ctypes.c_int64,
    ctypes.POINTER(ctypes.c_int64),
    ctypes.POINTER(ctypes.c_int64),
    ctypes.POINTER(ctypes.c_int64),
    ctypes.POINTER(ctypes.c_int64),
]
lib.ggml_unravel_index.restype = None


# GGML_API int32_t ggml_get_i32_1d(const struct ggml_tensor * tensor, int i);
def ggml_get_i32_1d(
    tensor: ggml_tensor_p,
    i: Union[ctypes.c_int, int],
) -> int:
    """Get the integer value of the i-th element in a 1-dimensional tensor.

    Parameters:
        tensor: tensor
        i: index of element

    Returns:
        integer value of element at index i"""
    return lib.ggml_get_i32_1d(tensor, i)


lib.ggml_get_i32_1d.argtypes = [ctypes.POINTER(ggml_tensor), ctypes.c_int]
lib.ggml_get_i32_1d.restype = ctypes.c_int32


# GGML_API void    ggml_set_i32_1d(const struct ggml_tensor * tensor, int i, int32_t value);
def ggml_set_i32_1d(
    tensor: ggml_tensor_p,
    i: Union[ctypes.c_int, int],
    value: Union[ctypes.c_int32, int],
):
    """Set the integer value of the i-th element in a 1-dimensional tensor.

    Parameters:
        tensor: tensor
        i: index of element
        value: integer value to set element to"""
    return lib.ggml_set_i32_1d(tensor, i, value)


lib.ggml_set_i32_1d.argtypes = [
    ctypes.POINTER(ggml_tensor),
    ctypes.c_int,
    ctypes.c_int32,
]
lib.ggml_set_i32_1d.restype = None


# GGML_API int32_t ggml_get_i32_nd(const struct ggml_tensor * tensor, int i0, int i1, int i2, int i3);
def ggml_get_i32_nd(
    tensor: ggml_tensor_p,
    i0: Union[ctypes.c_int, int],
    i1: Union[ctypes.c_int, int],
    i2: Union[ctypes.c_int, int],
    i3: Union[ctypes.c_int, int],
) -> int:
    """Get the integer value of the element at the given coordinates in a 4-dimensional tensor.

    Parameters:
        tensor: tensor
        i0: index of element in dimension 0
        i1: index of element in dimension 1
        i2: index of element in dimension 2
        i3: index of element in dimension 3

    Returns:
        integer value of element at coordinates"""
    return lib.ggml_get_i32_nd(tensor, i0, i1, i2, i3)


lib.ggml_get_i32_nd.argtypes = [
    ctypes.POINTER(ggml_tensor),
    ctypes.c_int,
    ctypes.c_int,
    ctypes.c_int,
    ctypes.c_int,
]
lib.ggml_get_i32_nd.restype = ctypes.c_int32


# GGML_API void    ggml_set_i32_nd(const struct ggml_tensor * tensor, int i0, int i1, int i2, int i3, int32_t value);
def ggml_set_i32_nd(
    tensor: ggml_tensor_p,
    i0: Union[ctypes.c_int, int],
    i1: Union[ctypes.c_int, int],
    i2: Union[ctypes.c_int, int],
    i3: Union[ctypes.c_int, int],
    value: Union[ctypes.c_int32, int],
):
    """Set the integer value of the element at the given coordinates in a 4-dimensional tensor.

    Parameters:
        tensor: tensor
        i0: index of element in dimension 0
        i1: index of element in dimension 1
        i2: index of element in dimension 2
        i3: index of element in dimension 3
        value: integer value to set element to"""
    return lib.ggml_set_i32_nd(tensor, i0, i1, i2, i3, value)


lib.ggml_set_i32_nd.argtypes = [
    ctypes.POINTER(ggml_tensor),
    ctypes.c_int,
    ctypes.c_int,
    ctypes.c_int,
    ctypes.c_int,
    ctypes.c_int32,
]
lib.ggml_set_i32_nd.restype = None


# GGML_API float   ggml_get_f32_1d(const struct ggml_tensor * tensor, int i);
def ggml_get_f32_1d(
    tensor: ggml_tensor_p,
    i: Union[ctypes.c_int, int],
) -> float:
    """Get the float value of the i-th element in a 1-dimensional tensor.

    Parameters:
        tensor: tensor

    Returns:
        float value of element at index i"""
    return lib.ggml_get_f32_1d(tensor, i)


lib.ggml_get_f32_1d.argtypes = [ctypes.POINTER(ggml_tensor), ctypes.c_int]
lib.ggml_get_f32_1d.restype = ctypes.c_float


# GGML_API void    ggml_set_f32_1d(const struct ggml_tensor * tensor, int i, float value);
def ggml_set_f32_1d(
    tensor: ggml_tensor_p,
    i: Union[ctypes.c_int, int],
    value: Union[ctypes.c_float, float],
):
    """Set the float value of the i-th element in a 1-dimensional tensor.

    Parameters:
        tensor: tensor
        i: index of element
        value: float value to set element to"""
    return lib.ggml_set_f32_1d(tensor, i, value)


lib.ggml_set_f32_1d.argtypes = [
    ctypes.POINTER(ggml_tensor),
    ctypes.c_int,
    ctypes.c_float,
]
lib.ggml_set_f32_1d.restype = None


# GGML_API float   ggml_get_f32_nd(const struct ggml_tensor * tensor, int i0, int i1, int i2, int i3);
def ggml_get_f32_nd(
    tensor: ggml_tensor_p,
    i0: Union[ctypes.c_int, int],
    i1: Union[ctypes.c_int, int],
    i2: Union[ctypes.c_int, int],
    i3: Union[ctypes.c_int, int],
) -> float:
    """Get the float value of the element at the given coordinates in a 4-dimensional tensor.

    Parameters:
        tensor: tensor
        i0: index of element in dimension 0
        i1: index of element in dimension 1
        i2: index of element in dimension 2
        i3: index of element in dimension 3

    Returns:
        float value of element at coordinates"""
    return lib.ggml_get_f32_nd(tensor, i0, i1, i2, i3)


lib.ggml_get_f32_nd.argtypes = [
    ctypes.POINTER(ggml_tensor),
    ctypes.c_int,
    ctypes.c_int,
    ctypes.c_int,
    ctypes.c_int,
]
lib.ggml_get_f32_nd.restype = ctypes.c_float


# GGML_API void    ggml_set_f32_nd(const struct ggml_tensor * tensor, int i0, int i1, int i2, int i3, float value);
def ggml_set_f32_nd(
    tensor: ggml_tensor_p,
    i0: Union[ctypes.c_int, int],
    i1: Union[ctypes.c_int, int],
    i2: Union[ctypes.c_int, int],
    i3: Union[ctypes.c_int, int],
    value: Union[ctypes.c_float, float],
):
    """Set the float value of the element at the given coordinates in a 4-dimensional tensor.

    Parameters:
        tensor: tensor
        i0: index of element in dimension 0
        i1: index of element in dimension 1
        i2: index of element in dimension 2
        i3: index of element in dimension 3
        value: float value to set element to"""
    return lib.ggml_set_f32_nd(tensor, i0, i1, i2, i3, value)


lib.ggml_set_f32_nd.argtypes = [
    ctypes.POINTER(ggml_tensor),
    ctypes.c_int,
    ctypes.c_int,
    ctypes.c_int,
    ctypes.c_int,
    ctypes.c_float,
]
lib.ggml_set_f32_nd.restype = None


# GGML_API void *  ggml_get_data    (const struct ggml_tensor * tensor);
def ggml_get_data(
    tensor: ggml_tensor_p,
) -> Optional[ctypes.c_void_p]:
    """Get the data pointer of a tensor.

    Parameters:
        tensor: tensor

    Returns:
        Pointer to data, or None if tensor has no data"""
    return lib.ggml_get_data(tensor)


lib.ggml_get_data.argtypes = [ctypes.POINTER(ggml_tensor)]
lib.ggml_get_data.restype = ctypes.c_void_p


# GGML_API float * ggml_get_data_f32(const struct ggml_tensor * tensor);
def ggml_get_data_f32(
    tensor: ggml_tensor_p,
) -> Optional[CFloatArray]:
    """Get the data pointer of a tensor as a float array.

    Parameters:
        tensor: tensor

    Returns:
        (Optional[ctypes.Array[ctypes.c_float]]): array of float to data, or None if tensor has no data
    """
    return lib.ggml_get_data_f32(tensor)


lib.ggml_get_data_f32.argtypes = [ctypes.POINTER(ggml_tensor)]
lib.ggml_get_data_f32.restype = ctypes.POINTER(ctypes.c_float)


# GGML_API GGML_CALL enum ggml_unary_op ggml_get_unary_op(const struct ggml_tensor * tensor);
def ggml_get_unary_op(
    tensor: ggml_tensor_p,
) -> int:
    """Get the unary operation of a tensor.

    Parameters:
        tensor: tensor

    Returns:
        unary operation"""
    return lib.ggml_get_unary_op(tensor)


lib.ggml_get_unary_op.argtypes = [ctypes.POINTER(ggml_tensor)]
lib.ggml_get_unary_op.restype = ctypes.c_int


# GGML_API const char *         ggml_get_name(const struct ggml_tensor * tensor);
def ggml_get_name(
    tensor: ggml_tensor_p,
) -> bytes:
    """Get the name of a tensor.

    Parameters:
        tensor: tensor

    Returns:
        name of tensor"""
    return lib.ggml_get_name(tensor)


lib.ggml_get_name.argtypes = [ctypes.POINTER(ggml_tensor)]
lib.ggml_get_name.restype = ctypes.c_char_p


# GGML_API struct ggml_tensor * ggml_set_name(struct ggml_tensor * tensor, const char * name);
def ggml_set_name(
    tensor: ggml_tensor_p,
    name: bytes,
) -> ggml_tensor_p:
    """Set the name of a tensor.

    Parameters:
        tensor: tensor
        name: name to set tensor to

    Returns:
        Pointer to ggml_tensor"""
    return lib.ggml_set_name(tensor, name)


lib.ggml_set_name.argtypes = [ctypes.POINTER(ggml_tensor), ctypes.c_char_p]
lib.ggml_set_name.restype = ctypes.POINTER(ggml_tensor)


# GGML_API struct ggml_tensor * ggml_format_name(struct ggml_tensor * tensor, const char * fmt, ...);
def ggml_format_name(
    tensor: ggml_tensor_p,
    fmt: bytes,
    *args: Sequence[Union[bool, int, float, str]],
) -> ggml_tensor_p:
    """Format the name of a tensor using the given format c string and arguments.

    Parameters:
        tensor: tensor
        fmt: format c string
        args: arguments to format string

    Returns:
        Pointer to ggml_tensor"""
    return lib.ggml_format_name(tensor, fmt, *args)


lib.ggml_format_name.argtypes = [ctypes.POINTER(ggml_tensor), ctypes.c_char_p]
lib.ggml_format_name.restype = ctypes.POINTER(ggml_tensor)

# //
# // operations on tensors with backpropagation
# //


# GGML_API struct ggml_tensor * ggml_dup(
#         struct ggml_context * ctx,
#         struct ggml_tensor  * a);
def ggml_dup(ctx: ggml_context_p, a: ggml_tensor_p) -> ggml_tensor_p:
    return lib.ggml_dup(ctx, a)


lib.ggml_dup.argtypes = [ggml_context_p, ctypes.POINTER(ggml_tensor)]
lib.ggml_dup.restype = ctypes.POINTER(ggml_tensor)


# // in-place, returns view(a)
# GGML_API struct ggml_tensor * ggml_dup_inplace(
#         struct ggml_context * ctx,
#         struct ggml_tensor  * a);
def ggml_dup_inplace(ctx: ggml_context_p, a: ggml_tensor_p) -> ggml_tensor_p:
    return lib.ggml_dup_inplace(ctx, a)


lib.ggml_dup_inplace.argtypes = [ggml_context_p, ctypes.POINTER(ggml_tensor)]
lib.ggml_dup_inplace.restype = ctypes.POINTER(ggml_tensor)


# GGML_API struct ggml_tensor * ggml_add(
#         struct ggml_context * ctx,
#         struct ggml_tensor  * a,
#         struct ggml_tensor  * b);
def ggml_add(
    ctx: ggml_context_p,
    a: ggml_tensor_p,
    b: ggml_tensor_p,
) -> ggml_tensor_p:
    """Add two tensors together and return the result.

    Parameters:
        ctx: ggml context
        a: first tensor
        b: second tensor

    Returns:
        Pointer to ggml_tensor"""
    return lib.ggml_add(ctx, a, b)


lib.ggml_add.argtypes = [
    ggml_context_p,
    ctypes.POINTER(ggml_tensor),
    ctypes.POINTER(ggml_tensor),
]
lib.ggml_add.restype = ctypes.POINTER(ggml_tensor)


# GGML_API struct ggml_tensor * ggml_add_inplace(
#         struct ggml_context * ctx,
#         struct ggml_tensor  * a,
#         struct ggml_tensor  * b);
def ggml_add_inplace(
    ctx: ggml_context_p,
    a: ggml_tensor_p,
    b: ggml_tensor_p,
) -> ggml_tensor_p:
    """Add two tensors together and store the result in the first tensor.

    Parameters:
        ctx: ggml context
        a: first tensor
        b: second tensor

    Returns:
        Pointer to ggml_tensor"""
    return lib.ggml_add_inplace(ctx, a, b)


lib.ggml_add_inplace.argtypes = [
    ggml_context_p,
    ctypes.POINTER(ggml_tensor),
    ctypes.POINTER(ggml_tensor),
]
lib.ggml_add_inplace.restype = ctypes.POINTER(ggml_tensor)


# GGML_API struct ggml_tensor * ggml_add_cast(
#         struct ggml_context * ctx,
#         struct ggml_tensor  * a,
#         struct ggml_tensor  * b,
#         enum   ggml_type      type);
def ggml_add_cast(
    ctx: ggml_context_p,
    a: ggml_tensor_p,
    b: ggml_tensor_p,
    type: Union[ctypes.c_int, int],
) -> ggml_tensor_p:
    """Add two tensors together and cast the result to the given type.

    Parameters:
        ctx: ggml context
        a: first tensor
        b: second tensor
        type: type to cast result to

    Returns:
        Pointer to ggml_tensor"""
    return lib.ggml_add_cast(ctx, a, b, type)


lib.ggml_add_cast.argtypes = [
    ggml_context_p,
    ctypes.POINTER(ggml_tensor),
    ctypes.POINTER(ggml_tensor),
    ctypes.c_int,
]
lib.ggml_add_cast.restype = ctypes.POINTER(ggml_tensor)


# GGML_API struct ggml_tensor * ggml_add1(
#         struct ggml_context * ctx,
#         struct ggml_tensor  * a,
#         struct ggml_tensor  * b);
def ggml_add1(
    ctx: ggml_context_p,
    a: ggml_tensor_p,
    b: ggml_tensor_p,
) -> ggml_tensor_p:
    return lib.ggml_add1(ctx, a, b)


lib.ggml_add1.argtypes = [
    ggml_context_p,
    ctypes.POINTER(ggml_tensor),
    ctypes.POINTER(ggml_tensor),
]
lib.ggml_add1.restype = ctypes.POINTER(ggml_tensor)


# GGML_API struct ggml_tensor * ggml_add1_inplace(
#         struct ggml_context * ctx,
#         struct ggml_tensor  * a,
#         struct ggml_tensor  * b);
def ggml_add1_inplace(
    ctx: ggml_context_p,
    a: ggml_tensor_p,
    b: ggml_tensor_p,
) -> ggml_tensor_p:
    return lib.ggml_add1_inplace(ctx, a, b)


lib.ggml_add1_inplace.argtypes = [
    ggml_context_p,
    ctypes.POINTER(ggml_tensor),
    ctypes.POINTER(ggml_tensor),
]
lib.ggml_add1_inplace.restype = ctypes.POINTER(ggml_tensor)


# // dst = a
# // view(dst, nb1, nb2, nb3, offset) += b
# // return dst
# GGML_API struct ggml_tensor * ggml_acc(
#         struct ggml_context * ctx,
#         struct ggml_tensor  * a,
#         struct ggml_tensor  * b,
#         size_t                nb1,
#         size_t                nb2,
#         size_t                nb3,
#         size_t                offset);
def ggml_acc(
    ctx: ggml_context_p,
    a: ggml_tensor_p,
    b: ggml_tensor_p,
    nb1: Union[ctypes.c_size_t, int],
    nb2: Union[ctypes.c_size_t, int],
    nb3: Union[ctypes.c_size_t, int],
    offset: Union[ctypes.c_size_t, int],
) -> ggml_tensor_p:
    return lib.ggml_acc(ctx, a, b, nb1, nb2, nb3, offset)


lib.ggml_acc.argtypes = [
    ggml_context_p,
    ctypes.POINTER(ggml_tensor),
    ctypes.POINTER(ggml_tensor),
    ctypes.c_size_t,
    ctypes.c_size_t,
    ctypes.c_size_t,
    ctypes.c_size_t,
]
lib.ggml_acc.restype = ctypes.POINTER(ggml_tensor)


# GGML_API struct ggml_tensor * ggml_acc_inplace(
#         struct ggml_context * ctx,
#         struct ggml_tensor  * a,
#         struct ggml_tensor  * b,
#         size_t                nb1,
#         size_t                nb2,
#         size_t                nb3,
#         size_t                offset);
def ggml_acc_inplace(
    ctx: ggml_context_p,
    a: ggml_tensor_p,
    b: ggml_tensor_p,
    nb1: Union[ctypes.c_size_t, int],
    nb2: Union[ctypes.c_size_t, int],
    nb3: Union[ctypes.c_size_t, int],
    offset: Union[ctypes.c_size_t, int],
) -> ggml_tensor_p:
    return lib.ggml_acc_inplace(ctx, a, b, nb1, nb2, nb3, offset)


lib.ggml_acc_inplace.argtypes = [
    ggml_context_p,
    ctypes.POINTER(ggml_tensor),
    ctypes.POINTER(ggml_tensor),
    ctypes.c_size_t,
    ctypes.c_size_t,
    ctypes.c_size_t,
    ctypes.c_size_t,
]
lib.ggml_acc_inplace.restype = ctypes.POINTER(ggml_tensor)


# GGML_API struct ggml_tensor * ggml_sub(
#         struct ggml_context * ctx,
#         struct ggml_tensor  * a,
#         struct ggml_tensor  * b);
def ggml_sub(
    ctx: ggml_context_p,
    a: ggml_tensor_p,
    b: ggml_tensor_p,
) -> ggml_tensor_p:
    """Subtract two tensors and return the result.

    Parameters:
        ctx: ggml context
        a: first tensor
        b: second tensor

    Returns:
        Pointer to ggml_tensor"""
    return lib.ggml_sub(ctx, a, b)


lib.ggml_sub.argtypes = [
    ggml_context_p,
    ctypes.POINTER(ggml_tensor),
    ctypes.POINTER(ggml_tensor),
]
lib.ggml_sub.restype = ctypes.POINTER(ggml_tensor)


# GGML_API struct ggml_tensor * ggml_sub_inplace(
#         struct ggml_context * ctx,
#         struct ggml_tensor  * a,
#         struct ggml_tensor  * b);
def ggml_sub_inplace(
    ctx: ggml_context_p,
    a: ggml_tensor_p,
    b: ggml_tensor_p,
) -> ggml_tensor_p:
    """Subtract two tensors and store the result in the first tensor.

    Parameters:
        ctx: ggml context
        a: first tensor
        b: second tensor

    Returns:
        Pointer to ggml_tensor"""
    return lib.ggml_sub_inplace(ctx, a, b)


lib.ggml_sub_inplace.argtypes = [
    ggml_context_p,
    ctypes.POINTER(ggml_tensor),
    ctypes.POINTER(ggml_tensor),
]
lib.ggml_sub_inplace.restype = ctypes.POINTER(ggml_tensor)


# GGML_API struct ggml_tensor * ggml_mul(
#         struct ggml_context * ctx,
#         struct ggml_tensor  * a,
#         struct ggml_tensor  * b);
def ggml_mul(
    ctx: ggml_context_p,
    a: ggml_tensor_p,
    b: ggml_tensor_p,
) -> ggml_tensor_p:
    """Element-wise multiply two tensors and return the result.

    Parameters:
        ctx: ggml context
        a: first tensor
        b: second tensor

    Returns:
        Pointer to ggml_tensor"""
    return lib.ggml_mul(ctx, a, b)


lib.ggml_mul.argtypes = [
    ggml_context_p,
    ctypes.POINTER(ggml_tensor),
    ctypes.POINTER(ggml_tensor),
]
lib.ggml_mul.restype = ctypes.POINTER(ggml_tensor)


# GGML_API struct ggml_tensor * ggml_mul_inplace(
#         struct ggml_context * ctx,
#         struct ggml_tensor  * a,
#         struct ggml_tensor  * b);
def ggml_mul_inplace(
    ctx: ggml_context_p,
    a: ggml_tensor_p,
    b: ggml_tensor_p,
) -> ggml_tensor_p:
    """Element-wise multiply two tensors and store the result in the first tensor.

    Parameters:
        ctx: ggml context
        a: first tensor
        b: second tensor

    Returns:
        Pointer to ggml_tensor"""
    return lib.ggml_mul_inplace(ctx, a, b)


lib.ggml_mul_inplace.argtypes = [
    ggml_context_p,
    ctypes.POINTER(ggml_tensor),
    ctypes.POINTER(ggml_tensor),
]
lib.ggml_mul_inplace.restype = ctypes.POINTER(ggml_tensor)


# GGML_API struct ggml_tensor * ggml_div(
#         struct ggml_context * ctx,
#         struct ggml_tensor  * a,
#         struct ggml_tensor  * b);
def ggml_div(
    ctx: ggml_context_p,
    a: ggml_tensor_p,
    b: ggml_tensor_p,
) -> ggml_tensor_p:
    """Element-wise divide two tensors and return the result.

    Parameters:
        ctx: ggml context
        a: first tensor
        b: second tensor

    Returns:
        Pointer to ggml_tensor"""
    return lib.ggml_div(ctx, a, b)


lib.ggml_div.argtypes = [
    ggml_context_p,
    ctypes.POINTER(ggml_tensor),
    ctypes.POINTER(ggml_tensor),
]
lib.ggml_div.restype = ctypes.POINTER(ggml_tensor)


# GGML_API struct ggml_tensor * ggml_div_inplace(
#         struct ggml_context * ctx,
#         struct ggml_tensor  * a,
#         struct ggml_tensor  * b);
def ggml_div_inplace(
    ctx: ggml_context_p,
    a: ggml_tensor_p,
    b: ggml_tensor_p,
) -> ggml_tensor_p:
    """Element-wise divide two tensors and store the result in the first tensor.

    Parameters:
        ctx: ggml context
        a: first tensor
        b: second tensor

    Returns:
        Pointer to ggml_tensor"""
    return lib.ggml_div_inplace(ctx, a, b)


lib.ggml_div_inplace.argtypes = [
    ggml_context_p,
    ctypes.POINTER(ggml_tensor),
    ctypes.POINTER(ggml_tensor),
]
lib.ggml_div_inplace.restype = ctypes.POINTER(ggml_tensor)


# GGML_API struct ggml_tensor * ggml_sqr(
#         struct ggml_context * ctx,
#         struct ggml_tensor  * a);
def ggml_sqr(
    ctx: ggml_context_p,
    a: ggml_tensor_p,
) -> ggml_tensor_p:
    """Square all elements in a tensor and return the result.

    Parameters:
        ctx: ggml context
        a: tensor

    Returns:
        Pointer to ggml_tensor"""
    return lib.ggml_sqr(ctx, a)


lib.ggml_sqr.argtypes = [ggml_context_p, ctypes.POINTER(ggml_tensor)]
lib.ggml_sqr.restype = ctypes.POINTER(ggml_tensor)


# GGML_API struct ggml_tensor * ggml_sqr_inplace(
#         struct ggml_context * ctx,
#         struct ggml_tensor  * a);
def ggml_sqr_inplace(
    ctx: ggml_context_p,
    a: ggml_tensor_p,
) -> ggml_tensor_p:
    """Square all elements in a tensor and store the result in the first tensor.

    Parameters:
        ctx: ggml context
        a: tensor

    Returns:
        Pointer to ggml_tensor"""
    return lib.ggml_sqr_inplace(ctx, a)


lib.ggml_sqr_inplace.argtypes = [ggml_context_p, ctypes.POINTER(ggml_tensor)]
lib.ggml_sqr_inplace.restype = ctypes.POINTER(ggml_tensor)


# GGML_API struct ggml_tensor * ggml_sqrt(
#         struct ggml_context * ctx,
#         struct ggml_tensor  * a);
def ggml_sqrt(
    ctx: ggml_context_p,
    a: ggml_tensor_p,
) -> ggml_tensor_p:
    """Square root all elements in a tensor and return the result.

    Parameters:
        ctx: ggml context
        a: tensor

    Returns:
        Pointer to ggml_tensor"""
    return lib.ggml_sqrt(ctx, a)


lib.ggml_sqrt.argtypes = [ggml_context_p, ctypes.POINTER(ggml_tensor)]
lib.ggml_sqrt.restype = ctypes.POINTER(ggml_tensor)


# GGML_API struct ggml_tensor * ggml_sqrt_inplace(
#         struct ggml_context * ctx,
#         struct ggml_tensor  * a);
def ggml_sqrt_inplace(
    ctx: ggml_context_p,
    a: ggml_tensor_p,
) -> ggml_tensor_p:
    """Square root all elements in a tensor and store the result in the first tensor.

    Parameters:
        ctx: ggml context

    Returns:
        Pointer to ggml_tensor"""
    return lib.ggml_sqrt_inplace(ctx, a)


lib.ggml_sqrt_inplace.argtypes = [ggml_context_p, ctypes.POINTER(ggml_tensor)]
lib.ggml_sqrt_inplace.restype = ctypes.POINTER(ggml_tensor)


# GGML_API struct ggml_tensor * ggml_log(
#         struct ggml_context * ctx,
#         struct ggml_tensor  * a);
def ggml_log(ctx: ggml_context_p, a: ggml_tensor_p) -> ggml_tensor_p:
    """Take the natural logarithm of all elements in a tensor and return the result.

    Parameters:
        ctx: ggml context
        a: tensor

    Returns:
        Pointer to ggml_tensor"""
    return lib.ggml_log(ctx, a)


lib.ggml_log.argtypes = [ggml_context_p, ctypes.POINTER(ggml_tensor)]
lib.ggml_log.restype = ctypes.POINTER(ggml_tensor)


# GGML_API struct ggml_tensor * ggml_log_inplace(
#         struct ggml_context * ctx,
#         struct ggml_tensor  * a);
def ggml_log_inplace(
    ctx: ggml_context_p,
    a: ggml_tensor_p,
) -> ggml_tensor_p:
    """Take the natural logarithm of all elements in a tensor and store the result in the first tensor.

    Parameters:
        ctx: ggml context
        a: tensor

    Returns:
        Pointer to ggml_tensor"""
    return lib.ggml_log_inplace(ctx, a)


lib.ggml_log_inplace.argtypes = [ggml_context_p, ctypes.POINTER(ggml_tensor)]
lib.ggml_log_inplace.restype = ctypes.POINTER(ggml_tensor)


# // return scalar
# GGML_API struct ggml_tensor * ggml_sum(
#         struct ggml_context * ctx,
#         struct ggml_tensor  * a);
def ggml_sum(ctx: ggml_context_p, a: ggml_tensor_p) -> ggml_tensor_p:
    """Sum all elements in a tensor and return the result.

    Parameters:
        ctx: ggml context
        a: tensor

    Returns:
        Pointer to ggml_tensor"""
    return lib.ggml_sum(ctx, a)


lib.ggml_sum.argtypes = [ggml_context_p, ctypes.POINTER(ggml_tensor)]
lib.ggml_sum.restype = ctypes.POINTER(ggml_tensor)


# // sums along rows, with input shape [a,b,c,d] return shape [1,b,c,d]
# GGML_API struct ggml_tensor * ggml_sum_rows(
#         struct ggml_context * ctx,
#         struct ggml_tensor  * a);
def ggml_sum_rows(ctx: ggml_context_p, a: ggml_tensor_p) -> ggml_tensor_p:
    """Sum all elements in a tensor along the first axis and return the result.

    sums along rows, with input shape [a,b,c,d] return shape [1,b,c,d]

    Parameters:
        ctx: ggml context
        a: tensor

    Returns:
        Pointer to ggml_tensor"""
    return lib.ggml_sum_rows(ctx, a)


lib.ggml_sum_rows.argtypes = [ggml_context_p, ctypes.POINTER(ggml_tensor)]
lib.ggml_sum_rows.restype = ctypes.POINTER(ggml_tensor)


# // mean along rows
# GGML_API struct ggml_tensor * ggml_mean(
#         struct ggml_context * ctx,
#         struct ggml_tensor  * a);
def ggml_mean(ctx: ggml_context_p, a: ggml_tensor_p) -> ggml_tensor_p:
    """Take the mean of all elements in a tensor and return the result.

    Parameters:
        ctx: ggml context
        a: tensor

    Returns:
        Pointer to ggml_tensor"""
    return lib.ggml_mean(ctx, a)


lib.ggml_mean.argtypes = [ggml_context_p, ctypes.POINTER(ggml_tensor)]
lib.ggml_mean.restype = ctypes.POINTER(ggml_tensor)


# // argmax along rows
# GGML_API struct ggml_tensor * ggml_argmax(
#         struct ggml_context * ctx,
#         struct ggml_tensor  * a);
def ggml_argmax(ctx: ggml_context_p, a: ggml_tensor_p) -> ggml_tensor_p:
    """Take the argmax of all elements in a tensor and return the result.

    argmax along rows

    Parameters:
        ctx: ggml context
        a: tensor

    Returns:
        Pointer to ggml_tensor"""
    return lib.ggml_argmax(ctx, a)


lib.ggml_argmax.argtypes = [ggml_context_p, ctypes.POINTER(ggml_tensor)]
lib.ggml_argmax.restype = ctypes.POINTER(ggml_tensor)


# // if a is the same shape as b, and a is not parameter, return a
# // otherwise, return a new tensor: repeat(a) to fit in b
# GGML_API struct ggml_tensor * ggml_repeat(
#         struct ggml_context * ctx,
#         struct ggml_tensor  * a,
#         struct ggml_tensor  * b);
def ggml_repeat(
    ctx: ggml_context_p,
    a: ggml_tensor_p,
    b: ggml_tensor_p,
) -> ggml_tensor_p:
    """Repeat a tensor to fit the shape of another tensor.

    If a is the same shape as b, and a is not parameter, return a

    Parameters:
        ctx: ggml context
        a: tensor to repeat
        b: tensor to fit

    Returns:
        Pointer to ggml_tensor"""
    return lib.ggml_repeat(ctx, a, b)


lib.ggml_repeat.argtypes = [
    ggml_context_p,
    ctypes.POINTER(ggml_tensor),
    ctypes.POINTER(ggml_tensor),
]
lib.ggml_repeat.restype = ctypes.POINTER(ggml_tensor)


# // sums repetitions in a into shape of b
# GGML_API struct ggml_tensor * ggml_repeat_back(
#         struct ggml_context * ctx,
#         struct ggml_tensor  * a,
#         struct ggml_tensor  * b);
def ggml_repeat_back(
    ctx: ggml_context_p,
    a: ggml_tensor_p,
    b: ggml_tensor_p,
) -> ggml_tensor_p:
    return lib.ggml_repeat_back(ctx, a, b)


lib.ggml_repeat_back.argtypes = [
    ggml_context_p,
    ctypes.POINTER(ggml_tensor),
    ctypes.POINTER(ggml_tensor),
]
lib.ggml_repeat_back.restype = ctypes.POINTER(ggml_tensor)


# // concat a and b on dim 2
# // used in stable-diffusion
# GGML_API struct ggml_tensor * ggml_concat(
#         struct ggml_context * ctx,
#         struct ggml_tensor  * a,
#         struct ggml_tensor  * b);
def ggml_concat(
    ctx: ggml_context_p,
    a: ggml_tensor_p,
    b: ggml_tensor_p,
) -> ggml_tensor_p:
    """Concatenate two tensors along the second axis and return the result.

    Parameters:
        ctx: ggml context
        a: first tensor
        b: second tensor

    Returns:
        Pointer to ggml_tensor"""
    return lib.ggml_concat(ctx, a, b)


lib.ggml_concat.argtypes = [
    ggml_context_p,
    ctypes.POINTER(ggml_tensor),
    ctypes.POINTER(ggml_tensor),
]
lib.ggml_concat.restype = ctypes.POINTER(ggml_tensor)


# GGML_API struct ggml_tensor * ggml_abs(
#         struct ggml_context * ctx,
#         struct ggml_tensor  * a);
def ggml_abs(ctx: ggml_context_p, a: ggml_tensor_p) -> ggml_tensor_p:
    """Take the absolute value of all elements in a tensor and return the result.

    Parameters:
        ctx: ggml context
        a: tensor

    Returns:
        Pointer to ggml_tensor"""
    return lib.ggml_abs(ctx, a)


lib.ggml_abs.argtypes = [ggml_context_p, ctypes.POINTER(ggml_tensor)]
lib.ggml_abs.restype = ctypes.POINTER(ggml_tensor)


# GGML_API struct ggml_tensor * ggml_abs_inplace(
#         struct ggml_context * ctx,
#         struct ggml_tensor  * a);
def ggml_abs_inplace(
    ctx: ggml_context_p,
    a: ggml_tensor_p,
) -> ggml_tensor_p:
    """Take the absolute value of all elements in a tensor and store the result in the first tensor.

    Parameters:
        ctx: ggml context
        a: tensor

    Returns:
        Pointer to ggml_tensor"""
    return lib.ggml_abs_inplace(ctx, a)


lib.ggml_abs_inplace.argtypes = [ggml_context_p, ctypes.POINTER(ggml_tensor)]
lib.ggml_abs_inplace.restype = ctypes.POINTER(ggml_tensor)


# GGML_API struct ggml_tensor * ggml_sgn(
#         struct ggml_context * ctx,
#         struct ggml_tensor  * a);
def ggml_sgn(ctx: ggml_context_p, a: ggml_tensor_p) -> ggml_tensor_p:
    """Get the sign of all elements in a tensor and return the result.

    Parameters:
        ctx: ggml context
        a: tensor

    Returns:
        Pointer to ggml_tensor"""
    return lib.ggml_sgn(ctx, a)


lib.ggml_sgn.argtypes = [ggml_context_p, ctypes.POINTER(ggml_tensor)]
lib.ggml_sgn.restype = ctypes.POINTER(ggml_tensor)


# GGML_API struct ggml_tensor * ggml_sgn_inplace(
#         struct ggml_context * ctx,
#         struct ggml_tensor  * a);
def ggml_sgn_inplace(
    ctx: ggml_context_p,
    a: ggml_tensor_p,
) -> ggml_tensor_p:
    """Get the sign of all elements in a tensor and store the result in the first tensor.

    Parameters:
        ctx: ggml context
        a: tensor

    Returns:
        Pointer to ggml_tensor"""
    return lib.ggml_sgn_inplace(ctx, a)


lib.ggml_sgn_inplace.argtypes = [ggml_context_p, ctypes.POINTER(ggml_tensor)]
lib.ggml_sgn_inplace.restype = ctypes.POINTER(ggml_tensor)


# GGML_API struct ggml_tensor * ggml_neg(
#         struct ggml_context * ctx,
#         struct ggml_tensor  * a);
def ggml_neg(ctx: ggml_context_p, a: ggml_tensor_p) -> ggml_tensor_p:
    """Negate all elements in a tensor and return the result.

    Parameters:
        ctx: ggml context
        a: tensor

    Returns:
        Pointer to ggml_tensor"""
    return lib.ggml_neg(ctx, a)


lib.ggml_neg.argtypes = [ggml_context_p, ctypes.POINTER(ggml_tensor)]
lib.ggml_neg.restype = ctypes.POINTER(ggml_tensor)


# GGML_API struct ggml_tensor * ggml_neg_inplace(
#         struct ggml_context * ctx,
#         struct ggml_tensor  * a);
def ggml_neg_inplace(
    ctx: ggml_context_p,
    a: ggml_tensor_p,
) -> ggml_tensor_p:
    """Negate all elements in a tensor and store the result in the first tensor.

    Parameters:
        ctx: ggml context
        a: tensor

    Returns:
        Pointer to ggml_tensor"""
    return lib.ggml_neg_inplace(ctx, a)


lib.ggml_neg_inplace.argtypes = [ggml_context_p, ctypes.POINTER(ggml_tensor)]
lib.ggml_neg_inplace.restype = ctypes.POINTER(ggml_tensor)


# GGML_API struct ggml_tensor * ggml_step(
#         struct ggml_context * ctx,
#         struct ggml_tensor  * a);
def ggml_step(ctx: ggml_context_p, a: ggml_tensor_p) -> ggml_tensor_p:
    return lib.ggml_step(ctx, a)


lib.ggml_step.argtypes = [ggml_context_p, ctypes.POINTER(ggml_tensor)]
lib.ggml_step.restype = ctypes.POINTER(ggml_tensor)


# GGML_API struct ggml_tensor * ggml_tanh(
#         struct ggml_context * ctx,
#         struct ggml_tensor  * a);
def ggml_tanh(ctx: ggml_context_p, a: ggml_tensor_p) -> ggml_tensor_p:
    """Apply the tanh activation function to all elements in a tensor and return the result.

    Parameters:
        ctx: ggml context
        a: tensor

    Returns:
        Pointer to ggml_tensor"""
    return lib.ggml_tanh(ctx, a)


lib.ggml_tanh.argtypes = [ggml_context_p, ctypes.POINTER(ggml_tensor)]
lib.ggml_tanh.restype = ctypes.POINTER(ggml_tensor)


# GGML_API struct ggml_tensor * ggml_tanh_inplace(
#         struct ggml_context * ctx,
#         struct ggml_tensor  * a);
def ggml_tanh_inplace(
    ctx: ggml_context_p,
    a: ggml_tensor_p,
) -> ggml_tensor_p:
    """Apply the tanh activation function to all elements in a tensor and store the result in the first tensor.

    Parameters:
        ctx: ggml context
        a: tensor

    Returns:
        Pointer to ggml_tensor"""
    return lib.ggml_tanh_inplace(ctx, a)


lib.ggml_tanh_inplace.argtypes = [ggml_context_p, ctypes.POINTER(ggml_tensor)]
lib.ggml_tanh_inplace.restype = ctypes.POINTER(ggml_tensor)


# GGML_API struct ggml_tensor * ggml_elu(
#         struct ggml_context * ctx,
#         struct ggml_tensor  * a);
def ggml_elu(ctx: ggml_context_p, a: ggml_tensor_p) -> ggml_tensor_p:
    """Apply the ELU activation function to all elements in a tensor and return the result.

    Parameters:
        ctx: ggml context
        a: tensor

    Returns:
        Pointer to ggml_tensor"""
    return lib.ggml_elu(ctx, a)


lib.ggml_elu.argtypes = [ggml_context_p, ctypes.POINTER(ggml_tensor)]
lib.ggml_elu.restype = ctypes.POINTER(ggml_tensor)


# GGML_API struct ggml_tensor * ggml_elu_inplace(
#         struct ggml_context * ctx,
#         struct ggml_tensor  * a);
def ggml_elu_inplace(
    ctx: ggml_context_p,
    a: ggml_tensor_p,
) -> ggml_tensor_p:
    """Apply the ELU activation function to all elements in a tensor and store the result in the first tensor.

    Parameters:
        ctx: ggml context
        a: tensor

    Returns:
        Pointer to ggml_tensor"""
    return lib.ggml_elu_inplace(ctx, a)


lib.ggml_elu_inplace.argtypes = [ggml_context_p, ctypes.POINTER(ggml_tensor)]
lib.ggml_elu_inplace.restype = ctypes.POINTER(ggml_tensor)


# GGML_API struct ggml_tensor * ggml_relu(
#         struct ggml_context * ctx,
#         struct ggml_tensor  * a);
def ggml_relu(ctx: ggml_context_p, a: ggml_tensor_p) -> ggml_tensor_p:
    """Apply the ReLU activation function to all elements in a tensor and return the result.

    Parameters:
        ctx: ggml context
        a: tensor

    Returns:
        Pointer to ggml_tensor"""
    return lib.ggml_relu(ctx, a)


lib.ggml_relu.argtypes = [ggml_context_p, ctypes.POINTER(ggml_tensor)]
lib.ggml_relu.restype = ctypes.POINTER(ggml_tensor)


# GGML_API struct ggml_tensor * ggml_leaky_relu(
#         struct ggml_context * ctx,
#         struct ggml_tensor  * a, float negative_slope, bool inplace);
def ggml_leaky_relu(
    ctx: ggml_context_p, a: ggml_tensor_p, negative_slope: float, inplace: bool
) -> ggml_tensor_p:
    """Apply the Leaky ReLU activation function to all elements in a tensor and return the result.

    Parameters:
        ctx: ggml context
        a: tensor
        negative_slope: negative slope
        inplace: whether to store the result in the first tensor

    Returns:
        Pointer to ggml_tensor"""

    return lib.ggml_leaky_relu(ctx, a, negative_slope, inplace)


lib.ggml_leaky_relu.argtypes = [
    ggml_context_p,
    ctypes.POINTER(ggml_tensor),
    ctypes.c_float,
    ctypes.c_bool,
]
lib.ggml_leaky_relu.restype = ctypes.POINTER(ggml_tensor)


# GGML_API struct ggml_tensor * ggml_relu_inplace(
#         struct ggml_context * ctx,
#         struct ggml_tensor  * a);
def ggml_relu_inplace(
    ctx: ggml_context_p,
    a: ggml_tensor_p,
) -> ggml_tensor_p:
    """Apply the ReLU activation function to all elements in a tensor and store the result in the first tensor.

    Parameters:
        ctx: ggml context
        a: tensor

    Returns:
        Pointer to ggml_tensor"""
    return lib.ggml_relu_inplace(ctx, a)


lib.ggml_relu_inplace.argtypes = [ggml_context_p, ctypes.POINTER(ggml_tensor)]
lib.ggml_relu_inplace.restype = ctypes.POINTER(ggml_tensor)


# GGML_API struct ggml_tensor * ggml_gelu(
#         struct ggml_context * ctx,
#         struct ggml_tensor  * a);
def ggml_gelu(ctx: ggml_context_p, a: ggml_tensor_p) -> ggml_tensor_p:
    """Apply the Gaussian Error Linear Unit activation function to all elements in a tensor and return the result.

    Parameters:
        ctx: ggml context
        a: tensor

    Returns:
        Pointer to ggml_tensor"""
    return lib.ggml_gelu(ctx, a)


lib.ggml_gelu.argtypes = [ggml_context_p, ctypes.POINTER(ggml_tensor)]
lib.ggml_gelu.restype = ctypes.POINTER(ggml_tensor)


# GGML_API struct ggml_tensor * ggml_gelu_inplace(
#         struct ggml_context * ctx,
#         struct ggml_tensor  * a);
def ggml_gelu_inplace(
    ctx: ggml_context_p,
    a: ggml_tensor_p,
) -> ggml_tensor_p:
    """Apply the Gaussian Error Linear Unit activation function to all elements in a tensor and store the result in the first tensor.

    Parameters:
        ctx: ggml context
        a: tensor

    Returns:
        Pointer to ggml_tensor"""
    return lib.ggml_gelu_inplace(ctx, a)


lib.ggml_gelu_inplace.argtypes = [ggml_context_p, ctypes.POINTER(ggml_tensor)]
lib.ggml_gelu_inplace.restype = ctypes.POINTER(ggml_tensor)


# GGML_API struct ggml_tensor * ggml_gelu_quick(
#         struct ggml_context * ctx,
#         struct ggml_tensor  * a);
def ggml_gelu_quick(ctx: ggml_context_p, a: ggml_tensor_p) -> ggml_tensor_p:
    """Apply the Gaussian Error Linear Unit activation function to all elements in a tensor and return the result.

    Parameters:
        ctx: ggml context
        a: tensor

    Returns:
        Pointer to ggml_tensor"""
    return lib.ggml_gelu_quick(ctx, a)


lib.ggml_gelu_quick.argtypes = [ggml_context_p, ctypes.POINTER(ggml_tensor)]
lib.ggml_gelu_quick.restype = ctypes.POINTER(ggml_tensor)


# GGML_API struct ggml_tensor * ggml_gelu_quick_inplace(
#         struct ggml_context * ctx,
#         struct ggml_tensor  * a);
def ggml_gelu_quick_inplace(
    ctx: ggml_context_p,
    a: ggml_tensor_p,
) -> ggml_tensor_p:
    """Apply the Gaussian Error Linear Unit activation function to all elements in a tensor and store the result in the first tensor.

    Parameters:
        ctx: ggml context
        a: tensor

    Returns:
        Pointer to ggml_tensor"""
    return lib.ggml_gelu_quick_inplace(ctx, a)


lib.ggml_gelu_quick_inplace.argtypes = [ggml_context_p, ctypes.POINTER(ggml_tensor)]
lib.ggml_gelu_quick_inplace.restype = ctypes.POINTER(ggml_tensor)


# GGML_API struct ggml_tensor * ggml_silu(
#         struct ggml_context * ctx,
#         struct ggml_tensor  * a);
def ggml_silu(ctx: ggml_context_p, a: ggml_tensor_p) -> ggml_tensor_p:
    """Apply the Sigmoid Linear Unit activation function to all elements in a tensor and return the result.

    Parameters:
        ctx: ggml context
        a: tensor

    Returns:
        Pointer to ggml_tensor"""
    return lib.ggml_silu(ctx, a)


lib.ggml_silu.argtypes = [ggml_context_p, ctypes.POINTER(ggml_tensor)]
lib.ggml_silu.restype = ctypes.POINTER(ggml_tensor)


# GGML_API struct ggml_tensor * ggml_silu_inplace(
#         struct ggml_context * ctx,
#         struct ggml_tensor  * a);
def ggml_silu_inplace(
    ctx: ggml_context_p,
    a: ggml_tensor_p,
) -> ggml_tensor_p:
    """Apply the Sigmoid Linear Unit activation function to all elements in a tensor and store the result in the first tensor.

    Parameters:
        ctx: ggml context
        a: tensor

    Returns:
        Pointer to ggml_tensor"""
    return lib.ggml_silu_inplace(ctx, a)


lib.ggml_silu_inplace.argtypes = [ggml_context_p, ctypes.POINTER(ggml_tensor)]
lib.ggml_silu_inplace.restype = ctypes.POINTER(ggml_tensor)


# // a - x
# // b - dy
# GGML_API struct ggml_tensor * ggml_silu_back(
#         struct ggml_context * ctx,
#         struct ggml_tensor  * a,
#         struct ggml_tensor  * b);
def ggml_silu_back(
    ctx: ggml_context_p,
    a: ggml_tensor_p,
    b: ggml_tensor_p,
) -> ggml_tensor_p:
    return lib.ggml_silu_back(ctx, a, b)


lib.ggml_silu_back.argtypes = [
    ggml_context_p,
    ctypes.POINTER(ggml_tensor),
    ctypes.POINTER(ggml_tensor),
]
lib.ggml_silu_back.restype = ctypes.POINTER(ggml_tensor)


# // hardswish(x) = x * relu6(x + 3) / 6
# GGML_API struct ggml_tensor * ggml_hardswish(
#         struct ggml_context * ctx,
#         struct ggml_tensor  * a);
def ggml_hardswish(ctx: ggml_context_p, a: ggml_tensor_p) -> ggml_tensor_p:
    """Apply the Hardswish activation function to all elements in a tensor and return the result.

    Parameters:
        ctx: ggml context
        a: tensor

    Returns:
        Pointer to ggml_tensor"""
    return lib.ggml_hardswish(ctx, a)


lib.ggml_hardswish.argtypes = [ggml_context_p, ctypes.POINTER(ggml_tensor)]
lib.ggml_hardswish.restype = ctypes.POINTER(ggml_tensor)


# // hardsigmoid(x) = relu6(x + 3) / 6
# GGML_API struct ggml_tensor * ggml_hardsigmoid(
#         struct ggml_context * ctx,
#         struct ggml_tensor  * a);
def ggml_hardsigmoid(ctx: ggml_context_p, a: ggml_tensor_p) -> ggml_tensor_p:
    """Apply the Hardsigmoid activation function to all elements in a tensor and return the result.

    Parameters:
        ctx: ggml context
        a: tensor

    Returns:
        Pointer to ggml_tensor"""

    return lib.ggml_hardsigmoid(ctx, a)


lib.ggml_hardsigmoid.argtypes = [ggml_context_p, ctypes.POINTER(ggml_tensor)]
lib.ggml_hardsigmoid.restype = ctypes.POINTER(ggml_tensor)


# // normalize along rows
# GGML_API struct ggml_tensor * ggml_norm(
#         struct ggml_context * ctx,
#         struct ggml_tensor  * a
#         float                eps);
def ggml_norm(
    ctx: ggml_context_p,
    a: ggml_tensor_p,
    eps: Union[ctypes.c_float, float],
) -> ggml_tensor_p:
    """Normalize all elements in a tensor along the first axis and return the result.

    normalize along rows.

    Parameters:
        ctx: ggml context
        a: tensor
        eps: minimum value to avoid division by zero

    Returns:
        Pointer to ggml_tensor"""
    return lib.ggml_norm(ctx, a, eps)


lib.ggml_norm.argtypes = [ggml_context_p, ctypes.POINTER(ggml_tensor), ctypes.c_float]
lib.ggml_norm.restype = ctypes.POINTER(ggml_tensor)


# GGML_API struct ggml_tensor * ggml_norm_inplace(
#         struct ggml_context * ctx,
#         struct ggml_tensor  * a
#         float                eps);
def ggml_norm_inplace(
    ctx: ggml_context_p,
    a: ggml_tensor_p,
    eps: Union[ctypes.c_float, float],
) -> ggml_tensor_p:
    """Normalize all elements in a tensor along the first axis and store the result in the first tensor.

    normalize along rows.

    Parameters:
        ctx: ggml context
        a: tensor
        eps: minimum value to avoid division by zero

    Returns:
        Pointer to ggml_tensor"""
    return lib.ggml_norm_inplace(ctx, a, eps)


lib.ggml_norm_inplace.argtypes = [
    ggml_context_p,
    ctypes.POINTER(ggml_tensor),
    ctypes.c_float,
]
lib.ggml_norm_inplace.restype = ctypes.POINTER(ggml_tensor)


# GGML_API struct ggml_tensor * ggml_rms_norm(
#         struct ggml_context * ctx,
#         struct ggml_tensor  * a,
#         float                 eps);
def ggml_rms_norm(
    ctx: ggml_context_p,
    a: ggml_tensor_p,
    eps: Union[ctypes.c_float, float],
) -> ggml_tensor_p:
    """Compute the RMS norm of a tensor and return the result.

    Parameters:
        ctx: ggml context
        a: tensor
        eps: float

    Returns:
        Pointer to ggml_tensor"""
    return lib.ggml_rms_norm(ctx, a, eps)


lib.ggml_rms_norm.argtypes = [
    ggml_context_p,
    ctypes.POINTER(ggml_tensor),
    ctypes.c_float,
]
lib.ggml_rms_norm.restype = ctypes.POINTER(ggml_tensor)


# GGML_API struct ggml_tensor * ggml_rms_norm_inplace(
#         struct ggml_context * ctx,
#         struct ggml_tensor  * a,
#         float                 eps);
def ggml_rms_norm_inplace(
    ctx: ggml_context_p,
    a: ggml_tensor_p,
    eps: Union[ctypes.c_float, float],
) -> ggml_tensor_p:
    return lib.ggml_rms_norm_inplace(ctx, a, eps)


lib.ggml_rms_norm_inplace.argtypes = [
    ggml_context_p,
    ctypes.POINTER(ggml_tensor),
    ctypes.c_float,
]
lib.ggml_rms_norm_inplace.restype = ctypes.POINTER(ggml_tensor)


# // group normalize along ne0*ne1*n_groups
# // used in stable-diffusion
# // TODO: eps is hardcoded to 1e-6 for now
# GGML_API struct ggml_tensor * ggml_group_norm(
#         struct ggml_context * ctx,
#         struct ggml_tensor  * a,
#         int                   n_groups);
def ggml_group_norm(
    ctx: ggml_context_p,
    a: ggml_tensor_p,
    n_groups: int,
) -> ggml_tensor_p:
    """Group normalize a tensor and return the result.

    Parameters:
        ctx: ggml context
        a: tensor
        n_groups: int

    Returns:
        Pointer to ggml_tensor"""
    return lib.ggml_group_norm(ctx, a, n_groups)


lib.ggml_group_norm.argtypes = [
    ggml_context_p,
    ctypes.POINTER(ggml_tensor),
    ctypes.c_int,
]
lib.ggml_group_norm.restype = ctypes.POINTER(ggml_tensor)


# GGML_API struct ggml_tensor * ggml_group_norm_inplace(
#         struct ggml_context * ctx,
#         struct ggml_tensor  * a,
#         int                   n_groups);
def ggml_group_norm_inplace(
    ctx: ggml_context_p,
    a: ggml_tensor_p,
    n_groups: int,
) -> ggml_tensor_p:
    """Group normalize a tensor and store the result in the first tensor.

    Parameters:
        ctx: ggml context
        a: tensor
        n_groups: int

    Returns:
        Pointer to ggml_tensor"""
    return lib.ggml_group_norm_inplace(ctx, a, n_groups)


lib.ggml_group_norm_inplace.argtypes = [
    ggml_context_p,
    ctypes.POINTER(ggml_tensor),
    ctypes.c_int,
]
lib.ggml_group_norm_inplace.restype = ctypes.POINTER(ggml_tensor)


# // a - x
# // b - dy
# GGML_API struct ggml_tensor * ggml_rms_norm_back(
#         struct ggml_context * ctx,
#         struct ggml_tensor  * a,
#         struct ggml_tensor  * b
#         float                 eps);
def ggml_rms_norm_back(
    ctx: ggml_context_p,
    a: ggml_tensor_p,
    b: ggml_tensor_p,
    eps: Union[ctypes.c_float, float],
) -> ggml_tensor_p:
    return lib.ggml_rms_norm_back(ctx, a, b, eps)


lib.ggml_rms_norm_back.argtypes = [
    ggml_context_p,
    ctypes.POINTER(ggml_tensor),
    ctypes.POINTER(ggml_tensor),
    ctypes.c_float,
]
lib.ggml_rms_norm_back.restype = ctypes.POINTER(ggml_tensor)


# // A: k columns, n rows => [ne03, ne02, n, k]
# // B: k columns, m rows  (i.e. we transpose it internally) => [ne03 * x, ne02 * y, m, k]
# // result is n columns, m rows => [ne03 * x, ne02 * y, m, n]
# GGML_API struct ggml_tensor * ggml_mul_mat(
#         struct ggml_context * ctx,
#         struct ggml_tensor  * a,
#         struct ggml_tensor  * b);
def ggml_mul_mat(
    ctx: ggml_context_p,
    a: ggml_tensor_p,
    b: ggml_tensor_p,
) -> ggml_tensor_p:
    """Multiply two matrices and return the result.

    A: k columns, n rows => [ne03, ne02, n, k]
    B: k columns, m rows  (i.e. we transpose it internally) => [ne03 * x, ne02 * y, m, k]
    result is n columns, m rows => [ne03 * x, ne02 * y, m, n]

    Parameters:
        ctx: ggml context
        a: tensor
        b: tensor

    Returns:
        Pointer to ggml_tensor"""
    return lib.ggml_mul_mat(ctx, a, b)


lib.ggml_mul_mat.argtypes = [
    ggml_context_p,
    ctypes.POINTER(ggml_tensor),
    ctypes.POINTER(ggml_tensor),
]
lib.ggml_mul_mat.restype = ctypes.POINTER(ggml_tensor)


# // change the precision of a matrix multiplication
# // set to GGML_PREC_F32 for higher precision (useful for phi-2)
# GGML_API void ggml_mul_mat_set_prec(
#         struct ggml_tensor * a,
#         enum ggml_prec       prec);
def ggml_mul_mat_set_prec(a: ggml_tensor_p, prec: Union[ctypes.c_int, int]) -> None:
    """Change the precision of a matrix multiplication.

    set to GGML_PREC_F32 for higher precision (useful for phi-2)

    Parameters:
        a: tensor
        prec: precision"""
    return lib.ggml_mul_mat_set_prec(a, prec)


lib.ggml_mul_mat_set_prec.argtypes = [ctypes.POINTER(ggml_tensor), ctypes.c_int]
lib.ggml_mul_mat_set_prec.restype = None


# // indirect matrix multiplication
# //  ggml_mul_mat_id(ctx, as, ids, id, b) ~= ggml_mul_mat(as[ids[id]], b)
# GGML_API struct ggml_tensor * ggml_mul_mat_id(
#         struct ggml_context * ctx,
#         struct ggml_tensor  * const as[],
#         int                   n_as,
#         struct ggml_tensor  * ids,
#         int                   id,
#         struct ggml_tensor  * b);
def ggml_mul_mat_id(
    ctx: ggml_context_p,
    as_,  # type: ctypes.POINTER(ctypes.POINTER(ggml_tensor)) # type: ignore
    n_as: int,
    ids: ggml_tensor_p,
    id_: int,
    b: ggml_tensor_p,
) -> ggml_tensor_p:
    """Multiply two matrices and return the result.

    indirect matrix multiplication

    ggml_mul_mat_id(ctx, as, ids, id, b) ~= ggml_mul_mat(as[ids[id]], b)

    Parameters:
        ctx: ggml context
        as_: array of tensor pointers
        n_as: int
        ids: tensor
        id_: int
        b: tensor

    Returns:
        Pointer to ggml_tensor"""
    return lib.ggml_mul_mat_id(ctx, as_, n_as, ids, id_, b)


lib.ggml_mul_mat_id.argtypes = [
    ggml_context_p,
    ctypes.POINTER(ctypes.POINTER(ggml_tensor)),
    ctypes.c_int,
    ctypes.POINTER(ggml_tensor),
    ctypes.c_int,
    ctypes.POINTER(ggml_tensor),
]
lib.ggml_mul_mat_id.restype = ctypes.POINTER(ggml_tensor)


# // A: m columns, n rows,
# // B: p columns, n rows,
# // result is m columns, p rows
# GGML_API struct ggml_tensor * ggml_out_prod(
#         struct ggml_context * ctx,
#         struct ggml_tensor  * a,
#         struct ggml_tensor  * b);
def ggml_out_prod(
    ctx: ggml_context_p,
    a: ggml_tensor_p,
    b: ggml_tensor_p,
) -> ggml_tensor_p:
    """Compute the outer product of two matrices and return the result.

    A: m columns, n rows,
    B: p columns, n rows,
    result is m columns, p rows

    Parameters:
        ctx: ggml context
        a: tensor
        b: tensor

    Returns:
        Pointer to ggml_tensor"""
    return lib.ggml_out_prod(ctx, a, b)


lib.ggml_out_prod.argtypes = [
    ggml_context_p,
    ctypes.POINTER(ggml_tensor),
    ctypes.POINTER(ggml_tensor),
]
lib.ggml_out_prod.restype = ctypes.POINTER(ggml_tensor)

# //
# // operations on tensors without backpropagation
# //


# GGML_API struct ggml_tensor * ggml_scale(
#         struct ggml_context * ctx,
#         struct ggml_tensor  * a,
#         float                 s);
def ggml_scale(
    ctx: ggml_context_p,
    a: ggml_tensor_p,
    s: Union[ctypes.c_float, float],
) -> ggml_tensor_p:
    """Scale a tensor by another tensor and return the result.

    Parameters:
        ctx: ggml context
        a: tensor
        s: float

    Returns:
        Pointer to ggml_tensor"""
    return lib.ggml_scale(ctx, a, s)


lib.ggml_scale.argtypes = [ggml_context_p, ctypes.POINTER(ggml_tensor), ctypes.c_float]
lib.ggml_scale.restype = ctypes.POINTER(ggml_tensor)


# // in-place, returns view(a)
# GGML_API struct ggml_tensor * ggml_scale_inplace(
#         struct ggml_context * ctx,
#         struct ggml_tensor  * a,
#         float                 s);
def ggml_scale_inplace(
    ctx: ggml_context_p,
    a: ggml_tensor_p,
    s: Union[ctypes.c_float, float],
) -> ggml_tensor_p:
    """Scale a tensor by another tensor and store the result in the first tensor.

    Parameters:
        ctx: ggml context
        a: tensor
        s: float

    Returns:
        Pointer to ggml_tensor"""
    return lib.ggml_scale_inplace(ctx, a, s)


lib.ggml_scale_inplace.argtypes = [
    ggml_context_p,
    ctypes.POINTER(ggml_tensor),
    ctypes.c_float,
]
lib.ggml_scale_inplace.restype = ctypes.POINTER(ggml_tensor)


# // b -> view(a,offset,nb1,nb2,3), return modified a
# GGML_API struct ggml_tensor * ggml_set(
#         struct ggml_context * ctx,
#         struct ggml_tensor  * a,
#         struct ggml_tensor  * b,
#         size_t                nb1,
#         size_t                nb2,
#         size_t                nb3,
#         size_t                offset);
def ggml_set(
    ctx: ggml_context_p,
    a: ggml_tensor_p,
    b: ggml_tensor_p,
    nb1: Union[ctypes.c_size_t, int],
    nb2: Union[ctypes.c_size_t, int],
    nb3: Union[ctypes.c_size_t, int],
    offset: Union[ctypes.c_size_t, int],
) -> ggml_tensor_p:
    return lib.ggml_set(ctx, a, b, nb1, nb2, nb3, offset)


lib.ggml_set.argtypes = [
    ggml_context_p,
    ctypes.POINTER(ggml_tensor),
    ctypes.POINTER(ggml_tensor),
    ctypes.c_size_t,
    ctypes.c_size_t,
    ctypes.c_size_t,
    ctypes.c_size_t,
]
lib.ggml_set.restype = ctypes.POINTER(ggml_tensor)


# // b -> view(a,offset,nb1,nb2,3), return view(a)
# GGML_API struct ggml_tensor * ggml_set_inplace(
#         struct ggml_context * ctx,
#         struct ggml_tensor  * a,
#         struct ggml_tensor  * b,
#         size_t                nb1,
#         size_t                nb2,
#         size_t                nb3,
#         size_t                offset);
def ggml_set_inplace(
    ctx: ggml_context_p,
    a: ggml_tensor_p,
    b: ggml_tensor_p,
    nb1: Union[ctypes.c_size_t, int],
    nb2: Union[ctypes.c_size_t, int],
    nb3: Union[ctypes.c_size_t, int],
    offset: Union[ctypes.c_size_t, int],
) -> ggml_tensor_p:
    return lib.ggml_set_inplace(ctx, a, b, nb1, nb2, nb3, offset)


lib.ggml_set_inplace.argtypes = [
    ggml_context_p,
    ctypes.POINTER(ggml_tensor),
    ctypes.POINTER(ggml_tensor),
    ctypes.c_size_t,
    ctypes.c_size_t,
    ctypes.c_size_t,
    ctypes.c_size_t,
]
lib.ggml_set_inplace.restype = ctypes.POINTER(ggml_tensor)


# GGML_API struct ggml_tensor * ggml_set_1d(
#         struct ggml_context * ctx,
#         struct ggml_tensor  * a,
#         struct ggml_tensor  * b,
#         size_t                offset);
def ggml_set_1d(
    ctx: ggml_context_p,
    a: ggml_tensor_p,
    b: ggml_tensor_p,
    offset: Union[ctypes.c_size_t, int],
) -> ggml_tensor_p:
    return lib.ggml_set_1d(ctx, a, b, offset)


lib.ggml_set_1d.argtypes = [
    ggml_context_p,
    ctypes.POINTER(ggml_tensor),
    ctypes.POINTER(ggml_tensor),
    ctypes.c_size_t,
]
lib.ggml_set_1d.restype = ctypes.POINTER(ggml_tensor)


# GGML_API struct ggml_tensor * ggml_set_1d_inplace(
#         struct ggml_context * ctx,
#         struct ggml_tensor  * a,
#         struct ggml_tensor  * b,
#         size_t                offset);
def ggml_set_1d_inplace(
    ctx: ggml_context_p,
    a: ggml_tensor_p,
    b: ggml_tensor_p,
    offset: Union[ctypes.c_size_t, int],
) -> ggml_tensor_p:
    return lib.ggml_set_1d_inplace(ctx, a, b, offset)


lib.ggml_set_1d_inplace.argtypes = [
    ggml_context_p,
    ctypes.POINTER(ggml_tensor),
    ctypes.POINTER(ggml_tensor),
    ctypes.c_size_t,
]
lib.ggml_set_1d_inplace.restype = ctypes.POINTER(ggml_tensor)


# // b -> view(a,offset,nb1,nb2,3), return modified a
# GGML_API struct ggml_tensor * ggml_set_2d(
#         struct ggml_context * ctx,
#         struct ggml_tensor  * a,
#         struct ggml_tensor  * b,
#         size_t                nb1,
#         size_t                offset);
def ggml_set_2d(
    ctx: ggml_context_p,
    a: ggml_tensor_p,
    b: ggml_tensor_p,
    nb1: Union[ctypes.c_size_t, int],
    offset: Union[ctypes.c_size_t, int],
) -> ggml_tensor_p:
    return lib.ggml_set_2d(ctx, a, b, nb1, offset)


lib.ggml_set_2d.argtypes = [
    ggml_context_p,
    ctypes.POINTER(ggml_tensor),
    ctypes.POINTER(ggml_tensor),
    ctypes.c_size_t,
    ctypes.c_size_t,
]
lib.ggml_set_2d.restype = ctypes.POINTER(ggml_tensor)


# // b -> view(a,offset,nb1,nb2,3), return view(a)
# GGML_API struct ggml_tensor * ggml_set_2d_inplace(
#         struct ggml_context * ctx,
#         struct ggml_tensor  * a,
#         struct ggml_tensor  * b,
#         size_t                nb1,
#         size_t                offset);
def ggml_set_2d_inplace(
    ctx: ggml_context_p,
    a: ggml_tensor_p,
    b: ggml_tensor_p,
    nb1: Union[ctypes.c_size_t, int],
    offset: Union[ctypes.c_size_t, int],
) -> ggml_tensor_p:
    return lib.ggml_set_2d_inplace(ctx, a, b, nb1, offset)


lib.ggml_set_2d_inplace.argtypes = [
    ggml_context_p,
    ctypes.POINTER(ggml_tensor),
    ctypes.POINTER(ggml_tensor),
    ctypes.c_size_t,
    ctypes.c_size_t,
]
lib.ggml_set_2d_inplace.restype = ctypes.POINTER(ggml_tensor)


# // a -> b, return view(b)
# GGML_API struct ggml_tensor * ggml_cpy(
#         struct ggml_context * ctx,
#         struct ggml_tensor  * a,
#         struct ggml_tensor  * b);
def ggml_cpy(
    ctx: ggml_context_p,
    a: ggml_tensor_p,
    b: ggml_tensor_p,
) -> ggml_tensor_p:
    return lib.ggml_cpy(ctx, a, b)


lib.ggml_cpy.argtypes = [
    ggml_context_p,
    ctypes.POINTER(ggml_tensor),
    ctypes.POINTER(ggml_tensor),
]
lib.ggml_cpy.restype = ctypes.POINTER(ggml_tensor)


# GGML_API struct ggml_tensor * ggml_cast(
#         struct ggml_context * ctx,
#         struct ggml_tensor  * a,
#         enum   ggml_type      type);
def ggml_cast(
    ctx: ggml_context_p, a: ggml_tensor_p, type_: Union[ctypes.c_int, int]
) -> ggml_tensor_p:
    return lib.ggml_cast(ctx, a, type_)


lib.ggml_cast.argtypes = [
    ggml_context_p,
    ctypes.POINTER(ggml_tensor),
    ctypes.c_int,
]
lib.ggml_cast.restype = ctypes.POINTER(ggml_tensor)


# // make contiguous
# GGML_API struct ggml_tensor * ggml_cont(
#         struct ggml_context * ctx,
#         struct ggml_tensor  * a);
def ggml_cont(ctx: ggml_context_p, a: ggml_tensor_p) -> ggml_tensor_p:
    """Make a tensor contiguous and return the result.

    Parameters:
        ctx: ggml context
        a: tensor

    Returns:
        Pointer to ggml_tensor"""
    return lib.ggml_cont(ctx, a)


lib.ggml_cont.argtypes = [ggml_context_p, ctypes.POINTER(ggml_tensor)]
lib.ggml_cont.restype = ctypes.POINTER(ggml_tensor)


<<<<<<< HEAD
# // make contiguous, in-place
# GGML_API struct ggml_tensor * ggml_cont_inplace(
#         struct ggml_context * ctx,
#         struct ggml_tensor  * a);
def ggml_cont_inplace(
    ctx: ggml_context_p,
    a: ggml_tensor_p,
) -> ggml_tensor_p:
    """Make a tensor contiguous and store the result in the first tensor.

    Parameters:
        ctx: ggml context
        a: tensor

    Returns:
        Pointer to ggml_tensor"""
    return lib.ggml_cont_inplace(ctx, a)


lib.ggml_cont_inplace.argtypes = [ggml_context_p, ctypes.POINTER(ggml_tensor)]
lib.ggml_cont_inplace.restype = ctypes.POINTER(ggml_tensor)


=======
>>>>>>> d6338b35
# // make contiguous, with new shape
# GGML_API struct ggml_tensor * ggml_cont_1d(
#         struct ggml_context * ctx,
#         struct ggml_tensor  * a,
#         int64_t               ne0);
def ggml_cont_1d(
    ctx: ggml_context_p,
    a: ggml_tensor_p,
    ne0: Union[ctypes.c_int64, int],
) -> ggml_tensor_p:
    return lib.ggml_cont_1d(ctx, a, ne0)


lib.ggml_cont_1d.argtypes = [
    ggml_context_p,
    ctypes.POINTER(ggml_tensor),
    ctypes.c_int64,
]
lib.ggml_cont_1d.restype = ctypes.POINTER(ggml_tensor)


# GGML_API struct ggml_tensor * ggml_cont_2d(
#         struct ggml_context * ctx,
#         struct ggml_tensor  * a,
#         int64_t               ne0,
#         int64_t               ne1);
def ggml_cont_2d(
    ctx: ggml_context_p,
    a: ggml_tensor_p,
    ne0: Union[ctypes.c_int64, int],
    ne1: Union[ctypes.c_int64, int],
) -> ggml_tensor_p:
    return lib.ggml_cont_2d(ctx, a, ne0, ne1)


lib.ggml_cont_2d.argtypes = [
    ggml_context_p,
    ctypes.POINTER(ggml_tensor),
    ctypes.c_int64,
    ctypes.c_int64,
]
lib.ggml_cont_2d.restype = ctypes.POINTER(ggml_tensor)


# GGML_API struct ggml_tensor * ggml_cont_3d(
#         struct ggml_context * ctx,
#         struct ggml_tensor  * a,
#         int64_t               ne0,
#         int64_t               ne1,
#         int64_t               ne2);
def ggml_cont_3d(
    ctx: ggml_context_p,
    a: ggml_tensor_p,
    ne0: Union[ctypes.c_int64, int],
    ne1: Union[ctypes.c_int64, int],
    ne2: Union[ctypes.c_int64, int],
) -> ggml_tensor_p:
    return lib.ggml_cont_3d(ctx, a, ne0, ne1, ne2)


lib.ggml_cont_3d.argtypes = [
    ggml_context_p,
    ctypes.POINTER(ggml_tensor),
    ctypes.c_int64,
    ctypes.c_int64,
    ctypes.c_int64,
]
lib.ggml_cont_3d.restype = ctypes.POINTER(ggml_tensor)


# GGML_API struct ggml_tensor * ggml_cont_4d(
#         struct ggml_context * ctx,
#         struct ggml_tensor  * a,
#         int64_t               ne0,
#         int64_t               ne1,
#         int64_t               ne2,
#         int64_t               ne3);
def ggml_cont_4d(
    ctx: ggml_context_p,
    a: ggml_tensor_p,
    ne0: Union[ctypes.c_int64, int],
    ne1: Union[ctypes.c_int64, int],
    ne2: Union[ctypes.c_int64, int],
    ne3: Union[ctypes.c_int64, int],
) -> ggml_tensor_p:
    return lib.ggml_cont_4d(ctx, a, ne0, ne1, ne2, ne3)


lib.ggml_cont_4d.argtypes = [
    ggml_context_p,
    ctypes.POINTER(ggml_tensor),
    ctypes.c_int64,
    ctypes.c_int64,
    ctypes.c_int64,
    ctypes.c_int64,
]
lib.ggml_cont_4d.restype = ctypes.POINTER(ggml_tensor)


# // return view(a), b specifies the new shape
# // TODO: when we start computing gradient, make a copy instead of view
# GGML_API struct ggml_tensor * ggml_reshape(
#         struct ggml_context * ctx,
#         struct ggml_tensor  * a,
#         struct ggml_tensor  * b);
def ggml_reshape(
    ctx: ggml_context_p,
    a: ggml_tensor_p,
    b: ggml_tensor_p,
) -> ggml_tensor_p:
    return lib.ggml_reshape(ctx, a, b)


lib.ggml_reshape.argtypes = [
    ggml_context_p,
    ctypes.POINTER(ggml_tensor),
    ctypes.POINTER(ggml_tensor),
]
lib.ggml_reshape.restype = ctypes.POINTER(ggml_tensor)


# // return view(a)
# // TODO: when we start computing gradient, make a copy instead of view
# GGML_API struct ggml_tensor * ggml_reshape_1d(
#         struct ggml_context * ctx,
#         struct ggml_tensor  * a,
#         int64_t               ne0);
def ggml_reshape_1d(
    ctx: ggml_context_p,
    a: ggml_tensor_p,
    ne0: Union[ctypes.c_int64, int],
) -> ggml_tensor_p:
    return lib.ggml_reshape_1d(ctx, a, ne0)


lib.ggml_reshape_1d.argtypes = [
    ggml_context_p,
    ctypes.POINTER(ggml_tensor),
    ctypes.c_int64,
]
lib.ggml_reshape_1d.restype = ctypes.POINTER(ggml_tensor)


# GGML_API struct ggml_tensor * ggml_reshape_2d(
#         struct ggml_context * ctx,
#         struct ggml_tensor  * a,
#         int64_t               ne0,
#         int64_t               ne1);
def ggml_reshape_2d(
    ctx: ggml_context_p,
    a: ggml_tensor_p,
    ne0: Union[ctypes.c_int64, int],
    ne1: Union[ctypes.c_int64, int],
) -> ggml_tensor_p:
    return lib.ggml_reshape_2d(ctx, a, ne0, ne1)


lib.ggml_reshape_2d.argtypes = [
    ggml_context_p,
    ctypes.POINTER(ggml_tensor),
    ctypes.c_int64,
    ctypes.c_int64,
]
lib.ggml_reshape_2d.restype = ctypes.POINTER(ggml_tensor)


# // return view(a)
# // TODO: when we start computing gradient, make a copy instead of view
# GGML_API struct ggml_tensor * ggml_reshape_3d(
#         struct ggml_context * ctx,
#         struct ggml_tensor  * a,
#         int64_t               ne0,
#         int64_t               ne1,
#         int64_t               ne2);
def ggml_reshape_3d(
    ctx: ggml_context_p,
    a: ggml_tensor_p,
    ne0: Union[ctypes.c_int64, int],
    ne1: Union[ctypes.c_int64, int],
    ne2: Union[ctypes.c_int64, int],
) -> ggml_tensor_p:
    return lib.ggml_reshape_3d(ctx, a, ne0, ne1, ne2)


lib.ggml_reshape_3d.argtypes = [
    ggml_context_p,
    ctypes.POINTER(ggml_tensor),
    ctypes.c_int64,
    ctypes.c_int64,
    ctypes.c_int64,
]
lib.ggml_reshape_3d.restype = ctypes.POINTER(ggml_tensor)


# GGML_API struct ggml_tensor * ggml_reshape_4d(
#         struct ggml_context * ctx,
#         struct ggml_tensor  * a,
#         int64_t               ne0,
#         int64_t               ne1,
#         int64_t               ne2,
#         int64_t               ne3);
def ggml_reshape_4d(
    ctx: ggml_context_p,
    a: ggml_tensor_p,
    ne0: Union[ctypes.c_int64, int],
    ne1: Union[ctypes.c_int64, int],
    ne2: Union[ctypes.c_int64, int],
    ne3: Union[ctypes.c_int64, int],
) -> ggml_tensor_p:
    return lib.ggml_reshape_4d(ctx, a, ne0, ne1, ne2, ne3)


lib.ggml_reshape_4d.argtypes = [
    ggml_context_p,
    ctypes.POINTER(ggml_tensor),
    ctypes.c_int64,
    ctypes.c_int64,
    ctypes.c_int64,
    ctypes.c_int64,
]
lib.ggml_reshape_4d.restype = ctypes.POINTER(ggml_tensor)


# // offset in bytes
# GGML_API struct ggml_tensor * ggml_view_1d(
#         struct ggml_context * ctx,
#         struct ggml_tensor  * a,
#         int64_t               ne0,
#         size_t                offset);
def ggml_view_1d(
    ctx: ggml_context_p,
    a: ggml_tensor_p,
    ne0: Union[ctypes.c_int64, int],
    offset: Union[ctypes.c_size_t, int],
) -> ggml_tensor_p:
    return lib.ggml_view_1d(ctx, a, ne0, offset)


lib.ggml_view_1d.argtypes = [
    ggml_context_p,
    ctypes.POINTER(ggml_tensor),
    ctypes.c_int64,
    ctypes.c_size_t,
]
lib.ggml_view_1d.restype = ctypes.POINTER(ggml_tensor)


# GGML_API struct ggml_tensor * ggml_view_2d(
#         struct ggml_context * ctx,
#         struct ggml_tensor  * a,
#         int64_t               ne0,
#         int64_t               ne1,
#         size_t                nb1, // row stride in bytes
#         size_t                offset);
def ggml_view_2d(
    ctx: ggml_context_p,
    a: ggml_tensor_p,
    ne0: Union[ctypes.c_int64, int],
    ne1: Union[ctypes.c_int64, int],
    nb1: Union[ctypes.c_size_t, int],
    offset: Union[ctypes.c_size_t, int],
) -> ggml_tensor_p:
    return lib.ggml_view_2d(ctx, a, ne0, ne1, nb1, offset)


lib.ggml_view_2d.argtypes = [
    ggml_context_p,
    ctypes.POINTER(ggml_tensor),
    ctypes.c_int64,
    ctypes.c_int64,
    ctypes.c_size_t,
    ctypes.c_size_t,
]
lib.ggml_view_2d.restype = ctypes.POINTER(ggml_tensor)


# GGML_API struct ggml_tensor * ggml_view_3d(
#         struct ggml_context * ctx,
#         struct ggml_tensor  * a,
#         int64_t               ne0,
#         int64_t               ne1,
#         int64_t               ne2,
#         size_t                nb1, // row   stride in bytes
#         size_t                nb2, // slice stride in bytes
#         size_t                offset);
def ggml_view_3d(
    ctx: ggml_context_p,
    a: ggml_tensor_p,
    ne0: Union[ctypes.c_int64, int],
    ne1: Union[ctypes.c_int64, int],
    ne2: Union[ctypes.c_int64, int],
    nb1: Union[ctypes.c_size_t, int],
    nb2: Union[ctypes.c_size_t, int],
    offset: Union[ctypes.c_size_t, int],
) -> ggml_tensor_p:
    return lib.ggml_view_3d(ctx, a, ne0, ne1, ne2, nb1, nb2, offset)


lib.ggml_view_3d.argtypes = [
    ggml_context_p,
    ctypes.POINTER(ggml_tensor),
    ctypes.c_int64,
    ctypes.c_int64,
    ctypes.c_int64,
    ctypes.c_size_t,
    ctypes.c_size_t,
    ctypes.c_size_t,
]
lib.ggml_view_3d.restype = ctypes.POINTER(ggml_tensor)


# GGML_API struct ggml_tensor * ggml_view_4d(
#         struct ggml_context * ctx,
#         struct ggml_tensor  * a,
#         int64_t               ne0,
#         int64_t               ne1,
#         int64_t               ne2,
#         int64_t               ne3,
#         size_t                nb1, // row   stride in bytes
#         size_t                nb2, // slice stride in bytes
#         size_t                nb3,
#         size_t                offset);
def ggml_view_4d(
    ctx: ggml_context_p,
    a: ggml_tensor_p,
    ne0: Union[ctypes.c_int64, int],
    ne1: Union[ctypes.c_int64, int],
    ne2: Union[ctypes.c_int64, int],
    ne3: Union[ctypes.c_int64, int],
    nb1: Union[ctypes.c_size_t, int],
    nb2: Union[ctypes.c_size_t, int],
    nb3: Union[ctypes.c_size_t, int],
    offset: Union[ctypes.c_size_t, int],
) -> ggml_tensor_p:
    return lib.ggml_view_4d(ctx, a, ne0, ne1, ne2, ne3, nb1, nb2, nb3, offset)


lib.ggml_view_4d.argtypes = [
    ggml_context_p,
    ctypes.POINTER(ggml_tensor),
    ctypes.c_int64,
    ctypes.c_int64,
    ctypes.c_int64,
    ctypes.c_int64,
    ctypes.c_size_t,
    ctypes.c_size_t,
    ctypes.c_size_t,
    ctypes.c_size_t,
]
lib.ggml_view_4d.restype = ctypes.POINTER(ggml_tensor)


# GGML_API struct ggml_tensor * ggml_permute(
#         struct ggml_context * ctx,
#         struct ggml_tensor  * a,
#         int                   axis0,
#         int                   axis1,
#         int                   axis2,
#         int                   axis3);
def ggml_permute(
    ctx: ggml_context_p,
    a: ggml_tensor_p,
    axis0: Union[ctypes.c_int, int],
    axis1: Union[ctypes.c_int, int],
    axis2: Union[ctypes.c_int, int],
    axis3: Union[ctypes.c_int, int],
) -> ggml_tensor_p:
    return lib.ggml_permute(ctx, a, axis0, axis1, axis2, axis3)


lib.ggml_permute.argtypes = [
    ggml_context_p,
    ctypes.POINTER(ggml_tensor),
    ctypes.c_int,
    ctypes.c_int,
    ctypes.c_int,
    ctypes.c_int,
]
lib.ggml_permute.restype = ctypes.POINTER(ggml_tensor)


# // alias for ggml_permute(ctx, a, 1, 0, 2, 3)
# GGML_API struct ggml_tensor * ggml_transpose(
#         struct ggml_context * ctx,
#         struct ggml_tensor  * a);
def ggml_transpose(ctx: ggml_context_p, a: ggml_tensor_p) -> ggml_tensor_p:
    """Transpose *the first two dimensions* of a tensor and return the result.

    alias for `ggml_permute(ctx, a, 1, 0, 2, 3)`

    Parameters:
        ctx: ggml context
        a: tensor

    Returns:
        Pointer to ggml_tensor"""
    return lib.ggml_transpose(ctx, a)


lib.ggml_transpose.argtypes = [ggml_context_p, ctypes.POINTER(ggml_tensor)]
lib.ggml_transpose.restype = ctypes.POINTER(ggml_tensor)


# // supports 3D: a->ne[2] == b->ne[1]
# GGML_API struct ggml_tensor * ggml_get_rows(
#         struct ggml_context * ctx,
#         struct ggml_tensor  * a,
#         struct ggml_tensor  * b);
def ggml_get_rows(
    ctx: ggml_context_p,
    a: ggml_tensor_p,
    b: ggml_tensor_p,
) -> ggml_tensor_p:
    return lib.ggml_get_rows(ctx, a, b)


lib.ggml_get_rows.argtypes = [
    ggml_context_p,
    ctypes.POINTER(ggml_tensor),
    ctypes.POINTER(ggml_tensor),
]
lib.ggml_get_rows.restype = ctypes.POINTER(ggml_tensor)


# GGML_API struct ggml_tensor * ggml_get_rows_back(
#         struct ggml_context * ctx,
#         struct ggml_tensor  * a,
#         struct ggml_tensor  * b,
#         struct ggml_tensor  * c);
def ggml_get_rows_back(
    ctx: ggml_context_p,
    a: ggml_tensor_p,
    b: ggml_tensor_p,
    c: ggml_tensor_p,
) -> ggml_tensor_p:
    return lib.ggml_get_rows_back(ctx, a, b, c)


lib.ggml_get_rows_back.argtypes = [
    ggml_context_p,
    ctypes.POINTER(ggml_tensor),
    ctypes.POINTER(ggml_tensor),
    ctypes.POINTER(ggml_tensor),
]
lib.ggml_get_rows_back.restype = ctypes.POINTER(ggml_tensor)


# GGML_API struct ggml_tensor * ggml_diag(
#     struct ggml_context     * ctx,
#     struct ggml_tensor      * a);
def ggml_diag(ctx: ggml_context_p, a: ggml_tensor_p) -> ggml_tensor_p:
    return lib.ggml_diag(ctx, a)


lib.ggml_diag.argtypes = [ggml_context_p, ctypes.POINTER(ggml_tensor)]
lib.ggml_diag.restype = ctypes.POINTER(ggml_tensor)


# // set elements above the diagonal to -INF
# GGML_API struct ggml_tensor * ggml_diag_mask_inf(
#         struct ggml_context * ctx,
#         struct ggml_tensor  * a,
#         int                   n_past);
def ggml_diag_mask_inf(
    ctx: ggml_context_p,
    a: ggml_tensor_p,
    n_past: Union[ctypes.c_int, int],
) -> ggml_tensor_p:
    return lib.ggml_diag_mask_inf(ctx, a, n_past)


lib.ggml_diag_mask_inf.argtypes = [
    ggml_context_p,
    ctypes.POINTER(ggml_tensor),
    ctypes.c_int,
]
lib.ggml_diag_mask_inf.restype = ctypes.POINTER(ggml_tensor)


# // in-place, returns view(a)
# GGML_API struct ggml_tensor * ggml_diag_mask_inf_inplace(
#         struct ggml_context * ctx,
#         struct ggml_tensor  * a,
#         int                   n_past);
def ggml_diag_mask_inf_inplace(
    ctx: ggml_context_p,
    a: ggml_tensor_p,
    n_past: Union[ctypes.c_int, int],
) -> ggml_tensor_p:
    return lib.ggml_diag_mask_inf_inplace(ctx, a, n_past)


lib.ggml_diag_mask_inf_inplace.argtypes = [
    ggml_context_p,
    ctypes.POINTER(ggml_tensor),
    ctypes.c_int,
]
lib.ggml_diag_mask_inf_inplace.restype = ctypes.POINTER(ggml_tensor)


# // set elements above the diagonal to 0
# GGML_API struct ggml_tensor * ggml_diag_mask_zero(
#         struct ggml_context * ctx,
#         struct ggml_tensor  * a,
#         int                   n_past);
def ggml_diag_mask_zero(
    ctx: ggml_context_p,
    a: ggml_tensor_p,
    n_past: Union[ctypes.c_int, int],
) -> ggml_tensor_p:
    return lib.ggml_diag_mask_zero(ctx, a, n_past)


lib.ggml_diag_mask_zero.argtypes = [
    ggml_context_p,
    ctypes.POINTER(ggml_tensor),
    ctypes.c_int,
]
lib.ggml_diag_mask_zero.restype = ctypes.POINTER(ggml_tensor)


# // in-place, returns view(a)
# GGML_API struct ggml_tensor * ggml_diag_mask_zero_inplace(
#         struct ggml_context * ctx,
#         struct ggml_tensor  * a,
#         int                   n_past);
def ggml_diag_mask_zero_inplace(
    ctx: ggml_context_p,
    a: ggml_tensor_p,
    n_past: Union[ctypes.c_int, int],
) -> ggml_tensor_p:
    return lib.ggml_diag_mask_zero_inplace(ctx, a, n_past)


lib.ggml_diag_mask_zero_inplace.argtypes = [
    ggml_context_p,
    ctypes.POINTER(ggml_tensor),
    ctypes.c_int,
]
lib.ggml_diag_mask_zero_inplace.restype = ctypes.POINTER(ggml_tensor)


# GGML_API struct ggml_tensor * ggml_soft_max(
#         struct ggml_context * ctx,
#         struct ggml_tensor  * a);
def ggml_soft_max(ctx: ggml_context_p, a: ggml_tensor_p) -> ggml_tensor_p:
    return lib.ggml_soft_max(ctx, a)


lib.ggml_soft_max.argtypes = [ggml_context_p, ctypes.POINTER(ggml_tensor)]
lib.ggml_soft_max.restype = ctypes.POINTER(ggml_tensor)


# // in-place, returns view(a)
# GGML_API struct ggml_tensor * ggml_soft_max_inplace(
#         struct ggml_context * ctx,
#         struct ggml_tensor  * a);
def ggml_soft_max_inplace(ctx: ggml_context_p, a: ggml_tensor_p) -> ggml_tensor_p:
    return lib.ggml_soft_max_inplace(ctx, a)


lib.ggml_soft_max_inplace.argtypes = [ggml_context_p, ctypes.POINTER(ggml_tensor)]
lib.ggml_soft_max_inplace.restype = ctypes.POINTER(ggml_tensor)


# // fused soft_max(a*scale + mask)
# // mask is optional
# GGML_API struct ggml_tensor * ggml_soft_max_ext(
#         struct ggml_context * ctx,
#         struct ggml_tensor  * a,
#         struct ggml_tensor  * mask,
#         float                 scale);
def ggml_soft_max_ext(
    ctx: ggml_context_p,
    a: ggml_tensor_p,
    mask: ggml_tensor_p,
    scale: Union[ctypes.c_float, float],
) -> ggml_tensor_p:
    return lib.ggml_soft_max_ext(ctx, a, mask, scale)


lib.ggml_soft_max_ext.argtypes = [
    ggml_context_p,
    ctypes.POINTER(ggml_tensor),
    ctypes.POINTER(ggml_tensor),
    ctypes.c_float,
]
lib.ggml_soft_max_ext.restype = ctypes.POINTER(ggml_tensor)


# GGML_API struct ggml_tensor * ggml_soft_max_back(
#         struct ggml_context * ctx,
#         struct ggml_tensor  * a,
#         struct ggml_tensor  * b);
def ggml_soft_max_back(
    ctx: ggml_context_p,
    a: ggml_tensor_p,
    b: ggml_tensor_p,
) -> ggml_tensor_p:
    return lib.ggml_soft_max_back(ctx, a, b)


lib.ggml_soft_max_back.argtypes = [
    ggml_context_p,
    ctypes.POINTER(ggml_tensor),
    ctypes.POINTER(ggml_tensor),
]
lib.ggml_soft_max_back.restype = ctypes.POINTER(ggml_tensor)


# // in-place, returns view(a)
# GGML_API struct ggml_tensor * ggml_soft_max_back_inplace(
#         struct ggml_context * ctx,
#         struct ggml_tensor  * a,
#         struct ggml_tensor  * b);
def ggml_soft_max_back_inplace(
    ctx: ggml_context_p,
    a: ggml_tensor_p,
    b: ggml_tensor_p,
) -> ggml_tensor_p:
    return lib.ggml_soft_max_back_inplace(ctx, a, b)


lib.ggml_soft_max_back_inplace.argtypes = [
    ggml_context_p,
    ctypes.POINTER(ggml_tensor),
    ctypes.POINTER(ggml_tensor),
]
lib.ggml_soft_max_back_inplace.restype = ctypes.POINTER(ggml_tensor)


# // rotary position embedding
# // if mode & 1 == 1, skip n_past elements (DEPRECATED)
# // if mode & 2 == 1, GPT-NeoX style
# // if mode & 4 == 1, ChatGLM style
# //
# // b is an int32 vector with size a->ne[2], it contains the positions
# GGML_API struct ggml_tensor * ggml_rope(
#         struct ggml_context * ctx,
#         struct ggml_tensor  * a,
#         struct ggml_tensor  * b,
#         int                   n_dims,
#         int                   mode,
#         int                   n_ctx);
def ggml_rope(
    ctx: ggml_context_p,
    a: ggml_tensor_p,
    b: ggml_tensor_p,
    n_dims: Union[ctypes.c_int, int],
    mode: Union[ctypes.c_int, int],
    n_ctx: Union[ctypes.c_int, int],
) -> ggml_tensor_p:
    """Rotary position embedding

    Parameters:
        ctx: ggml context
        a: tensor
        b: int32 vector with size a->ne[2], it contains the positions
        n_dims: number of dimensions
        mode: if mode & 1 == 1, skip n_past elements (DEPRECATED)
                if mode & 2 == 1, GPT-NeoX style
                if mode & 4 == 1, ChatGLM style
        n_ctx: context size

    Returns:
        Pointer to ggml_tensor"""
    return lib.ggml_rope(ctx, a, b, n_dims, mode, n_ctx)


lib.ggml_rope.argtypes = [
    ggml_context_p,
    ctypes.POINTER(ggml_tensor),
    ctypes.POINTER(ggml_tensor),
    ctypes.c_int,
    ctypes.c_int,
    ctypes.c_int,
]
lib.ggml_rope.restype = ctypes.POINTER(ggml_tensor)


# // in-place, returns view(a)
# GGML_API struct ggml_tensor * ggml_rope_inplace(
#         struct ggml_context * ctx,
#         struct ggml_tensor  * a,
#         struct ggml_tensor  * b,
#         int                   n_dims,
#         int                   mode,
#         int                   n_ctx);
def ggml_rope_inplace(
    ctx: ggml_context_p,
    a: ggml_tensor_p,
    b: ggml_tensor_p,
    n_dims: Union[ctypes.c_int, int],
    mode: Union[ctypes.c_int, int],
    n_ctx: Union[ctypes.c_int, int],
) -> ggml_tensor_p:
    """Rotary position embedding inplace

    Parameters:
        ctx: ggml context
        a: tensor
        b: int32 vector with size a->ne[2], it contains the positions
        n_dims: number of dimensions
        mode: if mode & 1 == 1, skip n_past elements (DEPRECATED)
                if mode & 2 == 1, GPT-NeoX style
                if mode & 4 == 1, ChatGLM style
        n_ctx: context size

    Returns:
        Pointer to ggml_tensor"""
    return lib.ggml_rope_inplace(ctx, a, b, n_dims, mode, n_ctx)


lib.ggml_rope_inplace.argtypes = [
    ggml_context_p,
    ctypes.POINTER(ggml_tensor),
    ctypes.POINTER(ggml_tensor),
    ctypes.c_int,
    ctypes.c_int,
    ctypes.c_int,
]
lib.ggml_rope_inplace.restype = ctypes.POINTER(ggml_tensor)


# // custom RoPE
# GGML_API struct ggml_tensor * ggml_rope_custom(
#         struct ggml_context * ctx,
#         struct ggml_tensor  * a,
#         struct ggml_tensor  * b,
#         int                   n_dims,
#         int                   mode,
#         int                   n_ctx,
#         int                   n_orig_ctx,
#         float                 freq_base,
#         float                 freq_scale,
#         float                 ext_factor,
#         float                 attn_factor,
#         float                 beta_fast,
#         float                 beta_slow);
def ggml_rope_custom(
    ctx: ggml_context_p,
    a: ggml_tensor_p,
    b: ggml_tensor_p,
    n_dims: Union[ctypes.c_int, int],
    mode: Union[ctypes.c_int, int],
    n_ctx: Union[ctypes.c_int, int],
    n_orig_ctx: Union[ctypes.c_int, int],
    freq_base: Union[ctypes.c_float, float],
    freq_scale: Union[ctypes.c_float, float],
    ext_factor: Union[ctypes.c_float, float],
    attn_factor: Union[ctypes.c_float, float],
    beta_fast: Union[ctypes.c_float, float],
    beta_slow: Union[ctypes.c_float, float],
) -> ggml_tensor_p:
    """Custom rotary position embedding"""
    return lib.ggml_rope_custom(
        ctx,
        a,
        b,
        n_dims,
        mode,
        n_ctx,
        n_orig_ctx,
        freq_base,
        freq_scale,
        ext_factor,
        attn_factor,
        beta_fast,
        beta_slow,
    )


lib.ggml_rope_custom.argtypes = [
    ggml_context_p,
    ctypes.POINTER(ggml_tensor),
    ctypes.POINTER(ggml_tensor),
    ctypes.c_int,
    ctypes.c_int,
    ctypes.c_int,
    ctypes.c_int,
    ctypes.c_float,
    ctypes.c_float,
    ctypes.c_float,
    ctypes.c_float,
    ctypes.c_float,
    ctypes.c_float,
]
lib.ggml_rope_custom.restype = ctypes.POINTER(ggml_tensor)


# // in-place, returns view(a)
# GGML_API struct ggml_tensor * ggml_rope_custom_inplace(
#         struct ggml_context * ctx,
#         struct ggml_tensor  * a,
#         struct ggml_tensor  * b,
#         int                   n_dims,
#         int                   mode,
#         int                   n_ctx,
#         int                   n_orig_ctx,
#         float                 freq_base,
#         float                 freq_scale,
#         float                 ext_factor,
#         float                 attn_factor,
#         float                 beta_fast,
#         float                 beta_slow);
def ggml_rope_custom_inplace(
    ctx: ggml_context_p,
    a: ggml_tensor_p,
    b: ggml_tensor_p,
    n_dims: Union[ctypes.c_int, int],
    mode: Union[ctypes.c_int, int],
    n_ctx: Union[ctypes.c_int, int],
    n_orig_ctx: Union[ctypes.c_int, int],
    freq_base: Union[ctypes.c_float, float],
    freq_scale: Union[ctypes.c_float, float],
    ext_factor: Union[ctypes.c_float, float],
    attn_factor: Union[ctypes.c_float, float],
    beta_fast: Union[ctypes.c_float, float],
    beta_slow: Union[ctypes.c_float, float],
) -> ggml_tensor_p:
    """Custom rotary position embedding inplace"""
    return lib.ggml_rope_custom_inplace(
        ctx,
        a,
        b,
        n_dims,
        mode,
        n_ctx,
        n_orig_ctx,
        freq_base,
        freq_scale,
        ext_factor,
        attn_factor,
        beta_fast,
        beta_slow,
    )


lib.ggml_rope_custom_inplace.argtypes = [
    ggml_context_p,
    ctypes.POINTER(ggml_tensor),
    ctypes.POINTER(ggml_tensor),
    ctypes.c_int,
    ctypes.c_int,
    ctypes.c_int,
    ctypes.c_int,
    ctypes.c_float,
    ctypes.c_float,
    ctypes.c_float,
    ctypes.c_float,
    ctypes.c_float,
    ctypes.c_float,
]
lib.ggml_rope_custom_inplace.restype = ctypes.POINTER(ggml_tensor)


# // compute correction dims for YaRN RoPE scaling
# GGML_CALL void ggml_rope_yarn_corr_dims(
#     int n_dims, int n_orig_ctx, float freq_base, float beta_fast, float beta_slow, float dims[2]);
def ggml_rope_yarn_corr_dims(
    n_dims: Union[ctypes.c_int, int],
    n_orig_ctx: Union[ctypes.c_int, int],
    freq_base: Union[ctypes.c_float, float],
    beta_fast: Union[ctypes.c_float, float],
    beta_slow: Union[ctypes.c_float, float],
    dims: CFloatArray,
) -> None:
    """Compute correction dims for YaRN RoPE scaling"""
    return lib.ggml_rope_yarn_corr_dims(
        n_dims,
        n_orig_ctx,
        freq_base,
        beta_fast,
        beta_slow,
        dims,
    )


lib.ggml_rope_yarn_corr_dims.argtypes = [
    ctypes.c_int,
    ctypes.c_int,
    ctypes.c_float,
    ctypes.c_float,
    ctypes.c_float,
    ctypes.POINTER(ctypes.c_float),
]
lib.ggml_rope_yarn_corr_dims.restype = None


# // xPos RoPE, in-place, returns view(a)
# GGML_API struct ggml_tensor * ggml_rope_xpos_inplace(
#         struct ggml_context * ctx,
#         struct ggml_tensor  * a,
#         struct ggml_tensor  * b,
#         int                   n_dims,
#         float                 base,
#         bool                  down);
def ggml_rope_xpos_inplace(
    ctx: ggml_context_p,
    a: ggml_tensor_p,
    b: ggml_tensor_p,
    n_dims: Union[ctypes.c_int, int],
    base: Union[ctypes.c_float, float],
    down: Union[ctypes.c_bool, bool],
) -> ggml_tensor_p:
    """xPos RoPE, in-place, returns view(a)"""
    return lib.ggml_rope_xpos_inplace(ctx, a, b, n_dims, base, down)


lib.ggml_rope_xpos_inplace.argtypes = [
    ggml_context_p,
    ctypes.POINTER(ggml_tensor),
    ctypes.POINTER(ggml_tensor),
    ctypes.c_int,
    ctypes.c_float,
    ctypes.c_bool,
]
lib.ggml_rope_xpos_inplace.restype = ctypes.POINTER(ggml_tensor)


# // rotary position embedding backward, i.e compute dx from dy
# // a - dy
# GGML_API struct ggml_tensor * ggml_rope_back(
#         struct ggml_context * ctx,
#         struct ggml_tensor  * a,
#         struct ggml_tensor  * b,
#         int                   n_dims,
#         int                   mode,
#         int                   n_ctx,
#         int                   n_orig_ctx,
#         float                 freq_base,
#         float                 freq_scale,
#         float                 ext_factor,
#         float                 attn_factor,
#         float                 beta_fast,
#         float                 beta_slow,
#         float                 xpos_base,
#         bool                  xpos_down);
def ggml_rope_back(
    ctx: ggml_context_p,
    a: ggml_tensor_p,
    b: ggml_tensor_p,
    n_dims: Union[ctypes.c_int, int],
    mode: Union[ctypes.c_int, int],
    n_ctx: Union[ctypes.c_int, int],
    n_orig_ctx: Union[ctypes.c_int, int],
    freq_base: Union[ctypes.c_float, float],
    freq_scale: Union[ctypes.c_float, float],
    ext_factor: Union[ctypes.c_float, float],
    attn_factor: Union[ctypes.c_float, float],
    beta_fast: Union[ctypes.c_float, float],
    beta_slow: Union[ctypes.c_float, float],
    xpos_base: Union[ctypes.c_float, float],
    xpos_down: Union[ctypes.c_bool, bool],
) -> ggml_tensor_p:
    """Rotary position embedding backward pass"""
    return lib.ggml_rope_back(
        ctx,
        a,
        b,
        n_dims,
        mode,
        n_ctx,
        n_orig_ctx,
        freq_base,
        freq_scale,
        ext_factor,
        attn_factor,
        beta_fast,
        beta_slow,
        xpos_base,
        xpos_down,
    )


lib.ggml_rope_back.argtypes = [
    ggml_context_p,
    ctypes.POINTER(ggml_tensor),
    ctypes.POINTER(ggml_tensor),
    ctypes.c_int,
    ctypes.c_int,
    ctypes.c_int,
    ctypes.c_int,
    ctypes.c_float,
    ctypes.c_float,
    ctypes.c_float,
    ctypes.c_float,
    ctypes.c_float,
    ctypes.c_float,
    ctypes.c_float,
    ctypes.c_bool,
]
lib.ggml_rope_back.restype = ctypes.POINTER(ggml_tensor)


# // alibi position embedding
# // in-place, returns view(a)
# GGML_API struct ggml_tensor * ggml_alibi(
#         struct ggml_context * ctx,
#         struct ggml_tensor  * a,
#         int                   n_past,
#         int                   n_head,
#         float                 bias_max);
def ggml_alibi(
    ctx: ggml_context_p,
    a: ggml_tensor_p,
    n_past: Union[ctypes.c_int, int],
    n_head: Union[ctypes.c_int, int],
    bias_max: Union[ctypes.c_float, float],
) -> ggml_tensor_p:
    return lib.ggml_alibi(ctx, a, n_past, n_head, bias_max)


lib.ggml_alibi.argtypes = [
    ggml_context_p,
    ctypes.POINTER(ggml_tensor),
    ctypes.c_int,
    ctypes.c_int,
    ctypes.c_float,
]
lib.ggml_alibi.restype = ctypes.POINTER(ggml_tensor)


# // clamp
# // in-place, returns view(a)
# GGML_API struct ggml_tensor * ggml_clamp(
#         struct ggml_context * ctx,
#         struct ggml_tensor  * a,
#         float                 min,
#         float                 max);
def ggml_clamp(
    ctx: ggml_context_p,
    a: ggml_tensor_p,
    min: Union[ctypes.c_float, float],
    max: Union[ctypes.c_float, float],
) -> ggml_tensor_p:
    """Clamp tensor values between min and max

    Parameters:
        ctx: ggml context
        a: tensor
        min: minimum value
        max: maximum value

    Returns:
        Pointer to ggml_tensor"""
    return lib.ggml_clamp(ctx, a, min, max)


lib.ggml_clamp.argtypes = [
    ggml_context_p,
    ctypes.POINTER(ggml_tensor),
    ctypes.c_float,
    ctypes.c_float,
]
lib.ggml_clamp.restype = ctypes.POINTER(ggml_tensor)


# GGML_API struct ggml_tensor * ggml_im2col(
#         struct ggml_context * ctx,
#         struct ggml_tensor  * a,
#         struct ggml_tensor  * b,
#         int                  s0,
#         int                  s1,
#         int                  p0,
#         int                  p1,
#         int                  d0,
#         int                  d1,
#         bool                 is_2D,
#         enum ggml_type       dst_type);
def ggml_im2col(
    ctx: ggml_context_p,
    a: ggml_tensor_p,
    b: ggml_tensor_p,
    s0: Union[ctypes.c_int, int],
    s1: Union[ctypes.c_int, int],
    p0: Union[ctypes.c_int, int],
    p1: Union[ctypes.c_int, int],
    d0: Union[ctypes.c_int, int],
    d1: Union[ctypes.c_int, int],
    is_2D: Union[ctypes.c_bool, bool],
    dst_type: Union[ctypes.c_int, int],
) -> ggml_tensor_p:
    return lib.ggml_im2col(ctx, a, b, s0, s1, p0, p1, d0, d1, is_2D, dst_type)


lib.ggml_im2col.argtypes = [
    ggml_context_p,
    ctypes.POINTER(ggml_tensor),
    ctypes.POINTER(ggml_tensor),
    ctypes.c_int,
    ctypes.c_int,
    ctypes.c_int,
    ctypes.c_int,
    ctypes.c_int,
    ctypes.c_int,
    ctypes.c_bool,
    ctypes.c_int,
]
lib.ggml_im2col.restype = ctypes.POINTER(ggml_tensor)


# GGML_API struct ggml_tensor * ggml_conv_depthwise_2d(
#         struct ggml_context * ctx,
#         struct ggml_tensor  * a,
#         struct ggml_tensor  * b,
#         int                  s0,
#         int                  s1,
#         int                  p0,
#         int                  p1,
#         int                  d0,
#         int                  d1);
def ggml_conv_depthwise_2d(
    ctx: ggml_context_p,
    a: ggml_tensor_p,
    b: ggml_tensor_p,
    s0: Union[ctypes.c_int, int],
    s1: Union[ctypes.c_int, int],
    p0: Union[ctypes.c_int, int],
    p1: Union[ctypes.c_int, int],
    d0: Union[ctypes.c_int, int],
    d1: Union[ctypes.c_int, int],
) -> ggml_tensor_p:
    return lib.ggml_conv_depthwise_2d(ctx, a, b, s0, s1, p0, p1, d0, d1)


lib.ggml_conv_depthwise_2d.argtypes = [
    ggml_context_p,
    ctypes.POINTER(ggml_tensor),
    ctypes.POINTER(ggml_tensor),
    ctypes.c_int,
    ctypes.c_int,
    ctypes.c_int,
    ctypes.c_int,
    ctypes.c_int,
    ctypes.c_int,
]
lib.ggml_conv_depthwise_2d.restype = ctypes.POINTER(ggml_tensor)


# GGML_API struct ggml_tensor * ggml_conv_1d(
#         struct ggml_context * ctx,
#         struct ggml_tensor  * a,
#         struct ggml_tensor  * b,
#         int                   s0,  // stride
#         int                   p0,  // padding
#         int                   d0); // dilation
def ggml_conv_1d(
    ctx: ggml_context_p,
    a: ggml_tensor_p,
    b: ggml_tensor_p,
    s0: Union[ctypes.c_int, int],
    p0: Union[ctypes.c_int, int],
    d0: Union[ctypes.c_int, int],
) -> ggml_tensor_p:
    """Convolution 1D

    Parameters:
        a: input tensor
        b: filter tensor
        s0: stride
        p0: padding
        d0: dilation

    Returns:
        output tensor"""
    return lib.ggml_conv_1d(ctx, a, b, s0, p0, d0)


lib.ggml_conv_1d.argtypes = [
    ggml_context_p,
    ctypes.POINTER(ggml_tensor),
    ctypes.POINTER(ggml_tensor),
    ctypes.c_int,
    ctypes.c_int,
    ctypes.c_int,
]
lib.ggml_conv_1d.restype = ctypes.POINTER(ggml_tensor)


# // conv_1d with padding = half
# // alias for ggml_conv_1d(a, b, s, a->ne[0]/2, d)
# GGML_API struct ggml_tensor* ggml_conv_1d_ph(
#         struct ggml_context * ctx,
#         struct ggml_tensor  * a,
#         struct ggml_tensor  * b,
#         int                   s,
#         int                   d);
def ggml_conv_1d_ph(
    ctx: ggml_context_p,
    a: ggml_tensor_p,
    b: ggml_tensor_p,
    s: Union[ctypes.c_int, int],
    d: Union[ctypes.c_int, int],
) -> ggml_tensor_p:
    """Convolution 1D with padding = half

    Parameters:
        a: input tensor
        b: filter tensor
        s: stride
        d: dilation

    Returns:
        output tensor"""
    return lib.ggml_conv_1d_ph(ctx, a, b, s, d)


lib.ggml_conv_1d_ph.argtypes = [
    ggml_context_p,
    ctypes.POINTER(ggml_tensor),
    ctypes.POINTER(ggml_tensor),
    ctypes.c_int,
    ctypes.c_int,
]
lib.ggml_conv_1d_ph.restype = ctypes.POINTER(ggml_tensor)


# GGML_API struct ggml_tensor * ggml_conv_transpose_1d(
#         struct ggml_context * ctx,
#         struct ggml_tensor  * a,
#         struct ggml_tensor  * b,
#         int                   s0,
#         int                   p0,
#         int                   d0);
def ggml_conv_transpose_1d(
    ctx: ggml_context_p,
    a: ggml_tensor_p,
    b: ggml_tensor_p,
    s0: Union[ctypes.c_int, int],
    p0: Union[ctypes.c_int, int],
    d0: Union[ctypes.c_int, int],
) -> ggml_tensor_p:
    """Convolution transpose 1D

    Parameters:
        a: input tensor
        b: filter tensor
        s0: stride
        p0: padding
        d0: dilation

    Returns:
        output tensor"""
    return lib.ggml_conv_transpose_1d(ctx, a, b, s0, p0, d0)


lib.ggml_conv_transpose_1d.argtypes = [
    ggml_context_p,
    ctypes.POINTER(ggml_tensor),
    ctypes.POINTER(ggml_tensor),
    ctypes.c_int,
    ctypes.c_int,
    ctypes.c_int,
]
lib.ggml_conv_transpose_1d.restype = ctypes.POINTER(ggml_tensor)


# GGML_API struct ggml_tensor * ggml_conv_2d(
#         struct ggml_context * ctx,
#         struct ggml_tensor  * a,
#         struct ggml_tensor  * b,
#         int                   s0,
#         int                   s1,
#         int                   p0,
#         int                   p1,
#         int                   d0,
#         int                   d1);
def ggml_conv_2d(
    ctx: ggml_context_p,
    a: ggml_tensor_p,
    b: ggml_tensor_p,
    s0: Union[ctypes.c_int, int],
    s1: Union[ctypes.c_int, int],
    p0: Union[ctypes.c_int, int],
    p1: Union[ctypes.c_int, int],
    d0: Union[ctypes.c_int, int],
    d1: Union[ctypes.c_int, int],
) -> ggml_tensor_p:
    """Convolution 2D

    Parameters:
        a: input tensor
        b: filter tensor
        s0: stride
        s1: stride
        p0: padding
        p1: padding
        d0: dilation
        d1: dilation

    Returns:
        output tensor"""
    return lib.ggml_conv_2d(ctx, a, b, s0, s1, p0, p1, d0, d1)


lib.ggml_conv_2d.argtypes = [
    ggml_context_p,
    ctypes.POINTER(ggml_tensor),
    ctypes.POINTER(ggml_tensor),
    ctypes.c_int,
    ctypes.c_int,
    ctypes.c_int,
    ctypes.c_int,
    ctypes.c_int,
    ctypes.c_int,
]
lib.ggml_conv_2d.restype = ctypes.POINTER(ggml_tensor)


# // kernel size is a->ne[0] x a->ne[1]
# // stride is equal to kernel size
# // padding is zero
# // example:
# // a:     16   16    3  768
# // b:   1024 1024    3    1
# // res:   64   64  768    1
# // used in sam
# GGML_API struct ggml_tensor * ggml_conv_2d_sk_p0(
#         struct ggml_context * ctx,
#         struct ggml_tensor  * a,
#         struct ggml_tensor  * b);
def ggml_conv_2d_sk_p0(
    ctx: ggml_context_p,
    a: ggml_tensor_p,
    b: ggml_tensor_p,
) -> ggml_tensor_p:
    """Convolution 2D

    Parameters:
        a: input tensor
        b: filter tensor

    Returns:
        output tensor"""
    return lib.ggml_conv_2d_sk_p0(ctx, a, b)


lib.ggml_conv_2d_sk_p0.argtypes = [
    ggml_context_p,
    ctypes.POINTER(ggml_tensor),
    ctypes.POINTER(ggml_tensor),
]
lib.ggml_conv_2d_sk_p0.restype = ctypes.POINTER(ggml_tensor)


# // kernel size is a->ne[0] x a->ne[1]
# // stride is 1
# // padding is half
# // example:
# // a:      3    3    256  256
# // b:     64   64    256    1
# // res:   64   64    256    1
# // used in sam
# GGML_API struct ggml_tensor * ggml_conv_2d_s1_ph(
#         struct ggml_context * ctx,
#         struct ggml_tensor  * a,
#         struct ggml_tensor  * b);
def ggml_conv_2d_s1_ph(
    ctx: ggml_context_p,
    a: ggml_tensor_p,
    b: ggml_tensor_p,
) -> ggml_tensor_p:
    """Convolution 2D with stride = 1 and padding = half

    Parameters:
        a: input tensor
        b: filter tensor

    Returns:
        output tensor"""
    return lib.ggml_conv_2d_s1_ph(ctx, a, b)


lib.ggml_conv_2d_s1_ph.argtypes = [
    ggml_context_p,
    ctypes.POINTER(ggml_tensor),
    ctypes.POINTER(ggml_tensor),
]
lib.ggml_conv_2d_s1_ph.restype = ctypes.POINTER(ggml_tensor)


# GGML_API struct ggml_tensor * ggml_conv_transpose_2d_p0(
#         struct ggml_context * ctx,
#         struct ggml_tensor  * a,
#         struct ggml_tensor  * b,
#         int                   stride);
def ggml_conv_transpose_2d_p0(
    ctx: ggml_context_p,
    a: ggml_tensor_p,
    b: ggml_tensor_p,
    stride: Union[ctypes.c_int, int],
) -> ggml_tensor_p:
    """Convolution Transpose 2D with padding = zero

    Parameters:
        a: input tensor
        b: filter tensor
        stride: stride

    Returns:
        output tensor"""
    return lib.ggml_conv_transpose_2d_p0(ctx, a, b, stride)


lib.ggml_conv_transpose_2d_p0.argtypes = [
    ggml_context_p,
    ctypes.POINTER(ggml_tensor),
    ctypes.POINTER(ggml_tensor),
    ctypes.c_int,
]
lib.ggml_conv_transpose_2d_p0.restype = ctypes.POINTER(ggml_tensor)

# enum ggml_op_pool {
#     GGML_OP_POOL_MAX,
#     GGML_OP_POOL_AVG,
#     GGML_OP_POOL_COUNT,
# };
GGML_OP_POOL_MAX = 0
GGML_OP_POOL_AVG = 1
GGML_OP_POOL_COUNT = 2


# GGML_API struct ggml_tensor * ggml_pool_1d(
#         struct ggml_context * ctx,
#         struct ggml_tensor  * a,
#         enum ggml_op_pool     op,
#         int                   k0, // kernel size
#         int                   s0, // stride
#         int                   p0); // padding
def ggml_pool_1d(
    ctx: ggml_context_p,
    a: ggml_tensor_p,
    op: Union[ctypes.c_int, int],
    k0: Union[ctypes.c_int, int],
    s0: Union[ctypes.c_int, int],
    p0: Union[ctypes.c_int, int],
) -> ggml_tensor_p:
    """1D Pooling

    Parameters:
        a: input tensor
        op: pooling operation
        k0: kernel size
        s0: stride
        p0: padding

    Returns:
        output tensor"""
    return lib.ggml_pool_1d(ctx, a, op, k0, s0, p0)


lib.ggml_pool_1d.argtypes = [
    ggml_context_p,
    ctypes.POINTER(ggml_tensor),
    ctypes.c_int,
    ctypes.c_int,
    ctypes.c_int,
    ctypes.c_int,
]
lib.ggml_pool_1d.restype = ctypes.POINTER(ggml_tensor)


# // the result will have 2*p0 padding for the first dimension
# // and 2*p1 padding for the second dimension
# GGML_API struct ggml_tensor * ggml_pool_2d(
#         struct ggml_context * ctx,
#         struct ggml_tensor  * a,
#         enum ggml_op_pool     op,
#         int                   k0,
#         int                   k1,
#         int                   s0,
#         int                   s1,
#         float                 p0,
#         float                 p1);
def ggml_pool_2d(
    ctx: ggml_context_p,
    a: ggml_tensor_p,
    op: Union[ctypes.c_int, int],
    k0: Union[ctypes.c_int, int],
    k1: Union[ctypes.c_int, int],
    s0: Union[ctypes.c_int, int],
    s1: Union[ctypes.c_int, int],
    p0: Union[ctypes.c_float, float],
    p1: Union[ctypes.c_float, float],
) -> ggml_tensor_p:
    """2D Pooling

    Parameters:
        a: input tensor
        op: pooling operation
        k0: kernel size
        k1: kernel size
        s0: stride
        s1: stride
        p0: padding
        p1: padding

    Returns:
        output tensor"""
    return lib.ggml_pool_2d(ctx, a, op, k0, k1, s0, s1, p0, p1)


lib.ggml_pool_2d.argtypes = [
    ggml_context_p,
    ctypes.POINTER(ggml_tensor),
    ctypes.c_int,
    ctypes.c_int,
    ctypes.c_int,
    ctypes.c_int,
    ctypes.c_float,
    ctypes.c_float,
]
lib.ggml_pool_2d.restype = ctypes.POINTER(ggml_tensor)


# // nearest interpolate
# // used in stable-diffusion
# GGML_API struct ggml_tensor * ggml_upscale(
#         struct ggml_context * ctx,
#         struct ggml_tensor  * a,
#         int                   scale_factor);
def ggml_upscale(
    ctx: ggml_context_p,
    a: ggml_tensor_p,
    scale_factor: Union[ctypes.c_int, int],
) -> ggml_tensor_p:
    """Upscale

    Parameters:
        a: input tensor
        scale_factor: scale factor

    Returns:
        output tensor"""
    return lib.ggml_upscale(ctx, a, scale_factor)


lib.ggml_upscale.argtypes = [
    ggml_context_p,
    ctypes.POINTER(ggml_tensor),
    ctypes.c_int,
]
lib.ggml_upscale.restype = ctypes.POINTER(ggml_tensor)


# // pad each dimension with zeros: [x, ..., x] -> [x, ..., x, 0, ..., 0]
# GGML_API struct ggml_tensor * ggml_pad(
#         struct ggml_context * ctx,
#         struct ggml_tensor  * a,
#         int                  p0,
#         int                  p1,
#         int                  p2,
#         int                  p3);
def ggml_pad(
    ctx: ggml_context_p,
    a: ggml_tensor_p,
    p0: Union[ctypes.c_int, int],
    p1: Union[ctypes.c_int, int],
    p2: Union[ctypes.c_int, int],
    p3: Union[ctypes.c_int, int],
) -> ggml_tensor_p:
    """Pad tensor with zeros

    Parameters:
        a: input tensor
        p0: padding
        p1: padding
        p2: padding
        p3: padding

    Returns:
        output tensor"""
    return lib.ggml_pad(ctx, a, p0, p1, p2, p3)


lib.ggml_pad.argtypes = [
    ggml_context_p,
    ctypes.POINTER(ggml_tensor),
    ctypes.c_int,
    ctypes.c_int,
    ctypes.c_int,
    ctypes.c_int,
]
lib.ggml_pad.restype = ctypes.POINTER(ggml_tensor)

# // sort rows
# enum ggml_sort_order {
#     GGML_SORT_ASC,
#     GGML_SORT_DESC,
# };
GGML_SORT_ASC = 0
GGML_SORT_DESC = 1


# GGML_API struct ggml_tensor * ggml_argsort(
#         struct ggml_context * ctx,
#         struct ggml_tensor  * a,
#         enum ggml_sort_order  order);
def ggml_argsort(
    ctx: ggml_context_p,
    a: ggml_tensor_p,
    order: Union[ctypes.c_int, int],
) -> ggml_tensor_p:
    """Argsort

    Parameters:
        a: input tensor
        order: sort order

    Returns:
        output tensor"""
    return lib.ggml_argsort(ctx, a, order)


lib.ggml_argsort.argtypes = [
    ggml_context_p,
    ctypes.POINTER(ggml_tensor),
    ctypes.c_int,
]
lib.ggml_argsort.restype = ctypes.POINTER(ggml_tensor)


# // top k elements per row
# GGML_API struct ggml_tensor * ggml_top_k(
#         struct ggml_context * ctx,
#         struct ggml_tensor  * a,
#         int                   k);
def ggml_top_k(
    ctx: ggml_context_p,
    a: ggml_tensor_p,
    k: Union[ctypes.c_int, int],
) -> ggml_tensor_p:
    """Top k elements per row

    Parameters:
        a: input tensor
        k: number of elements

    Returns:
        output tensor"""
    return lib.ggml_top_k(ctx, a, k)


# GGML_API struct ggml_tensor * ggml_flash_attn(
#         struct ggml_context * ctx,
#         struct ggml_tensor  * q,
#         struct ggml_tensor  * k,
#         struct ggml_tensor  * v,
#         bool                  masked);
def ggml_flash_attn(
    ctx: ggml_context_p,
    q: ggml_tensor_p,
    k: ggml_tensor_p,
    v: ggml_tensor_p,
    masked: Union[ctypes.c_bool, bool],
) -> ggml_tensor_p:
    return lib.ggml_flash_attn(ctx, q, k, v, masked)


lib.ggml_flash_attn.argtypes = [
    ggml_context_p,
    ctypes.POINTER(ggml_tensor),
    ctypes.POINTER(ggml_tensor),
    ctypes.POINTER(ggml_tensor),
    ctypes.c_bool,
]
lib.ggml_flash_attn.restype = ctypes.POINTER(ggml_tensor)


# GGML_API struct ggml_tensor * ggml_flash_attn_back(
#         struct ggml_context * ctx,
#         struct ggml_tensor  * q,
#         struct ggml_tensor  * k,
#         struct ggml_tensor  * v,
#         struct ggml_tensor  * d,
#         bool                  masked);
def ggml_flash_attn_back(
    ctx: ggml_context_p,
    q: ggml_tensor_p,
    k: ggml_tensor_p,
    v: ggml_tensor_p,
    d: ggml_tensor_p,
    masked: Union[ctypes.c_bool, bool],
) -> ggml_tensor_p:
    return lib.ggml_flash_attn_back(ctx, q, k, v, d, masked)


lib.ggml_flash_attn_back.argtypes = [
    ggml_context_p,
    ctypes.POINTER(ggml_tensor),
    ctypes.POINTER(ggml_tensor),
    ctypes.POINTER(ggml_tensor),
    ctypes.POINTER(ggml_tensor),
    ctypes.c_bool,
]
lib.ggml_flash_attn_back.restype = ctypes.POINTER(ggml_tensor)


# GGML_API struct ggml_tensor * ggml_flash_ff(
#         struct ggml_context * ctx,
#         struct ggml_tensor  * a,
#         struct ggml_tensor  * b0,
#         struct ggml_tensor  * b1,
#         struct ggml_tensor  * c0,
#         struct ggml_tensor  * c1);
def ggml_flash_ff(
    ctx: ggml_context_p,
    a: ggml_tensor_p,
    b0: ggml_tensor_p,
    b1: ggml_tensor_p,
    c0: ggml_tensor_p,
    c1: ggml_tensor_p,
) -> ggml_tensor_p:
    return lib.ggml_flash_ff(ctx, a, b0, b1, c0, c1)


lib.ggml_flash_ff.argtypes = [
    ggml_context_p,
    ctypes.POINTER(ggml_tensor),
    ctypes.POINTER(ggml_tensor),
    ctypes.POINTER(ggml_tensor),
    ctypes.POINTER(ggml_tensor),
    ctypes.POINTER(ggml_tensor),
]
lib.ggml_flash_ff.restype = ctypes.POINTER(ggml_tensor)


# // partition into non-overlapping windows with padding if needed
# // example:
# // a:   768   64   64    1
# // w:    14
# // res: 768   14   14    25
# // used in sam
# GGML_API struct ggml_tensor * ggml_win_part(
#         struct ggml_context * ctx,
#         struct ggml_tensor  * a,
#         int                   w);
def ggml_win_part(
    ctx: ggml_context_p,
    a: ggml_tensor_p,
    w: Union[ctypes.c_int, int],
) -> ggml_tensor_p:
    return lib.ggml_win_part(ctx, a, w)


lib.ggml_win_part.argtypes = [
    ggml_context_p,
    ctypes.POINTER(ggml_tensor),
    ctypes.c_int,
]
lib.ggml_win_part.restype = ctypes.POINTER(ggml_tensor)


# // reverse of ggml_win_part
# // used in sam
# GGML_API struct ggml_tensor * ggml_win_unpart(
#         struct ggml_context * ctx,
#         struct ggml_tensor  * a,
#         int                   w0,
#         int                   h0,
#         int                   w);
def ggml_win_unpart(
    ctx: ggml_context_p,
    a: ggml_tensor_p,
    w0: Union[ctypes.c_int, int],
    h0: Union[ctypes.c_int, int],
    w: Union[ctypes.c_int, int],
) -> ggml_tensor_p:
    return lib.ggml_win_unpart(ctx, a, w0, h0, w)


lib.ggml_win_unpart.argtypes = [
    ggml_context_p,
    ctypes.POINTER(ggml_tensor),
    ctypes.c_int,
    ctypes.c_int,
    ctypes.c_int,
]
lib.ggml_win_unpart.restype = ctypes.POINTER(ggml_tensor)


# GGML_API struct ggml_tensor * ggml_unary(
#         struct ggml_context * ctx,
#             struct ggml_tensor * a,
#             enum ggml_unary_op op);
def ggml_unary(
    ctx: ggml_context_p,
    a: ggml_tensor_p,
    op: Union[ctypes.c_int, int],
) -> ggml_tensor_p:
    return lib.ggml_unary(ctx, a, op)


lib.ggml_unary.argtypes = [
    ggml_context_p,
    ctypes.POINTER(ggml_tensor),
    ctypes.c_int,
]
lib.ggml_unary.restype = ctypes.POINTER(ggml_tensor)


# GGML_API struct ggml_tensor * ggml_unary_inplace(
#     struct ggml_context * ctx,
#     struct ggml_tensor  * a,
#     enum ggml_unary_op op);
def ggml_unary_inplace(
    ctx: ggml_context_p,
    a: ggml_tensor_p,
    op: Union[ctypes.c_int, int],
) -> ggml_tensor_p:
    return lib.ggml_unary_inplace(ctx, a, op)


lib.ggml_unary_inplace.argtypes = [
    ggml_context_p,
    ctypes.POINTER(ggml_tensor),
    ctypes.c_int,
]
lib.ggml_unary_inplace.restype = ctypes.POINTER(ggml_tensor)


# // used in sam
# GGML_API struct ggml_tensor * ggml_get_rel_pos(
#         struct ggml_context * ctx,
#         struct ggml_tensor  * a,
#         int                   qh,
#         int                   kh);
def ggml_get_rel_pos(
    ctx: ggml_context_p,
    a: ggml_tensor_p,
    qh: Union[ctypes.c_int, int],
    kh: Union[ctypes.c_int, int],
) -> ggml_tensor_p:
    return lib.ggml_get_rel_pos(ctx, a, qh, kh)


lib.ggml_get_rel_pos.argtypes = [
    ggml_context_p,
    ctypes.POINTER(ggml_tensor),
    ctypes.c_int,
    ctypes.c_int,
]
lib.ggml_get_rel_pos.restype = ctypes.POINTER(ggml_tensor)


# // used in sam
# GGML_API struct ggml_tensor * ggml_add_rel_pos(
#         struct ggml_context * ctx,
#         struct ggml_tensor  * a,
#         struct ggml_tensor  * pw,
#         struct ggml_tensor  * ph);
def ggml_add_rel_pos(
    ctx: ggml_context_p,
    a: ggml_tensor_p,
    pw: ggml_tensor_p,
    ph: ggml_tensor_p,
) -> ggml_tensor_p:
    return lib.ggml_add_rel_pos(ctx, a, pw, ph)


lib.ggml_add_rel_pos.argtypes = [
    ggml_context_p,
    ctypes.POINTER(ggml_tensor),
    ctypes.POINTER(ggml_tensor),
    ctypes.POINTER(ggml_tensor),
]
lib.ggml_add_rel_pos.restype = ctypes.POINTER(ggml_tensor)


# GGML_API struct ggml_tensor * ggml_add_rel_pos_inplace(
#         struct ggml_context * ctx,
#         struct ggml_tensor  * a,
#         struct ggml_tensor  * pw,
#         struct ggml_tensor  * ph);
def ggml_add_rel_pos_inplace(
    ctx: ggml_context_p,
    a: ggml_tensor_p,
    pw: ggml_tensor_p,
    ph: ggml_tensor_p,
) -> ggml_tensor_p:
    return lib.ggml_add_rel_pos_inplace(ctx, a, pw, ph)


lib.ggml_add_rel_pos_inplace.argtypes = [
    ggml_context_p,
    ctypes.POINTER(ggml_tensor),
    ctypes.POINTER(ggml_tensor),
    ctypes.POINTER(ggml_tensor),
]
lib.ggml_add_rel_pos_inplace.restype = ctypes.POINTER(ggml_tensor)

# // custom operators (DEPRECATED)

# typedef void (*ggml_unary_op_f32_t)(const int, float *, const float *);
ggml_unary_op_f32_t = ctypes.CFUNCTYPE(
    None, ctypes.c_int, ctypes.POINTER(ctypes.c_float), ctypes.POINTER(ctypes.c_float)
)

# typedef void (*ggml_binary_op_f32_t)(const int, float *, const float *, const float *);
ggml_binary_op_f32_t = ctypes.CFUNCTYPE(
    None,
    ctypes.c_int,
    ctypes.POINTER(ctypes.c_float),
    ctypes.POINTER(ctypes.c_float),
    ctypes.POINTER(ctypes.c_float),
)

# typedef void (*ggml_custom1_op_f32_t)(struct ggml_tensor *, const struct ggml_tensor *);
ggml_custom1_op_f32_t = ctypes.CFUNCTYPE(
    None, ctypes.POINTER(ggml_tensor), ctypes.POINTER(ggml_tensor)
)
"""Unary operator function type"""

# typedef void (*ggml_custom2_op_f32_t)(struct ggml_tensor *, const struct ggml_tensor *, const struct ggml_tensor *);
ggml_custom2_op_f32_t = ctypes.CFUNCTYPE(
    None,
    ctypes.POINTER(ggml_tensor),
    ctypes.POINTER(ggml_tensor),
    ctypes.POINTER(ggml_tensor),
)
"""Binary operator function type"""

# typedef void (*ggml_custom3_op_f32_t)(struct ggml_tensor *, const struct ggml_tensor *, const struct ggml_tensor *, const struct ggml_tensor *);
ggml_custom3_op_f32_t = ctypes.CFUNCTYPE(
    None,
    ctypes.POINTER(ggml_tensor),
    ctypes.POINTER(ggml_tensor),
    ctypes.POINTER(ggml_tensor),
    ctypes.POINTER(ggml_tensor),
)
"""Ternary operator function type"""


# GGML_API struct ggml_tensor * ggml_map_unary_f32(
#         struct ggml_context        * ctx,
#         struct ggml_tensor         * a,
#                ggml_unary_op_f32_t   fun);
def ggml_map_unary_f32(
    ctx: ggml_context_p, a: ggml_tensor_p, fun: "ctypes._FuncPointer"  # type: ignore
) -> ggml_tensor_p:
    return lib.ggml_map_unary_f32(ctx, a, fun)


lib.ggml_map_unary_f32.argtypes = [
    ggml_context_p,
    ctypes.POINTER(ggml_tensor),
    ggml_unary_op_f32_t,
]
lib.ggml_map_unary_f32.restype = ctypes.POINTER(ggml_tensor)


# GGML_API struct ggml_tensor * ggml_map_unary_inplace_f32(
#         struct ggml_context        * ctx,
#         struct ggml_tensor         * a,
#                 ggml_unary_op_f32_t   fun);
def ggml_map_unary_inplace_f32(
    ctx: ggml_context_p, a: ggml_tensor_p, fun: "ctypes._FuncPointer"  # type: ignore
) -> ggml_tensor_p:
    return lib.ggml_map_unary_inplace_f32(ctx, a, fun)


lib.ggml_map_unary_inplace_f32.argtypes = [
    ggml_context_p,
    ctypes.POINTER(ggml_tensor),
    ggml_unary_op_f32_t,
]
lib.ggml_map_unary_inplace_f32.restype = ctypes.POINTER(ggml_tensor)


# GGML_API struct ggml_tensor * ggml_map_binary_f32(
#         struct ggml_context         * ctx,
#         struct ggml_tensor          * a,
#         struct ggml_tensor          * b,
#                ggml_binary_op_f32_t   fun);
def ggml_map_binary_f32(
    ctx: ggml_context_p,
    a: ggml_tensor_p,
    b: ggml_tensor_p,
    fun: "ctypes._FuncPointer",  # type: ignore
) -> ggml_tensor_p:
    return lib.ggml_map_binary_f32(ctx, a, b, fun)


lib.ggml_map_binary_f32.argtypes = [
    ggml_context_p,
    ctypes.POINTER(ggml_tensor),
    ctypes.POINTER(ggml_tensor),
    ggml_binary_op_f32_t,
]
lib.ggml_map_binary_f32.restype = ctypes.POINTER(ggml_tensor)


# GGML_API struct ggml_tensor * ggml_map_binary_inplace_f32(
#         struct ggml_context         * ctx,
#         struct ggml_tensor          * a,
#         struct ggml_tensor          * b,
#                 ggml_binary_op_f32_t   fun);
def ggml_map_binary_inplace_f32(
    ctx: ggml_context_p,
    a: ggml_tensor_p,
    b: ggml_tensor_p,
    fun: "ctypes._FuncPointer",  # type: ignore
) -> ggml_tensor_p:
    return lib.ggml_map_binary_inplace_f32(ctx, a, b, fun)


lib.ggml_map_binary_inplace_f32.argtypes = [
    ggml_context_p,
    ctypes.POINTER(ggml_tensor),
    ctypes.POINTER(ggml_tensor),
    ggml_binary_op_f32_t,
]
lib.ggml_map_binary_inplace_f32.restype = ctypes.POINTER(ggml_tensor)


# GGML_API struct ggml_tensor * ggml_map_custom1_f32(
#         struct ggml_context          * ctx,
#         struct ggml_tensor           * a,
#                 ggml_custom1_op_f32_t   fun);
def ggml_map_custom1_f32(
    ctx: ggml_context_p, a: ggml_tensor_p, fun: "ctypes._FuncPointer"  # type: ignore
) -> ggml_tensor_p:
    """Custom unary operator on a tensor.

    Example:
        ```python
        import ggml

        @ggml.ggml_custom1_op_f32_t
        def custom_op(b: ggml.tensor_p, a: ggml.tensor_p):
            # do something with a and copy to b
            return

        ...

        b = ggml.ggml_map_custom1_f32(ctx, a, custom_op)
        ```

    Parameters:
        a: input tensor
        fun (ggml.ggml_custom1_op_f32_t): function to apply to each element

    Returns:
        output tensor"""
    return lib.ggml_map_custom1_f32(ctx, a, fun)


lib.ggml_map_custom1_f32.argtypes = [
    ggml_context_p,
    ctypes.POINTER(ggml_tensor),
    ggml_custom1_op_f32_t,
]
lib.ggml_map_custom1_f32.restype = ctypes.POINTER(ggml_tensor)


# GGML_API struct ggml_tensor * ggml_map_custom1_inplace_f32(
#         struct ggml_context          * ctx,
#         struct ggml_tensor           * a,
#                 ggml_custom1_op_f32_t   fun);
def ggml_map_custom1_inplace_f32(
    ctx: ggml_context_p, a: ggml_tensor_p, fun: "ctypes._CFuncPtr"  # type: ignore
) -> ggml_tensor_p:
    """Custom unary operator on a tensor inplace.

    Parameters:
        a: input tensor
        fun (ggml.ggml_custom1_op_f32_t): function to apply to each element

    Returns:
        output tensor"""
    return lib.ggml_map_custom1_inplace_f32(ctx, a, fun)


lib.ggml_map_custom1_inplace_f32.argtypes = [
    ggml_context_p,
    ctypes.POINTER(ggml_tensor),
    ggml_custom1_op_f32_t,
]
lib.ggml_map_custom1_inplace_f32.restype = ctypes.POINTER(ggml_tensor)


# GGML_API struct ggml_tensor * ggml_map_custom2_f32(
#         struct ggml_context          * ctx,
#         struct ggml_tensor           * a,
#         struct ggml_tensor           * b,
#                 ggml_custom2_op_f32_t   fun);
def ggml_map_custom2_f32(
    ctx: ggml_context_p,
    a: ggml_tensor_p,
    b: ggml_tensor_p,
    fun: "ctypes._FuncPointer",  # type: ignore
) -> ggml_tensor_p:
    """Custom binary operator on two tensors.

    Parameters:
        a: input tensor
        b: input tensor
        fun (ggml.ggml_custom2_op_f32_t): function to apply to each element

    Returns:
        output tensor"""
    return lib.ggml_map_custom2_f32(ctx, a, b, fun)


lib.ggml_map_custom2_f32.argtypes = [
    ggml_context_p,
    ctypes.POINTER(ggml_tensor),
    ctypes.POINTER(ggml_tensor),
    ggml_custom2_op_f32_t,
]
lib.ggml_map_custom2_f32.restype = ctypes.POINTER(ggml_tensor)


# GGML_API struct ggml_tensor * ggml_map_custom2_inplace_f32(
#         struct ggml_context          * ctx,
#         struct ggml_tensor           * a,
#         struct ggml_tensor           * b,
#                 ggml_custom2_op_f32_t   fun);
def ggml_map_custom2_inplace_f32(
    ctx: ggml_context_p,
    a: ggml_tensor_p,
    b: ggml_tensor_p,
    fun: "ctypes._FuncPointer",  # type: ignore
) -> ggml_tensor_p:
    """Custom binary operator on two tensors inplace.

    Parameters:
        a: input tensor
        b: input tensor
        fun (ggml.ggml_custom2_op_f32_t): function to apply to each element

    Returns:
        output tensor"""
    return lib.ggml_map_custom2_inplace_f32(ctx, a, b, fun)


lib.ggml_map_custom2_inplace_f32.argtypes = [
    ggml_context_p,
    ctypes.POINTER(ggml_tensor),
    ctypes.POINTER(ggml_tensor),
    ggml_custom2_op_f32_t,
]
lib.ggml_map_custom2_inplace_f32.restype = ctypes.POINTER(ggml_tensor)


# GGML_API struct ggml_tensor * ggml_map_custom3_f32(
#         struct ggml_context          * ctx,
#         struct ggml_tensor           * a,
#         struct ggml_tensor           * b,
#         struct ggml_tensor           * c,
#                 ggml_custom3_op_f32_t   fun);
def ggml_map_custom3_f32(
    ctx: ggml_context_p,
    a: ggml_tensor_p,
    b: ggml_tensor_p,
    c: ggml_tensor_p,
    fun: "ctypes._FuncPointer",  # type: ignore
) -> ggml_tensor_p:
    """Custom ternary operator on three tensors.

    Parameters:
        a: input tensor
        b: input tensor
        c: input tensor
        fun (ggml.ggml_custom3_op_f32_t): function to apply to each element

    Returns:
        output tensor"""
    return lib.ggml_map_custom3_f32(ctx, a, b, c, fun)


lib.ggml_map_custom3_f32.argtypes = [
    ggml_context_p,
    ctypes.POINTER(ggml_tensor),
    ctypes.POINTER(ggml_tensor),
    ctypes.POINTER(ggml_tensor),
    ggml_custom3_op_f32_t,
]
lib.ggml_map_custom3_f32.restype = ctypes.POINTER(ggml_tensor)


# GGML_API struct ggml_tensor * ggml_map_custom3_inplace_f32(
#         struct ggml_context          * ctx,
#         struct ggml_tensor           * a,
#         struct ggml_tensor           * b,
#         struct ggml_tensor           * c,
#                 ggml_custom3_op_f32_t   fun);
def ggml_map_custom3_inplace_f32(
    ctx: ggml_context_p,
    a: ggml_tensor_p,
    b: ggml_tensor_p,
    c: ggml_tensor_p,
    fun: "ctypes._FuncPointer",  # type: ignore
) -> ggml_tensor_p:
    """Custom ternary operator on three tensors inplace.

    Parameters:
        a: input tensor
        b: input tensor
        c: input tensor
        fun (ggml.ggml_custom3_op_f32_t): function to apply to each element

    Returns:
        output tensor"""
    return lib.ggml_map_custom3_inplace_f32(ctx, a, b, c, fun)


lib.ggml_map_custom3_inplace_f32.argtypes = [
    ggml_context_p,
    ctypes.POINTER(ggml_tensor),
    ctypes.POINTER(ggml_tensor),
    ctypes.POINTER(ggml_tensor),
    ggml_custom3_op_f32_t,
]
lib.ggml_map_custom3_inplace_f32.restype = ctypes.POINTER(ggml_tensor)

# // custom operators v2

# typedef void (*ggml_custom1_op_t)(struct ggml_tensor * dst , const struct ggml_tensor * a, int ith, int nth, void * userdata);
ggml_custom1_op_t = ctypes.CFUNCTYPE(
    None,
    ctypes.POINTER(ggml_tensor),
    ctypes.POINTER(ggml_tensor),
    ctypes.c_int,
    ctypes.c_int,
    ctypes.c_void_p,
)
"""Custom unary operator on a tensor."""

# typedef void (*ggml_custom2_op_t)(struct ggml_tensor * dst , const struct ggml_tensor * a, const struct ggml_tensor * b, int ith, int nth, void * userdata);
ggml_custom2_op_t = ctypes.CFUNCTYPE(
    None,
    ctypes.POINTER(ggml_tensor),
    ctypes.POINTER(ggml_tensor),
    ctypes.POINTER(ggml_tensor),
    ctypes.c_int,
    ctypes.c_int,
    ctypes.c_void_p,
)
"""Custom binary operator on two tensors."""

# typedef void (*ggml_custom3_op_t)(struct ggml_tensor * dst , const struct ggml_tensor * a, const struct ggml_tensor * b, const struct ggml_tensor * c, int ith, int nth, void * userdata);
ggml_custom3_op_t = ctypes.CFUNCTYPE(
    None,
    ctypes.POINTER(ggml_tensor),
    ctypes.POINTER(ggml_tensor),
    ctypes.POINTER(ggml_tensor),
    ctypes.POINTER(ggml_tensor),
    ctypes.c_int,
    ctypes.c_int,
    ctypes.c_void_p,
)
"""Custom ternary operator on three tensors."""

# #define GGML_N_TASKS_MAX -1
GGML_N_TASKS_MAX = -1


# GGML_API struct ggml_tensor * ggml_map_custom1(
#         struct ggml_context   * ctx,
#         struct ggml_tensor    * a,
#         ggml_custom1_op_t       fun,
#         int                     n_tasks,
#         void                  * userdata);
def ggml_map_custom1(
    ctx: ggml_context_p,
    a: ggml_tensor_p,
    fun: "ctypes._FuncPointer",  # type: ignore
    n_tasks: Union[ctypes.c_int, int],
    userdata: Optional[ctypes.c_void_p],
) -> ggml_tensor_p:
    return lib.ggml_map_custom1(ctx, a, fun, n_tasks, userdata)


lib.ggml_map_custom1.argtypes = [
    ggml_context_p,
    ctypes.POINTER(ggml_tensor),
    ggml_custom1_op_t,
    ctypes.c_int,
    ctypes.c_void_p,
]
lib.ggml_map_custom1.restype = ctypes.POINTER(ggml_tensor)


# GGML_API struct ggml_tensor * ggml_map_custom1_inplace(
#         struct ggml_context   * ctx,
#         struct ggml_tensor    * a,
#         ggml_custom1_op_t       fun,
#         int                     n_tasks,
#         void                  * userdata);
def ggml_map_custom1_inplace(
    ctx: ggml_context_p,
    a: ggml_tensor_p,
    fun: "ctypes._FuncPointer",  # type: ignore
    n_tasks: Union[ctypes.c_int, int],
    userdata: Optional[ctypes.c_void_p],
) -> ggml_tensor_p:
    return lib.ggml_map_custom1_inplace(ctx, a, fun, n_tasks, userdata)


lib.ggml_map_custom1_inplace.argtypes = [
    ggml_context_p,
    ctypes.POINTER(ggml_tensor),
    ggml_custom1_op_t,
    ctypes.c_int,
    ctypes.c_void_p,
]
lib.ggml_map_custom1_inplace.restype = ctypes.POINTER(ggml_tensor)


# GGML_API struct ggml_tensor * ggml_map_custom2(
#         struct ggml_context   * ctx,
#         struct ggml_tensor    * a,
#         struct ggml_tensor    * b,
#         ggml_custom2_op_t       fun,
#         int                     n_tasks,
#         void                  * userdata);
def ggml_map_custom2(
    ctx: ggml_context_p,
    a: ggml_tensor_p,
    b: ggml_tensor_p,
    fun: "ctypes._FuncPointer",  # type: ignore
    n_tasks: Union[ctypes.c_int, int],
    userdata: Optional[ctypes.c_void_p],
) -> ggml_tensor_p:
    return lib.ggml_map_custom2(ctx, a, b, fun, n_tasks, userdata)


lib.ggml_map_custom2.argtypes = [
    ggml_context_p,
    ctypes.POINTER(ggml_tensor),
    ctypes.POINTER(ggml_tensor),
    ggml_custom2_op_t,
    ctypes.c_int,
    ctypes.c_void_p,
]
lib.ggml_map_custom2.restype = ctypes.POINTER(ggml_tensor)


# GGML_API struct ggml_tensor * ggml_map_custom2_inplace(
#         struct ggml_context   * ctx,
#         struct ggml_tensor    * a,
#         struct ggml_tensor    * b,
#         ggml_custom2_op_t       fun,
#         int                     n_tasks,
#         void                  * userdata);
def ggml_map_custom2_inplace(
    ctx: ggml_context_p,
    a: ggml_tensor_p,
    b: ggml_tensor_p,
    fun: "ctypes._FuncPointer",  # type: ignore
    n_tasks: Union[ctypes.c_int, int],
    userdata: Optional[ctypes.c_void_p],
) -> ggml_tensor_p:
    return lib.ggml_map_custom2_inplace(ctx, a, b, fun, n_tasks, userdata)


lib.ggml_map_custom2_inplace.argtypes = [
    ggml_context_p,
    ctypes.POINTER(ggml_tensor),
    ctypes.POINTER(ggml_tensor),
    ggml_custom2_op_t,
    ctypes.c_int,
    ctypes.c_void_p,
]
lib.ggml_map_custom2_inplace.restype = ctypes.POINTER(ggml_tensor)


# GGML_API struct ggml_tensor * ggml_map_custom3(
#         struct ggml_context   * ctx,
#         struct ggml_tensor    * a,
#         struct ggml_tensor    * b,
#         struct ggml_tensor    * c,
#         ggml_custom3_op_t       fun,
#         int                     n_tasks,
#         void                  * userdata);
def ggml_map_custom3(
    ctx: ggml_context_p,
    a: ggml_tensor_p,
    b: ggml_tensor_p,
    c: ggml_tensor_p,
    fun: "ctypes._FuncPointer",  # type: ignore
    n_tasks: Union[ctypes.c_int, int],
    userdata: Optional[ctypes.c_void_p],
) -> ggml_tensor_p:
    return lib.ggml_map_custom3(ctx, a, b, c, fun, n_tasks, userdata)


lib.ggml_map_custom3.argtypes = [
    ggml_context_p,
    ctypes.POINTER(ggml_tensor),
    ctypes.POINTER(ggml_tensor),
    ctypes.POINTER(ggml_tensor),
    ggml_custom3_op_t,
    ctypes.c_int,
    ctypes.c_void_p,
]
lib.ggml_map_custom3.restype = ctypes.POINTER(ggml_tensor)


# GGML_API struct ggml_tensor * ggml_map_custom3_inplace(
#         struct ggml_context   * ctx,
#         struct ggml_tensor    * a,
#         struct ggml_tensor    * b,
#         struct ggml_tensor    * c,
#         ggml_custom3_op_t       fun,
#         int                     n_tasks,
#         void                  * userdata);
def ggml_map_custom3_inplace(
    ctx: ggml_context_p,
    a: ggml_tensor_p,
    b: ggml_tensor_p,
    c: ggml_tensor_p,
    fun: "ctypes._FuncPointer",  # type: ignore
    n_tasks: Union[ctypes.c_int, int],
    userdata: Optional[ctypes.c_void_p],
) -> ggml_tensor_p:
    return lib.ggml_map_custom3_inplace(ctx, a, b, c, fun, n_tasks, userdata)


lib.ggml_map_custom3_inplace.argtypes = [
    ggml_context_p,
    ctypes.POINTER(ggml_tensor),
    ctypes.POINTER(ggml_tensor),
    ctypes.POINTER(ggml_tensor),
    ggml_custom3_op_t,
    ctypes.c_int,
    ctypes.c_void_p,
]
lib.ggml_map_custom3_inplace.restype = ctypes.POINTER(ggml_tensor)

# // loss function


# GGML_API struct ggml_tensor * ggml_cross_entropy_loss(
#         struct ggml_context         * ctx,
#         struct ggml_tensor          * a,
#         struct ggml_tensor          * b);
def ggml_cross_entropy_loss(
    ctx: ggml_context_p,
    a: ggml_tensor_p,
    b: ggml_tensor_p,
) -> ggml_tensor_p:
    return lib.ggml_cross_entropy_loss(ctx, a, b)


lib.ggml_cross_entropy_loss.argtypes = [
    ggml_context_p,
    ctypes.POINTER(ggml_tensor),
    ctypes.POINTER(ggml_tensor),
]
lib.ggml_cross_entropy_loss.restype = ctypes.POINTER(ggml_tensor)


# GGML_API struct ggml_tensor * ggml_cross_entropy_loss_back(
#         struct ggml_context         * ctx,
#         struct ggml_tensor          * a,
#         struct ggml_tensor          * b,
#         struct ggml_tensor          * c);
def ggml_cross_entropy_loss_back(
    ctx: ggml_context_p,
    a: ggml_tensor_p,
    b: ggml_tensor_p,
    c: ggml_tensor_p,
) -> ggml_tensor_p:
    return lib.ggml_cross_entropy_loss_back(ctx, a, b, c)


lib.ggml_cross_entropy_loss_back.argtypes = [
    ggml_context_p,
    ctypes.POINTER(ggml_tensor),
    ctypes.POINTER(ggml_tensor),
    ctypes.POINTER(ggml_tensor),
]
lib.ggml_cross_entropy_loss_back.restype = ctypes.POINTER(ggml_tensor)

# //
# // automatic differentiation
# //


# GGML_API void ggml_set_param(
#         struct ggml_context * ctx,
#         struct ggml_tensor  * tensor);
def ggml_set_param(ctx: ggml_context_p, tensor: ggml_tensor_p):
    return lib.ggml_set_param(ctx, tensor)


lib.ggml_set_param.argtypes = [ggml_context_p, ctypes.POINTER(ggml_tensor)]
lib.ggml_set_param.restype = None


# GGML_API void ggml_build_forward_expand (struct ggml_cgraph * cgraph, struct ggml_tensor * tensor);
def ggml_build_forward_expand(
    cgraph: ggml_cgraph_p,
    tensor: ggml_tensor_p,
):
    """Add a tensor to the forward computation graph. This is used to
    compute and save the value of the tensor.

    Parameters:
        cgraph: The graph.
        tensor: The tensor."""
    return lib.ggml_build_forward_expand(cgraph, tensor)


lib.ggml_build_forward_expand.argtypes = [
    ctypes.POINTER(ggml_cgraph),
    ctypes.POINTER(ggml_tensor),
]
lib.ggml_build_forward_expand.restype = None


# GGML_API void ggml_build_backward_expand(struct ggml_context * ctx, struct ggml_cgraph * gf, struct ggml_cgraph * gb, bool keep);
def ggml_build_backward_expand(
    ctx: ggml_context_p,
    gf: ggml_cgraph_p,
    gb: ggml_cgraph_p,
    keep: Union[ctypes.c_bool, bool],
):
    """Add a tensor to the backward computation graph. This is used to
    compute the gradient of the tensor.

    Parameters:
        ctx: The context.
        gf: The forward graph.
        gb: The backward graph.
        keep: Whether to keep the tensor."""
    return lib.ggml_build_backward_expand(ctx, gf, gb, keep)


lib.ggml_build_backward_expand.argtypes = [
    ggml_context_p,
    ctypes.POINTER(ggml_cgraph),
    ctypes.POINTER(ggml_cgraph),
    ctypes.c_bool,
]
lib.ggml_build_backward_expand.restype = None


<<<<<<< HEAD
# GGML_API struct ggml_cgraph ggml_build_forward (struct ggml_tensor * tensor);
def ggml_build_forward(
    tensor: ggml_tensor_p,
) -> ggml_cgraph:
    """Build the forward computation graph.
=======
# // graph allocation in a context
# GGML_API struct ggml_cgraph * ggml_new_graph         (struct ggml_context * ctx); // size = GGML_DEFAULT_GRAPH_SIZE, grads = false
def ggml_new_graph(ctx: ggml_context_p) -> ggml_cgraph_p:
    """Create a new graph.
>>>>>>> d6338b35

    Parameters:
        ctx: The context.

    Returns:
        The graph."""
    return lib.ggml_new_graph(ctx)


lib.ggml_new_graph.argtypes = [ggml_context_p]
lib.ggml_new_graph.restype = ctypes.POINTER(ggml_cgraph)


# GGML_API struct ggml_cgraph * ggml_new_graph_custom  (struct ggml_context * ctx, size_t size, bool grads);
def ggml_new_graph_custom(
    ctx: ggml_context_p,
    size: Union[ctypes.c_size_t, int],
    grads: Union[ctypes.c_bool, bool],
) -> ggml_cgraph_p:
    """Create a new graph with custom size and grads.

    Parameters:
        ctx: The context.
        size: The size of the graph.
        grads: Whether to keep the gradients.

    Returns:
        The graph."""
    return lib.ggml_new_graph_custom(ctx, size, grads)


lib.ggml_new_graph_custom.argtypes = [ggml_context_p, ctypes.c_size_t, ctypes.c_bool]
lib.ggml_new_graph_custom.restype = ctypes.POINTER(ggml_cgraph)


# GGML_API struct ggml_cgraph * ggml_graph_dup         (struct ggml_context * ctx, struct ggml_cgraph * cgraph);
def ggml_graph_dup(
    ctx: ggml_context_p,
    cgraph: ggml_cgraph_p,
) -> ggml_cgraph_p:
    """Duplicate a graph.

    Parameters:
        ctx: The context.
        cgraph: The graph.

    Returns:
        The graph."""
    return lib.ggml_graph_dup(ctx, cgraph)


lib.ggml_graph_dup.argtypes = [ggml_context_p, ctypes.POINTER(ggml_cgraph)]
lib.ggml_graph_dup.restype = ctypes.POINTER(ggml_cgraph)


# GGML_API struct ggml_cgraph   ggml_graph_view        (struct ggml_cgraph * cgraph, int i0, int i1);
def ggml_graph_view(
    cgraph: ggml_cgraph_p,
    i0: Union[ctypes.c_int, int],
    i1: Union[ctypes.c_int, int],
) -> ggml_cgraph:
    """View a graph.

    Parameters:
        cgraph: The graph.
        i0: The start index.
        i1: The end index.

    Returns:
        The graph."""
    return lib.ggml_graph_view(cgraph, i0, i1)


lib.ggml_graph_view.argtypes = [ctypes.POINTER(ggml_cgraph), ctypes.c_int, ctypes.c_int]
lib.ggml_graph_view.restype = ggml_cgraph


# GGML_API void                 ggml_graph_cpy         (struct ggml_cgraph * src, struct ggml_cgraph * dst);
def ggml_graph_cpy(
    src: ggml_cgraph_p,
    dst: ggml_cgraph_p,
):
    """Copy a graph.

    Parameters:
        src: The source graph.
        dst: The destination graph."""
    return lib.ggml_graph_cpy(src, dst)


lib.ggml_graph_cpy.argtypes = [ctypes.POINTER(ggml_cgraph), ctypes.POINTER(ggml_cgraph)]
lib.ggml_graph_cpy.restype = None


# GGML_API void                 ggml_graph_reset       (struct ggml_cgraph * cgraph);  // zero grads
def ggml_graph_reset(
    cgraph: ggml_cgraph_p,
):
    """Reset a graph.

    Parameters:
        cgraph: The graph."""
    return lib.ggml_graph_reset(cgraph)


lib.ggml_graph_reset.argtypes = [ctypes.POINTER(ggml_cgraph)]
lib.ggml_graph_reset.restype = None


# GGML_API void                 ggml_graph_clear       (struct ggml_cgraph * cgraph);
def ggml_graph_clear(
    cgraph: ggml_cgraph_p,
):
    """Clear a graph.

    Parameters:
        cgraph: The graph."""
    return lib.ggml_graph_clear(cgraph)


lib.ggml_graph_clear.argtypes = [ctypes.POINTER(ggml_cgraph)]
lib.ggml_graph_clear.restype = None


# GGML_API size_t ggml_graph_overhead(void);
def ggml_graph_overhead() -> int:
    """Get the overhead of the graph."""
    return lib.ggml_graph_overhead()


lib.ggml_graph_overhead.argtypes = []
lib.ggml_graph_overhead.restype = ctypes.c_size_t


# GGML_API size_t ggml_graph_overhead_custom(size_t size, bool grads);
def ggml_graph_overhead_custom(
    size: Union[ctypes.c_size_t, int],
    grads: Union[ctypes.c_bool, bool],
) -> int:
    return lib.ggml_graph_overhead_custom(size, grads)


lib.ggml_graph_overhead_custom.argtypes = [ctypes.c_size_t, ctypes.c_bool]
lib.ggml_graph_overhead_custom.restype = ctypes.c_size_t


# // ggml_graph_plan() has to be called before ggml_graph_compute()
# // when plan.work_size > 0, caller must allocate memory for plan.work_data
# GGML_API struct ggml_cplan ggml_graph_plan   (const struct ggml_cgraph * cgraph, int n_threads /*= GGML_DEFAULT_N_THREADS*/);
def ggml_graph_plan(
    cgraph: ggml_cgraph_p,
    n_threads: Union[ctypes.c_int, int] = GGML_DEFAULT_N_THREADS,
) -> ggml_cplan:
    """Plan the computation graph.

    Parameters:
        cgraph: The graph.
        n_threads: The number of threads to use.

    Returns:
        The plan."""
    return lib.ggml_graph_plan(cgraph, n_threads)


lib.ggml_graph_plan.argtypes = [
    ctypes.POINTER(ggml_cgraph),
    ctypes.c_int,
]
lib.ggml_graph_plan.restype = ggml_cplan


# GGML_API int               ggml_graph_compute(      struct ggml_cgraph * cgraph, struct ggml_cplan * cplan);
def ggml_graph_compute(
    cgraph: ggml_cgraph_p,
    cplan: ggml_cplan_p,
) -> int:
    return lib.ggml_graph_compute(cgraph, cplan)


lib.ggml_graph_compute.argtypes = [
    ctypes.POINTER(ggml_cgraph),
    ctypes.POINTER(ggml_cplan),
]
lib.ggml_graph_compute.restype = ctypes.c_int


# // same as ggml_graph_compute() but the work data is allocated as a part of the context
# // note: the drawback of this API is that you must have ensured that the context has enough memory for the work data
# GGML_API void ggml_graph_compute_with_ctx(struct ggml_context * ctx, struct ggml_cgraph * cgraph, int n_threads);
def ggml_graph_compute_with_ctx(
    ctx: ggml_context_p,
    cgraph: ggml_cgraph_p,
    n_threads: Union[ctypes.c_int, int],
):
    """Compute the graph with a context.

    Parameters:
        ctx: The context.
        cgraph: The graph.
        n_threads: The number of threads to use."""
    return lib.ggml_graph_compute_with_ctx(ctx, cgraph, n_threads)


lib.ggml_graph_compute_with_ctx.argtypes = [
    ggml_context_p,
    ctypes.POINTER(ggml_cgraph),
    ctypes.c_int,
]
lib.ggml_graph_compute_with_ctx.restype = None


# GGML_API struct ggml_tensor * ggml_graph_get_tensor(struct ggml_cgraph * cgraph, const char * name);
def ggml_graph_get_tensor(
    cgraph: ggml_cgraph_p,
    name: bytes,
) -> ggml_tensor_p:
    """Get a tensor from the graph by name.

    Parameters:
        cgraph: The graph.
        name: The name of the tensor.

    Returns:
        The tensor."""
    return lib.ggml_graph_get_tensor(cgraph, name)


lib.ggml_graph_get_tensor.argtypes = [
    ctypes.POINTER(ggml_cgraph),
    ctypes.c_char_p,
]
lib.ggml_graph_get_tensor.restype = ctypes.POINTER(ggml_tensor)


# GGML_API void                 ggml_graph_export(const struct ggml_cgraph * cgraph, const char * fname);
def ggml_graph_export(
    cgraph: ggml_cgraph_p,
    fname: bytes,
):
    return lib.ggml_graph_export(cgraph, fname)


lib.ggml_graph_export.argtypes = [
    ctypes.POINTER(ggml_cgraph),
    ctypes.c_char_p,
]
lib.ggml_graph_export.restype = None


# GGML_API struct ggml_cgraph * ggml_graph_import(const char * fname, struct ggml_context ** ctx_data, struct ggml_context ** ctx_eval);
def ggml_graph_import(
    fname: bytes,
    ctx_data: "ctypes._Pointer[ggml_context_p]",  # type: ignore
    ctx_eval: "ctypes._Pointer[ggml_context_p]",  # type: ignore
) -> ggml_cgraph_p:
    return lib.ggml_graph_import(fname, ctx_data, ctx_eval)


lib.ggml_graph_import.argtypes = [
    ctypes.c_char_p,
    ctypes.POINTER(ggml_context_p),
    ctypes.POINTER(ggml_context_p),
]
lib.ggml_graph_import.restype = ctypes.POINTER(ggml_cgraph)


# // print info and performance information for the graph
# GGML_API void ggml_graph_print(const struct ggml_cgraph * cgraph);
def ggml_graph_print(
    cgraph: ggml_cgraph_p,
):
    return lib.ggml_graph_print(cgraph)


lib.ggml_graph_print.argtypes = [ctypes.POINTER(ggml_cgraph)]
lib.ggml_graph_print.restype = None


# // dump the graph into a file using the dot format
# GGML_API void ggml_graph_dump_dot(const struct ggml_cgraph * gb, const struct ggml_cgraph * gf, const char * filename);
def ggml_graph_dump_dot(
    gb: ggml_cgraph_p,
    gf: ggml_cgraph_p,
    filename: bytes,
):
    return lib.ggml_graph_dump_dot(gb, gf, filename)


lib.ggml_graph_dump_dot.argtypes = [
    ctypes.POINTER(ggml_cgraph),
    ctypes.POINTER(ggml_cgraph),
    ctypes.c_char_p,
]
lib.ggml_graph_dump_dot.restype = None


# // build gradient checkpointing backward graph gb for gf using provided checkpoints
# // gb_tmp will contain original backward graph with rewritten backward process nodes,
# // but without the second forward pass nodes.
# GGML_API void ggml_build_backward_gradient_checkpointing(
#         struct ggml_context   * ctx,
#         struct ggml_cgraph    * gf,
#         struct ggml_cgraph    * gb,
#         struct ggml_cgraph    * gb_tmp,
#         struct ggml_tensor  * * checkpoints,
#         int                     n_checkpoints);
def ggml_build_backward_gradient_checkpointing(
    ctx: ggml_context_p,
    gf: ggml_cgraph_p,
    gb: ggml_cgraph_p,
    gb_tmp: ggml_cgraph_p,
    checkpoints: "ctypes._Pointer[ggml_tensor_p]",  # type: ignore
    n_checkpoints: Union[ctypes.c_int, int],
):
    return lib.ggml_build_backward_gradient_checkpointing(
        ctx, gf, gb, gb_tmp, checkpoints, n_checkpoints
    )


lib.ggml_build_backward_gradient_checkpointing.argtypes = [
    ggml_context_p,
    ctypes.POINTER(ggml_cgraph),
    ctypes.POINTER(ggml_cgraph),
    ctypes.POINTER(ggml_cgraph),
    ctypes.POINTER(ctypes.POINTER(ggml_tensor)),
    ctypes.c_int,
]
lib.ggml_build_backward_gradient_checkpointing.restype = None


# //
# // optimization
# //

# // optimization methods
# enum ggml_opt_type {
#     GGML_OPT_ADAM,
#     GGML_OPT_LBFGS,
# };
GGML_OPT_ADAM = 0
GGML_OPT_LBFGS = 1

# // linesearch methods
# enum ggml_linesearch {
#     GGML_LINESEARCH_DEFAULT = 1,

#     GGML_LINESEARCH_BACKTRACKING_ARMIJO       = 0,
#     GGML_LINESEARCH_BACKTRACKING_WOLFE        = 1,
#     GGML_LINESEARCH_BACKTRACKING_STRONG_WOLFE = 2,
# };
GGML_LINESEARCH_DEFAULT = 1
GGML_LINESEARCH_BACKTRACKING_ARMIJO = 0
GGML_LINESEARCH_BACKTRACKING_WOLFE = 1
GGML_LINESEARCH_BACKTRACKING_STRONG_WOLFE = 2

# // optimization return values
# enum ggml_opt_result {
#     GGML_OPT_OK = 0,
#     GGML_OPT_DID_NOT_CONVERGE,
#     GGML_OPT_NO_CONTEXT,
#     GGML_OPT_INVALID_WOLFE,
#     GGML_OPT_FAIL,
#     GGML_OPT_CANCEL,

#     GGML_LINESEARCH_FAIL = -128,
#     GGML_LINESEARCH_MINIMUM_STEP,
#     GGML_LINESEARCH_MAXIMUM_STEP,
#     GGML_LINESEARCH_MAXIMUM_ITERATIONS,
#     GGML_LINESEARCH_INVALID_PARAMETERS,
# };
GGML_OPT_OK = 0
GGML_OPT_DID_NOT_CONVERGE = 1
GGML_OPT_NO_CONTEXT = 2
GGML_OPT_INVALID_WOLFE = 3
GGML_OPT_FAIL = 4
GGML_OPT_CANCEL = 5
GGML_LINESEARCH_FAIL = -128
GGML_LINESEARCH_MINIMUM_STEP = -127
GGML_LINESEARCH_MAXIMUM_STEP = -126
GGML_LINESEARCH_MAXIMUM_ITERATIONS = -125
GGML_LINESEARCH_INVALID_PARAMETERS = -124

# typedef void (*ggml_opt_callback)(void * data, int accum_step, float * sched, bool * cancel);
ggml_opt_callback = ctypes.CFUNCTYPE(
    None,
    ctypes.c_void_p,
    ctypes.c_int,
    ctypes.POINTER(ctypes.c_float),
    ctypes.POINTER(ctypes.c_bool),
)

# typedef void (*ggml_log_callback)(enum ggml_log_level level, const char * text, void * user_data);
ggml_log_callback = ctypes.CFUNCTYPE(
    None, ctypes.c_int, ctypes.c_char_p, ctypes.c_void_p
)

# // optimization parameters
# //
# //   see ggml.c (ggml_opt_default_params) for default values
# //
# struct ggml_opt_params {
#     enum ggml_opt_type type;

#     size_t graph_size;

#     int n_threads;

#     // delta-based convergence test
#     //
#     //   if past == 0 - disabled
#     //   if past > 0:
#     //     stop if |f(x) - f(x_past)| < delta * max(1, |f(x)|)
#     //
#     int past;
#     float delta;

#     // maximum number of iterations without improvement
#     //
#     //   if 0 - disabled
#     //   if > 0:
#     //     assume convergence if no cost improvement in this number of iterations
#     //
#     int max_no_improvement;

#     bool print_forward_graph;
#     bool print_backward_graph;

#     int n_gradient_accumulation;

#     // ADAM parameters
#     struct {
#         int n_iter;

#         float sched; // schedule multiplier (fixed, decay or warmup)
#         float decay; // weight decay for AdamW, use 0.0f to disable
#         int   decay_min_ndim; // minimum number of tensor dimension to apply weight decay
#         float alpha; // learning rate
#         float beta1;
#         float beta2;
#         float eps;   // epsilon for numerical stability
#         float eps_f; // epsilon for convergence test
#         float eps_g; // epsilon for convergence test
#         float gclip; // gradient clipping
#     } adam;

#     // LBFGS parameters
#     struct {
#         int m; // number of corrections to approximate the inv. Hessian
#         int n_iter;
#         int max_linesearch;

#         float eps;      // convergence tolerance
#         float ftol;     // line search tolerance
#         float wolfe;
#         float min_step;
#         float max_step;

#         enum ggml_linesearch linesearch;
#     } lbfgs;
# };


class ggml_opt_params_adam(ctypes.Structure):
    _fields_ = [
        ("n_iter", ctypes.c_int),
        ("sched", ctypes.c_float),
        ("decay", ctypes.c_float),
        ("decay_min_ndim", ctypes.c_int),
        ("alpha", ctypes.c_float),
        ("beta1", ctypes.c_float),
        ("beta2", ctypes.c_float),
        ("eps", ctypes.c_float),
        ("eps_f", ctypes.c_float),
        ("eps_g", ctypes.c_float),
        ("gclip", ctypes.c_float),
    ]


class ggml_opt_params_lbfgs(ctypes.Structure):
    _fields_ = [
        ("m", ctypes.c_int),
        ("n_iter", ctypes.c_int),
        ("max_linesearch", ctypes.c_int),
        ("eps", ctypes.c_float),
        ("ftol", ctypes.c_float),
        ("wolfe", ctypes.c_float),
        ("min_step", ctypes.c_float),
        ("max_step", ctypes.c_float),
        ("linesearch", ctypes.c_int),
    ]


class ggml_opt_params(ctypes.Structure):
    _fields_ = [
        ("type", ctypes.c_int),
        ("graph_size", ctypes.c_size_t),
        ("n_threads", ctypes.c_int),
        ("past", ctypes.c_int),
        ("delta", ctypes.c_float),
        ("max_no_improvement", ctypes.c_int),
        ("print_forward_graph", ctypes.c_bool),
        ("print_backward_graph", ctypes.c_bool),
        ("n_gradient_accumulation", ctypes.c_int),
        ("adam", ggml_opt_params_adam),
        ("lbfgs", ggml_opt_params_lbfgs),
    ]


# struct ggml_opt_context {
#     struct ggml_context * ctx;
#     struct ggml_opt_params params;

#     int iter;
#     int64_t nx; // number of parameter elements

#     bool just_initialized;

#     float loss_before;
#     float loss_after;

#     struct {
#         struct ggml_tensor * g;  // current gradient
#         struct ggml_tensor * m;  // first moment
#         struct ggml_tensor * v;  // second moment
#         struct ggml_tensor * pf; // past function values
#         float fx_best;
#         float fx_prev;
#         int n_no_improvement;
#     } adam;

#     struct {
#         struct ggml_tensor * x;    // current parameters
#         struct ggml_tensor * xp;   // previous parameters
#         struct ggml_tensor * g;    // current gradient
#         struct ggml_tensor * gp;   // previous gradient
#         struct ggml_tensor * d;    // search direction
#         struct ggml_tensor * pf;   // past function values
#         struct ggml_tensor * lmal; // the L-BFGS memory alpha
#         struct ggml_tensor * lmys; // the L-BFGS memory ys
#         struct ggml_tensor * lms;  // the L-BFGS memory s
#         struct ggml_tensor * lmy;  // the L-BFGS memory y
#         float fx_best;
#         float step;
#         int j;
#         int k;
#         int end;
#         int n_no_improvement;
#     } lbfgs;
# };


class ggml_opt_context_adam(ctypes.Structure):
    _fields_ = [
        ("g", ctypes.POINTER(ggml_tensor)),
        ("m", ctypes.POINTER(ggml_tensor)),
        ("v", ctypes.POINTER(ggml_tensor)),
        ("pf", ctypes.POINTER(ggml_tensor)),
        ("fx_best", ctypes.c_float),
        ("fx_prev", ctypes.c_float),
        ("n_no_improvement", ctypes.c_int),
    ]


class ggml_opt_context_lbfgs(ctypes.Structure):
    _fields_ = [
        ("x", ctypes.POINTER(ggml_tensor)),
        ("xp", ctypes.POINTER(ggml_tensor)),
        ("g", ctypes.POINTER(ggml_tensor)),
        ("gp", ctypes.POINTER(ggml_tensor)),
        ("d", ctypes.POINTER(ggml_tensor)),
        ("pf", ctypes.POINTER(ggml_tensor)),
        ("lmal", ctypes.POINTER(ggml_tensor)),
        ("lmys", ctypes.POINTER(ggml_tensor)),
        ("lms", ctypes.POINTER(ggml_tensor)),
        ("lmy", ctypes.POINTER(ggml_tensor)),
        ("fx_best", ctypes.c_float),
        ("step", ctypes.c_float),
        ("j", ctypes.c_int),
        ("k", ctypes.c_int),
        ("end", ctypes.c_int),
        ("n_no_improvement", ctypes.c_int),
    ]


class ggml_opt_context(ctypes.Structure):
    _fields_ = [
        ("ctx", ggml_context_p),
        ("params", ggml_opt_params),
        ("iter", ctypes.c_int),
        ("nx", ctypes.c_int64),
        ("just_initialized", ctypes.c_bool),
        ("loss_before", ctypes.c_float),
        ("loss_after", ctypes.c_float),
        ("adam", ggml_opt_context_adam),
        ("lbfgs", ggml_opt_context_lbfgs),
    ]


ggml_opt_context_p = ctypes.POINTER(ggml_opt_context)


# GGML_API struct ggml_opt_params ggml_opt_default_params(enum ggml_opt_type type);
def ggml_opt_default_params(type: Union[ctypes.c_int, bool]) -> ggml_opt_params:
    return lib.ggml_opt_default_params(type)


lib.ggml_opt_default_params.argtypes = [ctypes.c_int]
lib.ggml_opt_default_params.restype = ggml_opt_params


# // optimize the function defined by the tensor f
# GGML_API enum ggml_opt_result ggml_opt(
#         struct ggml_context * ctx,
#         struct ggml_opt_params params,
#         struct ggml_tensor * f);
def ggml_opt(
    ctx: ggml_context_p,
    params: ggml_opt_params,
    f: ggml_tensor_p,
) -> int:
    return lib.ggml_opt(ctx, params, f)


lib.ggml_opt.argtypes = [ggml_context_p, ggml_opt_params, ctypes.POINTER(ggml_tensor)]
lib.ggml_opt.restype = ctypes.c_int


# // initialize optimizer context
# GGML_API void ggml_opt_init(
#         struct ggml_context     * ctx,
#         struct ggml_opt_context * opt,
#         struct ggml_opt_params    params,
#         int64_t                   nx);
def ggml_opt_init(
    ctx: ggml_context_p,
    opt: "ctypes._Pointer[ggml_opt_context]",  # type: ignore
    params: ggml_opt_params,
    nx: Union[ctypes.c_int64, int],
):
    return lib.ggml_opt_init(ctx, opt, params, nx)


lib.ggml_opt_init.argtypes = [
    ggml_context_p,
    ctypes.POINTER(ggml_opt_context),
    ggml_opt_params,
    ctypes.c_int64,
]
lib.ggml_opt_init.restype = None


# // continue optimizing the function defined by the tensor f
# GGML_API enum ggml_opt_result ggml_opt_resume(
#         struct ggml_context * ctx,
#         struct ggml_opt_context * opt,
#         struct ggml_tensor * f);
def ggml_opt_resume(
    ctx: ggml_context_p,
    opt: "ctypes._Pointer[ggml_opt_context]",  # type: ignore
    f: ggml_tensor_p,
) -> int:
    return lib.ggml_opt_resume(ctx, opt, f)


lib.ggml_opt_resume.argtypes = [
    ggml_context_p,
    ctypes.POINTER(ggml_opt_context),
    ctypes.POINTER(ggml_tensor),
]
lib.ggml_opt_resume.restype = ctypes.c_int


# // continue optimizing the function defined by the tensor f
# GGML_API enum ggml_opt_result ggml_opt_resume_g(
#         struct ggml_context * ctx,
#         struct ggml_opt_context * opt,
#         struct ggml_tensor * f,
#         struct ggml_cgraph * gf,
#         struct ggml_cgraph * gb,
#         ggml_opt_callback callback,
#         void * callback_data);
def ggml_opt_resume_g(
    ctx: ggml_context_p,
    opt: "ctypes._Pointer[ggml_opt_context]",  # type: ignore
    f: ggml_tensor_p,
    gf: ggml_cgraph_p,
    gb: ggml_cgraph_p,
    callback: "ctypes._CFuncPtr[None, ctypes.c_void_p, ctypes.c_int, ctypes.POINTER(ctypes.c_float), ctypes.POINTER(ctypes.c_bool)]",  # type: ignore
    callback_data: ctypes.c_void_p,
) -> int:
    return lib.ggml_opt_resume_g(ctx, opt, f, gf, gb, callback, callback_data)


lib.ggml_opt_resume_g.argtypes = [
    ggml_context_p,
    ctypes.POINTER(ggml_opt_context),
    ctypes.POINTER(ggml_tensor),
    ctypes.POINTER(ggml_cgraph),
    ctypes.POINTER(ggml_cgraph),
    ggml_opt_callback,
    ctypes.c_void_p,
]
lib.ggml_opt_resume_g.restype = ctypes.c_int


# //
# // tensor flags
# //
# GGML_API void ggml_set_input(struct ggml_tensor * tensor);
def ggml_set_input(tensor: ggml_tensor_p):
    return lib.ggml_set_input(tensor)


lib.ggml_set_input.argtypes = [ctypes.POINTER(ggml_tensor)]
lib.ggml_set_input.restype = None


# GGML_API void ggml_set_output(struct ggml_tensor * tensor);
def ggml_set_output(tensor: ggml_tensor_p):
    return lib.ggml_set_output(tensor)


lib.ggml_set_output.argtypes = [ctypes.POINTER(ggml_tensor)]
lib.ggml_set_output.restype = None


# //
# // quantization
# //


# // - ggml_quantize_init can be called multiple times with the same type
# //   it will only initialize the quantization tables for the first call or after ggml_quantize_free
# //   automatically called by ggml_quantize_chunk for convenience
# //
# // - ggml_quantize_free will free any memory allocated by ggml_quantize_init
# //   call this at the end of the program to avoid memory leaks
# //
# // note: these are thread-safe
# //
# GGML_API void ggml_quantize_init(enum ggml_type type);
def ggml_quantize_init(type: Union[ctypes.c_int, int]):
    return lib.ggml_quantize_init(type)


lib.ggml_quantize_init.argtypes = [ctypes.c_int]
lib.ggml_quantize_init.restype = None


# GGML_API void ggml_quantize_free(void);
def ggml_quantize_free():
    return lib.ggml_quantize_free()


lib.ggml_quantize_free.argtypes = []
lib.ggml_quantize_free.restype = None


# // TODO: these would probably get removed in favor of the more general ggml_quantize_chunk
# GGML_API size_t ggml_quantize_q4_0(const float * src, void * dst, int n, int k, int64_t * hist);
def ggml_quantize_q4_0(
    src: CFloatArray,
    dst: ctypes.c_void_p,
    n: Union[ctypes.c_int, int],
    k: Union[ctypes.c_int, int],
    hist: CInt64Array,
) -> int:
    return lib.ggml_quantize_q4_0(src, dst, n, k, hist)


lib.ggml_quantize_q4_0.argtypes = [
    ctypes.POINTER(ctypes.c_float),
    ctypes.c_void_p,
    ctypes.c_int,
    ctypes.c_int,
    ctypes.POINTER(ctypes.c_int64),
]
lib.ggml_quantize_q4_0.restype = ctypes.c_size_t


# GGML_API size_t ggml_quantize_q4_1(const float * src, void * dst, int n, int k, int64_t * hist);
def ggml_quantize_q4_1(
    src: CFloatArray,
    dst: ctypes.c_void_p,
    n: Union[ctypes.c_int, int],
    k: Union[ctypes.c_int, int],
    hist: CInt64Array,
) -> int:
    return lib.ggml_quantize_q4_1(src, dst, n, k, hist)


lib.ggml_quantize_q4_1.argtypes = [
    ctypes.POINTER(ctypes.c_float),
    ctypes.c_void_p,
    ctypes.c_int,
    ctypes.c_int,
    ctypes.POINTER(ctypes.c_int64),
]
lib.ggml_quantize_q4_1.restype = ctypes.c_size_t


# GGML_API size_t ggml_quantize_q5_0(const float * src, void * dst, int n, int k, int64_t * hist);
def ggml_quantize_q5_0(
    src: CFloatArray,
    dst: ctypes.c_void_p,
    n: Union[ctypes.c_int, int],
    k: Union[ctypes.c_int, int],
    hist: CInt64Array,
) -> int:
    return lib.ggml_quantize_q5_0(src, dst, n, k, hist)


lib.ggml_quantize_q5_0.argtypes = [
    ctypes.POINTER(ctypes.c_float),
    ctypes.c_void_p,
    ctypes.c_int,
    ctypes.c_int,
    ctypes.POINTER(ctypes.c_int64),
]
lib.ggml_quantize_q5_0.restype = ctypes.c_size_t


# GGML_API size_t ggml_quantize_q5_1(const float * src, void * dst, int n, int k, int64_t * hist);
def ggml_quantize_q5_1(
    src: CFloatArray,
    dst: ctypes.c_void_p,
    n: Union[ctypes.c_int, int],
    k: Union[ctypes.c_int, int],
    hist: CInt64Array,
) -> int:
    return lib.ggml_quantize_q5_1(src, dst, n, k, hist)


lib.ggml_quantize_q5_1.argtypes = [
    ctypes.POINTER(ctypes.c_float),
    ctypes.c_void_p,
    ctypes.c_int,
    ctypes.c_int,
    ctypes.POINTER(ctypes.c_int64),
]
lib.ggml_quantize_q5_1.restype = ctypes.c_size_t


# GGML_API size_t ggml_quantize_q8_0(const float * src, void * dst, int n, int k, int64_t * hist);
def ggml_quantize_q8_0(
    src: CFloatArray,
    dst: ctypes.c_void_p,
    n: Union[ctypes.c_int, int],
    k: Union[ctypes.c_int, int],
    hist: CInt64Array,
) -> int:
    return lib.ggml_quantize_q8_0(src, dst, n, k, hist)


lib.ggml_quantize_q8_0.argtypes = [
    ctypes.POINTER(ctypes.c_float),
    ctypes.c_void_p,
    ctypes.c_int,
    ctypes.c_int,
    ctypes.POINTER(ctypes.c_int64),
]
lib.ggml_quantize_q8_0.restype = ctypes.c_size_t


# GGML_API size_t ggml_quantize_q2_K(const float * src, void * dst, int n, int k, int64_t * hist);
def ggml_quantize_q2_K(
    src: CFloatArray,
    dst: ctypes.c_void_p,
    n: Union[ctypes.c_int, int],
    k: Union[ctypes.c_int, int],
    hist: CInt64Array,
) -> int:
    return lib.ggml_quantize_q2_K(src, dst, n, k, hist)


lib.ggml_quantize_q2_K.argtypes = [
    ctypes.POINTER(ctypes.c_float),
    ctypes.c_void_p,
    ctypes.c_int,
    ctypes.c_int,
    ctypes.POINTER(ctypes.c_int64),
]
lib.ggml_quantize_q2_K.restype = ctypes.c_size_t


# GGML_API size_t ggml_quantize_q3_K(const float * src, void * dst, int n, int k, int64_t * hist);
def ggml_quantize_q3_K(
    src: CFloatArray,
    dst: ctypes.c_void_p,
    n: Union[ctypes.c_int, int],
    k: Union[ctypes.c_int, int],
    hist: CInt64Array,
) -> int:
    return lib.ggml_quantize_q3_K(src, dst, n, k, hist)


lib.ggml_quantize_q3_K.argtypes = [
    ctypes.POINTER(ctypes.c_float),
    ctypes.c_void_p,
    ctypes.c_int,
    ctypes.c_int,
    ctypes.POINTER(ctypes.c_int64),
]
lib.ggml_quantize_q3_K.restype = ctypes.c_size_t


# GGML_API size_t ggml_quantize_q4_K(const float * src, void * dst, int n, int k, int64_t * hist);
def ggml_quantize_q4_K(
    src: CFloatArray,
    dst: ctypes.c_void_p,
    n: Union[ctypes.c_int, int],
    k: Union[ctypes.c_int, int],
    hist: CInt64Array,
) -> int:
    return lib.ggml_quantize_q4_K(src, dst, n, k, hist)


lib.ggml_quantize_q4_K.argtypes = [
    ctypes.POINTER(ctypes.c_float),
    ctypes.c_void_p,
    ctypes.c_int,
    ctypes.c_int,
    ctypes.POINTER(ctypes.c_int64),
]
lib.ggml_quantize_q4_K.restype = ctypes.c_size_t


# GGML_API size_t ggml_quantize_q5_K(const float * src, void * dst, int n, int k, int64_t * hist);
def ggml_quantize_q5_K(
    src: CFloatArray,
    dst: ctypes.c_void_p,
    n: Union[ctypes.c_int, int],
    k: Union[ctypes.c_int, int],
    hist: CInt64Array,
) -> int:
    return lib.ggml_quantize_q5_K(src, dst, n, k, hist)


lib.ggml_quantize_q5_K.argtypes = [
    ctypes.POINTER(ctypes.c_float),
    ctypes.c_void_p,
    ctypes.c_int,
    ctypes.c_int,
    ctypes.POINTER(ctypes.c_int64),
]
lib.ggml_quantize_q5_K.restype = ctypes.c_size_t


# GGML_API size_t ggml_quantize_q6_K(const float * src, void * dst, int n, int k, int64_t * hist);
def ggml_quantize_q6_K(
    src: CFloatArray,
    dst: ctypes.c_void_p,
    n: Union[ctypes.c_int, int],
    k: Union[ctypes.c_int, int],
    hist: CInt64Array,
) -> int:
    return lib.ggml_quantize_q6_K(src, dst, n, k, hist)


lib.ggml_quantize_q6_K.argtypes = [
    ctypes.POINTER(ctypes.c_float),
    ctypes.c_void_p,
    ctypes.c_int,
    ctypes.c_int,
    ctypes.POINTER(ctypes.c_int64),
]
lib.ggml_quantize_q6_K.restype = ctypes.c_size_t


# // some quantization type cannot be used without an importance matrix
# GGML_API bool ggml_quantize_requires_imatrix(enum ggml_type type);
def ggml_quantize_requires_imatrix(
    type: Union[ctypes.c_int, int],
) -> bool:
    return lib.ggml_quantize_requires_imatrix(type)


lib.ggml_quantize_requires_imatrix.argtypes = [
    ctypes.c_int,
]
lib.ggml_quantize_requires_imatrix.restype = ctypes.c_bool


# // calls ggml_quantize_init internally (i.e. can allocate memory)
# GGML_API size_t ggml_quantize_chunk(enum ggml_type type, const float * src, void * dst,
#         int start, int nrows, int n_per_row, int64_t * hist, const float * imatrix);
def ggml_quantize_chunk(
    type: Union[ctypes.c_int, int],
    src: CFloatArray,
    dst: ctypes.c_void_p,
    start: Union[ctypes.c_int, int],
    nrows: Union[ctypes.c_int, int],
    n_per_row: Union[ctypes.c_int, int],
    hist: CInt64Array,
    imatrix: CFloatArray,
) -> int:
    return lib.ggml_quantize_chunk(
        type, src, dst, start, nrows, n_per_row, hist, imatrix
    )


lib.ggml_quantize_chunk.argtypes = [
    ctypes.c_int,
    ctypes.POINTER(ctypes.c_float),
    ctypes.c_void_p,
    ctypes.c_int,
    ctypes.c_int,
    ctypes.c_int,
    ctypes.POINTER(ctypes.c_int64),
    ctypes.POINTER(ctypes.c_float),
]
lib.ggml_quantize_chunk.restype = ctypes.c_size_t


# //
# // gguf
# //

# enum gguf_type {
#     GGUF_TYPE_UINT8   = 0,
#     GGUF_TYPE_INT8    = 1,
#     GGUF_TYPE_UINT16  = 2,
#     GGUF_TYPE_INT16   = 3,
#     GGUF_TYPE_UINT32  = 4,
#     GGUF_TYPE_INT32   = 5,
#     GGUF_TYPE_FLOAT32 = 6,
#     GGUF_TYPE_BOOL    = 7,
#     GGUF_TYPE_STRING  = 8,
#     GGUF_TYPE_ARRAY   = 9,
#     GGUF_TYPE_UINT64  = 10,
#     GGUF_TYPE_INT64   = 11,
#     GGUF_TYPE_FLOAT64 = 12,
#     GGUF_TYPE_COUNT,       // marks the end of the enum
# };
GGUF_TYPE_UINT8 = 0
GGUF_TYPE_INT8 = 1
GGUF_TYPE_UINT16 = 2
GGUF_TYPE_INT16 = 3
GGUF_TYPE_UINT32 = 4
GGUF_TYPE_INT32 = 5
GGUF_TYPE_FLOAT32 = 6
GGUF_TYPE_BOOL = 7
GGUF_TYPE_STRING = 8
GGUF_TYPE_ARRAY = 9
GGUF_TYPE_COUNT = 10

# struct gguf_context;
gguf_context_p = ctypes.c_void_p

# struct gguf_init_params {
#     bool no_alloc;


#     // if not NULL, create a ggml_context and allocate the tensor data in it
#     struct ggml_context ** ctx;
# };
class gguf_init_params(ctypes.Structure):
    _fields_ = [
        ("no_alloc", ctypes.c_bool),
        ("ctx", ctypes.POINTER(ggml_context_p)),
    ]


# GGML_API struct gguf_context * gguf_init_empty(void);
def gguf_init_empty() -> gguf_context_p:
    return lib.gguf_init_empty()


lib.gguf_init_empty.argtypes = []
lib.gguf_init_empty.restype = gguf_context_p


# GGML_API struct gguf_context * gguf_init_from_file(const char * fname, struct gguf_init_params params);
def gguf_init_from_file(
    fname: bytes,
    params: gguf_init_params,
) -> gguf_context_p:
    return lib.gguf_init_from_file(fname, params)


lib.gguf_init_from_file.argtypes = [
    ctypes.c_char_p,
    gguf_init_params,
]
lib.gguf_init_from_file.restype = gguf_context_p

# //GGML_API struct gguf_context * gguf_init_from_buffer(..);


# GGML_API void gguf_free(struct gguf_context * ctx);
def gguf_free(
    ctx: gguf_context_p,
):
    return lib.gguf_free(ctx)


lib.gguf_free.argtypes = [
    gguf_context_p,
]
lib.gguf_free.restype = None


# GGML_API const char * gguf_type_name(enum gguf_type type);
def gguf_type_name(
    type: Union[ctypes.c_int, int],
) -> bytes:
    return lib.gguf_type_name(type)


lib.gguf_type_name.argtypes = [
    ctypes.c_int,
]
lib.gguf_type_name.restype = ctypes.c_char_p


# GGML_API int    gguf_get_version    (const struct gguf_context * ctx);
def gguf_get_version(
    ctx: gguf_context_p,
) -> int:
    return lib.gguf_get_version(ctx)


lib.gguf_get_version.argtypes = [
    gguf_context_p,
]
lib.gguf_get_version.restype = ctypes.c_int


# GGML_API size_t gguf_get_alignment  (const struct gguf_context * ctx);
def gguf_get_alignment(
    ctx: gguf_context_p,
) -> int:
    return lib.gguf_get_alignment(ctx)


lib.gguf_get_alignment.argtypes = [
    gguf_context_p,
]
lib.gguf_get_alignment.restype = ctypes.c_size_t


# GGML_API size_t gguf_get_data_offset(const struct gguf_context * ctx);
def gguf_get_data_offset(
    ctx: gguf_context_p,
) -> int:
    return lib.gguf_get_data_offset(ctx)


lib.gguf_get_data_offset.argtypes = [
    gguf_context_p,
]
lib.gguf_get_data_offset.restype = ctypes.c_size_t


# GGML_API void * gguf_get_data       (const struct gguf_context * ctx);
def gguf_get_data(
    ctx: gguf_context_p,
) -> ctypes.c_void_p:
    return lib.gguf_get_data(ctx)


lib.gguf_get_data.argtypes = [
    gguf_context_p,
]
lib.gguf_get_data.restype = ctypes.c_void_p


# GGML_API int          gguf_get_n_kv(const struct gguf_context * ctx);
def gguf_get_n_kv(
    ctx: gguf_context_p,
) -> int:
    return lib.gguf_get_n_kv(ctx)


lib.gguf_get_n_kv.argtypes = [
    gguf_context_p,
]
lib.gguf_get_n_kv.restype = ctypes.c_int


# GGML_API int          gguf_find_key(const struct gguf_context * ctx, const char * key);
def gguf_find_key(
    ctx: gguf_context_p,
    key: bytes,
) -> int:
    return lib.gguf_find_key(ctx, key)


lib.gguf_find_key.argtypes = [
    gguf_context_p,
    ctypes.c_char_p,
]
lib.gguf_find_key.restype = ctypes.c_int


# GGML_API const char * gguf_get_key (const struct gguf_context * ctx, int key_id);
def gguf_get_key(
    ctx: gguf_context_p,
    key_id: Union[ctypes.c_int, int],
) -> bytes:
    return lib.gguf_get_key(ctx, key_id)


lib.gguf_get_key.argtypes = [
    gguf_context_p,
    ctypes.c_int,
]
lib.gguf_get_key.restype = ctypes.c_char_p


# GGML_API enum gguf_type gguf_get_kv_type (const struct gguf_context * ctx, int key_id);
def gguf_get_kv_type(
    ctx: gguf_context_p,
    key_id: Union[ctypes.c_int, int],
) -> int:
    return lib.gguf_get_kv_type(ctx, key_id)


lib.gguf_get_kv_type.argtypes = [
    gguf_context_p,
    ctypes.c_int,
]
lib.gguf_get_kv_type.restype = ctypes.c_int


# GGML_API enum gguf_type gguf_get_arr_type(const struct gguf_context * ctx, int key_id);
def gguf_get_arr_type(
    ctx: gguf_context_p,
    key_id: Union[ctypes.c_int, int],
) -> int:
    return lib.gguf_get_arr_type(ctx, key_id)


lib.gguf_get_arr_type.argtypes = [
    gguf_context_p,
    ctypes.c_int,
]
lib.gguf_get_arr_type.restype = ctypes.c_int


# // results are undefined if the wrong type is used for the key
# GGML_API uint8_t      gguf_get_val_u8  (const struct gguf_context * ctx, int key_id);
def gguf_get_val_u8(
    ctx: gguf_context_p,
    key_id: Union[ctypes.c_int, int],
) -> int:
    return lib.gguf_get_val_u8(ctx, key_id)


lib.gguf_get_val_u8.argtypes = [
    gguf_context_p,
    ctypes.c_int,
]
lib.gguf_get_val_u8.restype = ctypes.c_uint8


# GGML_API int8_t       gguf_get_val_i8  (const struct gguf_context * ctx, int key_id);
def gguf_get_val_i8(
    ctx: gguf_context_p,
    key_id: Union[ctypes.c_int, int],
) -> int:
    return lib.gguf_get_val_i8(ctx, key_id)


lib.gguf_get_val_i8.argtypes = [
    gguf_context_p,
    ctypes.c_int,
]
lib.gguf_get_val_i8.restype = ctypes.c_int8


# GGML_API uint16_t     gguf_get_val_u16 (const struct gguf_context * ctx, int key_id);
def gguf_get_val_u16(
    ctx: gguf_context_p,
    key_id: Union[ctypes.c_int, int],
) -> int:
    return lib.gguf_get_val_u16(ctx, key_id)


lib.gguf_get_val_u16.argtypes = [
    gguf_context_p,
    ctypes.c_int,
]
lib.gguf_get_val_u16.restype = ctypes.c_uint16


# GGML_API int16_t      gguf_get_val_i16 (const struct gguf_context * ctx, int key_id);
def gguf_get_val_i16(
    ctx: gguf_context_p,
    key_id: Union[ctypes.c_int, int],
) -> int:
    return lib.gguf_get_val_i16(ctx, key_id)


lib.gguf_get_val_i16.argtypes = [
    gguf_context_p,
    ctypes.c_int,
]
lib.gguf_get_val_i16.restype = ctypes.c_int16


# GGML_API uint32_t     gguf_get_val_u32 (const struct gguf_context * ctx, int key_id);
def gguf_get_val_u32(
    ctx: gguf_context_p,
    key_id: Union[ctypes.c_int, int],
) -> int:
    return lib.gguf_get_val_u32(ctx, key_id)


lib.gguf_get_val_u32.argtypes = [
    gguf_context_p,
    ctypes.c_int,
]
lib.gguf_get_val_u32.restype = ctypes.c_uint32


# GGML_API int32_t      gguf_get_val_i32 (const struct gguf_context * ctx, int key_id);
def gguf_get_val_i32(
    ctx: gguf_context_p,
    key_id: Union[ctypes.c_int, int],
) -> int:
    return lib.gguf_get_val_i32(ctx, key_id)


lib.gguf_get_val_i32.argtypes = [
    gguf_context_p,
    ctypes.c_int,
]
lib.gguf_get_val_i32.restype = ctypes.c_int32


# GGML_API float        gguf_get_val_f32 (const struct gguf_context * ctx, int key_id);
def gguf_get_val_f32(
    ctx: gguf_context_p,
    key_id: Union[ctypes.c_int, int],
) -> float:
    return lib.gguf_get_val_f32(ctx, key_id)


lib.gguf_get_val_f32.argtypes = [
    gguf_context_p,
    ctypes.c_int,
]
lib.gguf_get_val_f32.restype = ctypes.c_float


# GGML_API uint64_t     gguf_get_val_u64 (const struct gguf_context * ctx, int key_id);
def gguf_get_val_u64(
    ctx: gguf_context_p,
    key_id: Union[ctypes.c_int, int],
) -> int:
    return lib.gguf_get_val_u64(ctx, key_id)


lib.gguf_get_val_u64.argtypes = [
    gguf_context_p,
    ctypes.c_int,
]
lib.gguf_get_val_u64.restype = ctypes.c_uint64


# GGML_API int64_t      gguf_get_val_i64 (const struct gguf_context * ctx, int key_id);
def gguf_get_val_i64(
    ctx: gguf_context_p,
    key_id: Union[ctypes.c_int, int],
) -> int:
    return lib.gguf_get_val_i64(ctx, key_id)


lib.gguf_get_val_i64.argtypes = [
    gguf_context_p,
    ctypes.c_int,
]
lib.gguf_get_val_i64.restype = ctypes.c_int64


# GGML_API double       gguf_get_val_f64 (const struct gguf_context * ctx, int key_id);
def gguf_get_val_f64(
    ctx: gguf_context_p,
    key_id: Union[ctypes.c_int, int],
) -> float:
    return lib.gguf_get_val_f64(ctx, key_id)


lib.gguf_get_val_f64.argtypes = [
    gguf_context_p,
    ctypes.c_int,
]
lib.gguf_get_val_f64.restype = ctypes.c_double


# GGML_API bool         gguf_get_val_bool(const struct gguf_context * ctx, int key_id);
def gguf_get_val_bool(
    ctx: gguf_context_p,
    key_id: Union[ctypes.c_int, int],
) -> bool:
    return lib.gguf_get_val_bool(ctx, key_id)


lib.gguf_get_val_bool.argtypes = [
    gguf_context_p,
    ctypes.c_int,
]
lib.gguf_get_val_bool.restype = ctypes.c_bool


# GGML_API const char * gguf_get_val_str (const struct gguf_context * ctx, int key_id);
def gguf_get_val_str(
    ctx: gguf_context_p,
    key_id: Union[ctypes.c_int, int],
) -> bytes:
    return lib.gguf_get_val_str(ctx, key_id)


lib.gguf_get_val_str.argtypes = [
    gguf_context_p,
    ctypes.c_int,
]
lib.gguf_get_val_str.restype = ctypes.c_char_p


# GGML_API const void * gguf_get_val_data(const struct gguf_context * ctx, int key_id);
def gguf_get_val_data(
    ctx: gguf_context_p,
    key_id: Union[ctypes.c_int, int],
) -> ctypes.c_void_p:
    return lib.gguf_get_val_data(ctx, key_id)


lib.gguf_get_val_data.argtypes = [
    gguf_context_p,
    ctypes.c_int,
]
lib.gguf_get_val_data.restype = ctypes.c_void_p


# GGML_API int          gguf_get_arr_n   (const struct gguf_context * ctx, int key_id);
def gguf_get_arr_n(
    ctx: gguf_context_p,
    key_id: Union[ctypes.c_int, int],
) -> int:
    return lib.gguf_get_arr_n(ctx, key_id)


lib.gguf_get_arr_n.argtypes = [
    gguf_context_p,
    ctypes.c_int,
]
lib.gguf_get_arr_n.restype = ctypes.c_int


# GGML_API const void * gguf_get_arr_data(const struct gguf_context * ctx, int key_id);
def gguf_get_arr_data(
    ctx: gguf_context_p,
    key_id: Union[ctypes.c_int, int],
) -> ctypes.c_void_p:
    return lib.gguf_get_arr_data(ctx, key_id)


lib.gguf_get_arr_data.argtypes = [
    gguf_context_p,
    ctypes.c_int,
]
lib.gguf_get_arr_data.restype = ctypes.c_void_p


# GGML_API const char * gguf_get_arr_str (const struct gguf_context * ctx, int key_id, int i);
def gguf_get_arr_str(
    ctx: gguf_context_p,
    key_id: Union[ctypes.c_int, int],
    i: Union[ctypes.c_int, int],
) -> bytes:
    return lib.gguf_get_arr_str(ctx, key_id, i)


lib.gguf_get_arr_str.argtypes = [
    gguf_context_p,
    ctypes.c_int,
    ctypes.c_int,
]
lib.gguf_get_arr_str.restype = ctypes.c_char_p


# GGML_API int            gguf_get_n_tensors    (const struct gguf_context * ctx);
def gguf_get_n_tensors(
    ctx: gguf_context_p,
) -> int:
    return lib.gguf_get_n_tensors(ctx)


lib.gguf_get_n_tensors.argtypes = [
    gguf_context_p,
]
lib.gguf_get_n_tensors.restype = ctypes.c_int


# GGML_API int            gguf_find_tensor      (const struct gguf_context * ctx, const char * name);
def gguf_find_tensor(
    ctx: gguf_context_p,
    name: bytes,
) -> int:
    return lib.gguf_find_tensor(ctx, name)


lib.gguf_find_tensor.argtypes = [
    gguf_context_p,
    ctypes.c_char_p,
]
lib.gguf_find_tensor.restype = ctypes.c_int


# GGML_API size_t         gguf_get_tensor_offset(const struct gguf_context * ctx, int i);
def gguf_get_tensor_offset(
    ctx: gguf_context_p,
    i: Union[ctypes.c_int, int],
) -> int:
    return lib.gguf_get_tensor_offset(ctx, i)


lib.gguf_get_tensor_offset.argtypes = [
    gguf_context_p,
    ctypes.c_int,
]
lib.gguf_get_tensor_offset.restype = ctypes.c_size_t


# GGML_API char *         gguf_get_tensor_name  (const struct gguf_context * ctx, int i);
def gguf_get_tensor_name(
    ctx: gguf_context_p,
    i: Union[ctypes.c_int, int],
) -> bytes:
    return lib.gguf_get_tensor_name(ctx, i)


lib.gguf_get_tensor_name.argtypes = [
    gguf_context_p,
    ctypes.c_int,
]
lib.gguf_get_tensor_name.restype = ctypes.c_char_p


# GGML_API enum ggml_type gguf_get_tensor_type  (const struct gguf_context * ctx, int i);
def gguf_get_tensor_type(
    ctx: gguf_context_p,
    i: Union[ctypes.c_int, int],
) -> int:
    return lib.gguf_get_tensor_type(ctx, i)


lib.gguf_get_tensor_type.argtypes = [
    gguf_context_p,
    ctypes.c_int,
]
lib.gguf_get_tensor_type.restype = ctypes.c_int


# // overrides existing values or adds a new one
# GGML_API void gguf_set_val_u8  (struct gguf_context * ctx, const char * key, uint8_t  val);
def gguf_set_val_u8(
    ctx: gguf_context_p,
    key: bytes,
    val: Union[ctypes.c_uint8, int],
):
    return lib.gguf_set_val_u8(ctx, key, val)


lib.gguf_set_val_u8.argtypes = [
    gguf_context_p,
    ctypes.c_char_p,
    ctypes.c_uint8,
]
lib.gguf_set_val_u8.restype = None


# GGML_API void gguf_set_val_i8  (struct gguf_context * ctx, const char * key, int8_t   val);
def gguf_set_val_i8(
    ctx: gguf_context_p,
    key: bytes,
    val: Union[ctypes.c_int8, int],
):
    return lib.gguf_set_val_i8(ctx, key, val)


lib.gguf_set_val_i8.argtypes = [
    gguf_context_p,
    ctypes.c_char_p,
    ctypes.c_int8,
]
lib.gguf_set_val_i8.restype = None


# GGML_API void gguf_set_val_u16 (struct gguf_context * ctx, const char * key, uint16_t val);
def gguf_set_val_u16(
    ctx: gguf_context_p,
    key: bytes,
    val: Union[ctypes.c_uint16, int],
):
    return lib.gguf_set_val_u16(ctx, key, val)


lib.gguf_set_val_u16.argtypes = [
    gguf_context_p,
    ctypes.c_char_p,
    ctypes.c_uint16,
]
lib.gguf_set_val_u16.restype = None


# GGML_API void gguf_set_val_i16 (struct gguf_context * ctx, const char * key, int16_t  val);
def gguf_set_val_i16(
    ctx: gguf_context_p,
    key: bytes,
    val: Union[ctypes.c_int16, int],
):
    return lib.gguf_set_val_i16(ctx, key, val)


lib.gguf_set_val_i16.argtypes = [
    gguf_context_p,
    ctypes.c_char_p,
    ctypes.c_int16,
]
lib.gguf_set_val_i16.restype = None


# GGML_API void gguf_set_val_u32 (struct gguf_context * ctx, const char * key, uint32_t val);
def gguf_set_val_u32(
    ctx: gguf_context_p,
    key: bytes,
    val: Union[ctypes.c_uint32, int],
):
    return lib.gguf_set_val_u32(ctx, key, val)


lib.gguf_set_val_u32.argtypes = [
    gguf_context_p,
    ctypes.c_char_p,
    ctypes.c_uint32,
]
lib.gguf_set_val_u32.restype = None


# GGML_API void gguf_set_val_i32 (struct gguf_context * ctx, const char * key, int32_t  val);
def gguf_set_val_i32(
    ctx: gguf_context_p,
    key: bytes,
    val: Union[ctypes.c_int32, int],
):
    return lib.gguf_set_val_i32(ctx, key, val)


lib.gguf_set_val_i32.argtypes = [
    gguf_context_p,
    ctypes.c_char_p,
    ctypes.c_int32,
]
lib.gguf_set_val_i32.restype = None


# GGML_API void gguf_set_val_f32 (struct gguf_context * ctx, const char * key, float    val);
def gguf_set_val_f32(
    ctx: gguf_context_p,
    key: bytes,
    val: Union[ctypes.c_float, float],
):
    return lib.gguf_set_val_f32(ctx, key, val)


lib.gguf_set_val_f32.argtypes = [
    gguf_context_p,
    ctypes.c_char_p,
    ctypes.c_float,
]
lib.gguf_set_val_f32.restype = None


# GGML_API void gguf_set_val_u64 (struct gguf_context * ctx, const char * key, uint64_t val);
def gguf_set_val_u64(
    ctx: gguf_context_p,
    key: bytes,
    val: Union[ctypes.c_uint64, int],
):
    return lib.gguf_set_val_u64(ctx, key, val)


lib.gguf_set_val_u64.argtypes = [
    gguf_context_p,
    ctypes.c_char_p,
    ctypes.c_uint64,
]
lib.gguf_set_val_u64.restype = None


# GGML_API void gguf_set_val_i64 (struct gguf_context * ctx, const char * key, int64_t  val);
def gguf_set_val_i64(
    ctx: gguf_context_p,
    key: bytes,
    val: Union[ctypes.c_int64, int],
):
    return lib.gguf_set_val_i64(ctx, key, val)


lib.gguf_set_val_i64.argtypes = [
    gguf_context_p,
    ctypes.c_char_p,
    ctypes.c_int64,
]
lib.gguf_set_val_i64.restype = None


# GGML_API void gguf_set_val_f64 (struct gguf_context * ctx, const char * key, double   val);
def gguf_set_val_f64(
    ctx: gguf_context_p,
    key: bytes,
    val: Union[ctypes.c_double, float],
):
    return lib.gguf_set_val_f64(ctx, key, val)


lib.gguf_set_val_f64.argtypes = [
    gguf_context_p,
    ctypes.c_char_p,
    ctypes.c_double,
]
lib.gguf_set_val_f64.restype = None


# GGML_API void gguf_set_val_bool(struct gguf_context * ctx, const char * key, bool     val);
def gguf_set_val_bool(
    ctx: gguf_context_p,
    key: bytes,
    val: Union[ctypes.c_bool, bool],
):
    return lib.gguf_set_val_bool(ctx, key, val)


lib.gguf_set_val_bool.argtypes = [
    gguf_context_p,
    ctypes.c_char_p,
    ctypes.c_bool,
]
lib.gguf_set_val_bool.restype = None


# GGML_API void gguf_set_val_str (struct gguf_context * ctx, const char * key, const char * val);
def gguf_set_val_str(
    ctx: gguf_context_p,
    key: bytes,
    val: bytes,
):
    return lib.gguf_set_val_str(ctx, key, val)


lib.gguf_set_val_str.argtypes = [
    gguf_context_p,
    ctypes.c_char_p,
    ctypes.c_char_p,
]
lib.gguf_set_val_str.restype = None


# GGML_API void gguf_set_arr_data(struct gguf_context * ctx, const char * key, enum gguf_type type, const void * data, int n);
def gguf_set_arr_data(
    ctx: gguf_context_p,
    key: bytes,
    type: Union[ctypes.c_int, int],
    data: ctypes.c_void_p,
    n: Union[ctypes.c_int, int],
):
    return lib.gguf_set_arr_data(ctx, key, type, data, n)


lib.gguf_set_arr_data.argtypes = [
    gguf_context_p,
    ctypes.c_char_p,
    ctypes.c_int,
    ctypes.c_void_p,
    ctypes.c_int,
]
lib.gguf_set_arr_data.restype = None


# GGML_API void gguf_set_arr_str (struct gguf_context * ctx, const char * key, const char ** data, int n);
def gguf_set_arr_str(
    ctx: gguf_context_p,
    key: bytes,
    data: CCharPointer,
    n: Union[ctypes.c_int, int],
):
    return lib.gguf_set_arr_str(ctx, key, data, n)


lib.gguf_set_arr_str.argtypes = [
    gguf_context_p,
    ctypes.c_char_p,
    ctypes.POINTER(ctypes.c_char_p),
    ctypes.c_int,
]
lib.gguf_set_arr_str.restype = None


# // set or add KV pairs from another context
# GGML_API void gguf_set_kv(struct gguf_context * ctx, struct gguf_context * src);
def gguf_set_kv(
    ctx: gguf_context_p,
    src: gguf_context_p,
):
    return lib.gguf_set_kv(ctx, src)


lib.gguf_set_kv.argtypes = [
    gguf_context_p,
    gguf_context_p,
]
lib.gguf_set_kv.restype = None


# // manage tensor info
# GGML_API void gguf_add_tensor(struct gguf_context * ctx, const struct ggml_tensor * tensor);
def gguf_add_tensor(
    ctx: gguf_context_p,
    tensor: ggml_tensor_p,
):
    return lib.gguf_add_tensor(ctx, tensor)


lib.gguf_add_tensor.argtypes = [
    gguf_context_p,
    ctypes.POINTER(ggml_tensor),
]
lib.gguf_add_tensor.restype = None


# GGML_API void gguf_set_tensor_type(struct gguf_context * ctx, const char * name, enum ggml_type type);
def gguf_set_tensor_type(
    ctx: gguf_context_p,
    name: bytes,
    type: Union[ctypes.c_int, int],
):
    return lib.gguf_set_tensor_type(ctx, name, type)


lib.gguf_set_tensor_type.argtypes = [
    gguf_context_p,
    ctypes.c_char_p,
    ctypes.c_int,
]
lib.gguf_set_tensor_type.restype = None


# GGML_API void gguf_set_tensor_data(struct gguf_context * ctx, const char * name, const void * data, size_t size);
def gguf_set_tensor_data(
    ctx: gguf_context_p,
    name: bytes,
    data: ctypes.c_void_p,
    size: Union[ctypes.c_size_t, int],
):
    return lib.gguf_set_tensor_data(ctx, name, data, size)


lib.gguf_set_tensor_data.argtypes = [
    gguf_context_p,
    ctypes.c_char_p,
    ctypes.c_void_p,
    ctypes.c_size_t,
]
lib.gguf_set_tensor_data.restype = None

# // writing gguf files can be done in 2 ways:
# //
# // - write the entire gguf_context to a binary file in a single pass:
# //
# //   gguf_write_to_file(ctx, fname);
# //
# // - first prepare a file with a placeholder for the meta data, write the tensor data, then write the meta data:
# //
# //   FILE * f = fopen(fname, "wb");
# //   fseek(f, gguf_get_meta_size(ctx), SEEK_SET);
# //   fwrite(f, ...);
# //   void * data = gguf_meta_get_meta_data(ctx);
# //   fseek(f, 0, SEEK_SET);
# //   fwrite(f, data, gguf_get_meta_size(ctx));
# //   free(data);
# //   fclose(f);
# //


# // write the entire context to a binary file
# GGML_API void gguf_write_to_file(const struct gguf_context * ctx, const char * fname, bool only_meta);
def gguf_write_to_file(
    ctx: gguf_context_p,
    fname: bytes,
    only_meta: Union[ctypes.c_bool, bool],
):
    return lib.gguf_write_to_file(ctx, fname, only_meta)


lib.gguf_write_to_file.argtypes = [
    gguf_context_p,
    ctypes.c_char_p,
    ctypes.c_bool,
]
lib.gguf_write_to_file.restype = None


# // get the size in bytes of the meta data (header, kv pairs, tensor info) including padding
# GGML_API size_t gguf_get_meta_size(const struct gguf_context * ctx);
def gguf_get_meta_size(
    ctx: gguf_context_p,
) -> int:
    return lib.gguf_get_meta_size(ctx)


lib.gguf_get_meta_size.argtypes = [
    gguf_context_p,
]
lib.gguf_get_meta_size.restype = ctypes.c_size_t


# GGML_API void   gguf_get_meta_data(const struct gguf_context * ctx, void * data);
def gguf_get_meta_data(
    ctx: gguf_context_p,
    data: ctypes.c_void_p,
):
    return lib.gguf_get_meta_data(ctx, data)


lib.gguf_get_meta_data.argtypes = [
    gguf_context_p,
    ctypes.c_void_p,
]
lib.gguf_get_meta_data.restype = None


# //
# // system info
# //


# GGML_API int ggml_cpu_has_avx        (void);
def ggml_cpu_has_avx() -> int:
    return lib.ggml_cpu_has_avx()


lib.ggml_cpu_has_avx.argtypes = []
lib.ggml_cpu_has_avx.restype = ctypes.c_int


# GGML_API int ggml_cpu_has_avx_vnni   (void);
def ggml_cpu_has_avx_vnni() -> int:
    return lib.ggml_cpu_has_avx_vnni()


lib.ggml_cpu_has_avx_vnni.argtypes = []
lib.ggml_cpu_has_avx_vnni.restype = ctypes.c_int


# GGML_API int ggml_cpu_has_avx2       (void);
def ggml_cpu_has_avx2() -> int:
    return lib.ggml_cpu_has_avx2()


lib.ggml_cpu_has_avx2.argtypes = []
lib.ggml_cpu_has_avx2.restype = ctypes.c_int


# GGML_API int ggml_cpu_has_avx512     (void);
def ggml_cpu_has_avx512() -> int:
    return lib.ggml_cpu_has_avx512()


lib.ggml_cpu_has_avx512.argtypes = []
lib.ggml_cpu_has_avx512.restype = ctypes.c_int


# GGML_API int ggml_cpu_has_avx512_vbmi(void);
def ggml_cpu_has_avx512_vbmi() -> int:
    return lib.ggml_cpu_has_avx512_vbmi()


lib.ggml_cpu_has_avx512_vbmi.argtypes = []
lib.ggml_cpu_has_avx512_vbmi.restype = ctypes.c_int


# GGML_API int ggml_cpu_has_avx512_vnni(void);
def ggml_cpu_has_avx512_vnni() -> int:
    return lib.ggml_cpu_has_avx512_vnni()


lib.ggml_cpu_has_avx512_vnni.argtypes = []
lib.ggml_cpu_has_avx512_vnni.restype = ctypes.c_int


# GGML_API int ggml_cpu_has_fma        (void);
def ggml_cpu_has_fma() -> int:
    return lib.ggml_cpu_has_fma()


lib.ggml_cpu_has_fma.argtypes = []
lib.ggml_cpu_has_fma.restype = ctypes.c_int


# GGML_API int ggml_cpu_has_neon       (void);
def ggml_cpu_has_neon() -> int:
    return lib.ggml_cpu_has_neon()


lib.ggml_cpu_has_neon.argtypes = []
lib.ggml_cpu_has_neon.restype = ctypes.c_int


# GGML_API int ggml_cpu_has_arm_fma    (void);
def ggml_cpu_has_arm_fma() -> int:
    return lib.ggml_cpu_has_arm_fma()


lib.ggml_cpu_has_arm_fma.argtypes = []
lib.ggml_cpu_has_arm_fma.restype = ctypes.c_int


# GGML_API int ggml_cpu_has_metal      (void);
def ggml_cpu_has_metal() -> int:
    return lib.ggml_cpu_has_metal()


lib.ggml_cpu_has_metal.argtypes = []
lib.ggml_cpu_has_metal.restype = ctypes.c_int


# GGML_API int ggml_cpu_has_f16c       (void);
def ggml_cpu_has_f16c() -> int:
    return lib.ggml_cpu_has_f16c()


lib.ggml_cpu_has_f16c.argtypes = []
lib.ggml_cpu_has_f16c.restype = ctypes.c_int


# GGML_API int ggml_cpu_has_fp16_va    (void);
def ggml_cpu_has_fp16_va() -> int:
    return lib.ggml_cpu_has_fp16_va()


lib.ggml_cpu_has_fp16_va.argtypes = []
lib.ggml_cpu_has_fp16_va.restype = ctypes.c_int


# GGML_API int ggml_cpu_has_wasm_simd  (void);
def ggml_cpu_has_wasm_simd() -> int:
    return lib.ggml_cpu_has_wasm_simd()


lib.ggml_cpu_has_wasm_simd.argtypes = []
lib.ggml_cpu_has_wasm_simd.restype = ctypes.c_int


# GGML_API int ggml_cpu_has_blas       (void);
def ggml_cpu_has_blas() -> int:
    return lib.ggml_cpu_has_blas()


lib.ggml_cpu_has_blas.argtypes = []
lib.ggml_cpu_has_blas.restype = ctypes.c_int


# GGML_API int ggml_cpu_has_cublas     (void);
def ggml_cpu_has_cublas() -> int:
    return lib.ggml_cpu_has_cublas()


lib.ggml_cpu_has_cublas.argtypes = []
lib.ggml_cpu_has_cublas.restype = ctypes.c_int


# GGML_API int ggml_cpu_has_clblast    (void);
def ggml_cpu_has_clblast() -> int:
    return lib.ggml_cpu_has_clblast()


lib.ggml_cpu_has_clblast.argtypes = []
lib.ggml_cpu_has_clblast.restype = ctypes.c_int


# GGML_API int ggml_cpu_has_vulkan     (void);
def ggml_cpu_has_vulkan() -> int:
    return lib.ggml_cpu_has_vulkan()


lib.ggml_cpu_has_vulkan.argtypes = []
lib.ggml_cpu_has_vulkan.restype = ctypes.c_int


# GGML_API int ggml_cpu_has_kompute    (void);
def ggml_cpu_has_kompute() -> int:
    return lib.ggml_cpu_has_kompute()


lib.ggml_cpu_has_kompute.argtypes = []
lib.ggml_cpu_has_kompute.restype = ctypes.c_int


# GGML_API int ggml_cpu_has_gpublas    (void);
def ggml_cpu_has_gpublas() -> int:
    return lib.ggml_cpu_has_gpublas()


lib.ggml_cpu_has_gpublas.argtypes = []
lib.ggml_cpu_has_gpublas.restype = ctypes.c_int


# GGML_API int ggml_cpu_has_sse3       (void);
def ggml_cpu_has_sse3() -> int:
    return lib.ggml_cpu_has_sse3()


lib.ggml_cpu_has_sse3.argtypes = []
lib.ggml_cpu_has_sse3.restype = ctypes.c_int


# GGML_API int ggml_cpu_has_ssse3      (void);
def ggml_cpu_has_ssse3() -> int:
    return lib.ggml_cpu_has_ssse3()


lib.ggml_cpu_has_ssse3.argtypes = []
lib.ggml_cpu_has_ssse3.restype = ctypes.c_int


# GGML_API int ggml_cpu_has_sycl       (void);
def ggml_cpu_has_sycl() -> int:
    return lib.ggml_cpu_has_sycl()


lib.ggml_cpu_has_sycl.argtypes = []
lib.ggml_cpu_has_sycl.restype = ctypes.c_int


# GGML_API int ggml_cpu_has_vsx        (void);
def ggml_cpu_has_vsx() -> int:
    return lib.ggml_cpu_has_vsx()


lib.ggml_cpu_has_vsx.argtypes = []
lib.ggml_cpu_has_vsx.restype = ctypes.c_int


# //
# // Internal types and functions exposed for tests and benchmarks
# //

# typedef void (*ggml_to_float_t)(const void * x, float * y, int k);
ggml_to_float_t = ctypes.CFUNCTYPE(
    None, ctypes.c_void_p, ctypes.POINTER(ctypes.c_float), ctypes.c_int
)

# typedef void (*ggml_from_float_t)(const float * x, void * y, int k);
ggml_from_float_t = ctypes.CFUNCTYPE(
    None, ctypes.POINTER(ctypes.c_float), ctypes.c_void_p, ctypes.c_int
)

# typedef void (*ggml_vec_dot_t)(const int n, float * s, const void * x, const void * y);
ggml_vec_dot_t = ctypes.CFUNCTYPE(
    None, ctypes.c_int, ctypes.POINTER(ctypes.c_float), ctypes.c_void_p, ctypes.c_void_p
)


# typedef struct {
#     const char      * type_name;
#     int               blck_size;
#     size_t            type_size;
#     bool              is_quantized;
#     ggml_to_float_t   to_float;
#     ggml_from_float_t from_float;
#     ggml_from_float_t from_float_reference;
#     ggml_vec_dot_t    vec_dot;
#     enum ggml_type    vec_dot_type;
# } ggml_type_traits_t;
class ggml_type_traits_t(ctypes.Structure):
    _fields_ = [
        ("type_name", ctypes.c_char_p),
        ("blck_size", ctypes.c_int),
        ("type_size", ctypes.c_size_t),
        ("is_quantized", ctypes.c_bool),
        ("to_float", ggml_to_float_t),
        ("from_float", ggml_from_float_t),
        ("from_float_reference", ggml_from_float_t),
        ("vec_dot", ggml_vec_dot_t),
        ("vec_dot_type", ctypes.c_int),
    ]


# GGML_API ggml_type_traits_t ggml_internal_get_type_traits(enum ggml_type type);
def ggml_internal_get_type_traits(type: Union[ctypes.c_int, int]) -> ggml_type_traits_t:
    return lib.ggml_internal_get_type_traits(type)


lib.ggml_internal_get_type_traits.argtypes = [ctypes.c_int]
lib.ggml_internal_get_type_traits.restype = ggml_type_traits_t

#####################################################
# GGML ALLOC API
# source: include/ggml/ggml-alloc.h
#####################################################


# typedef struct ggml_backend_buffer_type * ggml_backend_buffer_type_t;
# typedef struct ggml_backend_buffer * ggml_backend_buffer_t;
# typedef struct ggml_backend * ggml_backend_t;
ggml_backend_buffer_type_t: TypeAlias = ctypes.c_void_p
ggml_backend_buffer_t: TypeAlias = ctypes.c_void_p
ggml_backend_t: TypeAlias = ctypes.c_void_p


# // Tensor allocator
# typedef struct ggml_tallocr * ggml_tallocr_t;
ggml_tallocr: TypeAlias = ctypes.c_void_p


<<<<<<< HEAD

# struct ggml_backend_buffer_i {
#     void   (*free_buffer)   (ggml_backend_buffer_t buffer);
#     void * (*get_base)      (ggml_backend_buffer_t buffer); // get base pointer
#     size_t (*get_alloc_size)(ggml_backend_buffer_t buffer, struct ggml_tensor * tensor); // pre-allocation callback
#     void   (*init_tensor)   (ggml_backend_buffer_t buffer, struct ggml_tensor * tensor); // post-allocation callback
#     void   (*free_tensor)   (ggml_backend_buffer_t buffer, struct ggml_tensor * tensor); // pre-free callback
# };
class ggml_backend_buffer_i(ctypes.Structure):
    _fields_ = [
        ("free_buffer", ctypes.CFUNCTYPE(None, ggml_backend_buffer_t)),
        ("get_base", ctypes.CFUNCTYPE(ctypes.c_void_p, ggml_backend_buffer_t)),
        (
            "get_alloc_size",
            ctypes.CFUNCTYPE(
                ctypes.c_size_t, ggml_backend_buffer_t, ctypes.POINTER(ggml_tensor)
            ),
        ),
        (
            "init_tensor",
            ctypes.CFUNCTYPE(None, ggml_backend_buffer_t, ctypes.POINTER(ggml_tensor)),
        ),
        (
            "free_tensor",
            ctypes.CFUNCTYPE(None, ggml_backend_buffer_t, ctypes.POINTER(ggml_tensor)),
        ),
    ]
=======
# GGML_API ggml_tallocr_t ggml_tallocr_new(ggml_backend_buffer_t buffer);
def ggml_tallocr_new(buffer: ggml_backend_buffer_t) -> ggml_tallocr:
    return lib.ggml_tallocr_new(buffer)
>>>>>>> d6338b35


lib.ggml_tallocr_new.argtypes = [ggml_backend_buffer_t]
lib.ggml_tallocr_new.restype = ggml_tallocr


<<<<<<< HEAD

#     size_t size;
# };
class ggml_backend_buffer(ctypes.Structure):
    _fields_ = [
        ("iface", ggml_backend_buffer_i),
        ("backend", ggml_backend_t),
        ("context", ggml_backend_buffer_context_t),
        ("size", ctypes.c_size_t),
    ]
=======
# GGML_API void           ggml_tallocr_free(ggml_tallocr_t talloc);
def ggml_tallocr_free(talloc: ggml_tallocr) -> None:
    return lib.ggml_tallocr_free(talloc)
>>>>>>> d6338b35


lib.ggml_tallocr_free.argtypes = [ggml_tallocr]
lib.ggml_tallocr_free.restype = None


# GGML_API void           ggml_tallocr_alloc(ggml_tallocr_t talloc, struct ggml_tensor * tensor);
def ggml_tallocr_alloc(talloc: ggml_tallocr, tensor: ggml_tensor_p) -> None:
    return lib.ggml_tallocr_alloc(talloc, tensor)

<<<<<<< HEAD

# GGML_API void   ggml_backend_buffer_free          (ggml_backend_buffer_t buffer);
def ggml_backend_buffer_free(buffer: ggml_backend_buffer_t) -> None:
    return lib.ggml_backend_buffer_free(buffer)
=======
>>>>>>> d6338b35

lib.ggml_tallocr_alloc.argtypes = [ggml_tallocr, ctypes.POINTER(ggml_tensor)]
lib.ggml_tallocr_alloc.restype = None


<<<<<<< HEAD

# GGML_API size_t ggml_backend_buffer_get_alignment (ggml_backend_buffer_t buffer);
def ggml_backend_buffer_get_alignment(
    buffer: ggml_backend_buffer_t,
) -> Union[ctypes.c_size_t, int]:
    return lib.ggml_backend_buffer_get_alignment(buffer)
=======
# // Graph allocator
# /*
#   Example usage:
#     ggml_gallocr_t galloc = ggml_gallocr_new(ggml_bacckend_cpu_buffer_type());
>>>>>>> d6338b35

#     // optional: create a worst-case graph and reserve the buffers to avoid reallocations
#     ggml_gallocr_reserve(galloc, build_graph(max_batch));

#     // allocate the graph
#     struct ggml_cgraph * graph = build_graph(batch);
#     ggml_gallocr_alloc_graph(galloc, graph);

<<<<<<< HEAD

# GGML_API void * ggml_backend_buffer_get_base      (ggml_backend_buffer_t buffer);
def ggml_backend_buffer_get_base(buffer: ggml_backend_buffer_t) -> ctypes.c_void_p:
    return lib.ggml_backend_buffer_get_base(buffer)
=======
#     printf("compute buffer size: %zu bytes\n", ggml_gallocr_get_buffer_size(galloc, 0));
>>>>>>> d6338b35

#     // evaluate the graph
#     ggml_backend_graph_compute(backend, graph);
# */

# // special tensor flags for use with the graph allocator:
# //   ggml_set_input(): all input tensors are allocated at the beginning of the graph in non-overlapping addresses
# //   ggml_set_output(): output tensors are never freed and never overwritten

<<<<<<< HEAD

# GGML_API size_t ggml_backend_buffer_get_size      (ggml_backend_buffer_t buffer);
def ggml_backend_buffer_get_size(
    buffer: ggml_backend_buffer_t,
) -> Union[ctypes.c_size_t, int]:
    return lib.ggml_backend_buffer_get_size(buffer)
=======
>>>>>>> d6338b35

# typedef struct ggml_gallocr * ggml_gallocr_t;
ggml_gallocr: TypeAlias = ctypes.c_void_p


<<<<<<< HEAD

# GGML_API size_t ggml_backend_buffer_get_alloc_size(ggml_backend_buffer_t buffer, struct ggml_tensor * tensor);
def ggml_backend_buffer_get_alloc_size(
    buffer: ggml_backend_buffer_t, tensor: ggml_tensor_p
) -> Union[ctypes.c_size_t, int]:
    return lib.ggml_backend_buffer_get_alloc_size(buffer, tensor)
=======
# GGML_API ggml_gallocr_t ggml_gallocr_new(ggml_backend_buffer_type_t buft);
def ggml_gallocr_new(buft: ggml_backend_buffer_type_t) -> ggml_gallocr:
    return lib.ggml_gallocr_new(buft)
>>>>>>> d6338b35


lib.ggml_gallocr_new.argtypes = [ggml_backend_buffer_type_t]
lib.ggml_gallocr_new.restype = ggml_gallocr

<<<<<<< HEAD

# GGML_API void   ggml_backend_buffer_init_tensor   (ggml_backend_buffer_t buffer, struct ggml_tensor * tensor);
def ggml_backend_buffer_init_tensor(
    buffer: ggml_backend_buffer_t, tensor: ggml_tensor_p
) -> None:
    return lib.ggml_backend_buffer_init_tensor(buffer, tensor)
=======
>>>>>>> d6338b35

# GGML_API ggml_gallocr_t ggml_gallocr_new_n(ggml_backend_buffer_type_t * bufts, int n_bufs);
def ggml_gallocr_new_n(bufts: ggml_backend_buffer_type_t, n_bufs: int) -> ggml_gallocr:
    return lib.ggml_gallocr_new_n(bufts, n_bufs)


<<<<<<< HEAD

# GGML_API void   ggml_backend_buffer_free_tensor   (ggml_backend_buffer_t buffer, struct ggml_tensor * tensor);
def ggml_backend_buffer_free_tensor(
    buffer: ggml_backend_buffer_t, tensor: ggml_tensor_p
) -> None:
    return lib.ggml_backend_buffer_free_tensor(buffer, tensor)
=======
lib.ggml_gallocr_new_n.argtypes = [ggml_backend_buffer_type_t, ctypes.c_int]
lib.ggml_gallocr_new_n.restype = ggml_gallocr
>>>>>>> d6338b35


# GGML_API void           ggml_gallocr_free(ggml_gallocr_t galloc);
def ggml_gallocr_free(galloc: ggml_gallocr) -> None:
    return lib.ggml_gallocr_free(galloc)


lib.ggml_gallocr_free.argtypes = [ggml_gallocr]
lib.ggml_gallocr_free.restype = None


# // pre-allocate buffers from a measure graph - does not allocate or modify the graph
# // call with a worst-case graph to avoid buffer reallocations
# // not strictly required for single buffer usage: ggml_gallocr_alloc_graph will reallocate the buffers automatically if needed
# // returns false if the buffer allocation failed
# GGML_API bool ggml_gallocr_reserve(ggml_gallocr_t galloc, struct ggml_cgraph * graph);
def ggml_gallocr_reserve(galloc: ggml_gallocr, graph: ggml_cgraph_p) -> bool:
    """pre-allocate buffers from a measure graph - does not allocate or modify the graph
    call with a worst-case graph to avoid buffer reallocations
    not strictly required for single buffer usage: ggml_gallocr_alloc_graph will reallocate the buffers automatically if needed
    returns false if the buffer allocation failed"""
    return lib.ggml_gallocr_reserve(galloc, graph)


lib.ggml_gallocr_reserve.argtypes = [ggml_gallocr, ctypes.POINTER(ggml_cgraph)]
lib.ggml_gallocr_reserve.restype = ctypes.c_bool


# GGML_API bool ggml_gallocr_reserve_n(ggml_gallocr_t galloc, struct ggml_cgraph * graph, const int * node_buffer_ids);
def ggml_gallocr_reserve_n(
    galloc: ggml_gallocr,
    graph: ggml_cgraph_p,
    node_buffer_ids: "ctypes._Pointer[ctypes.c_int]",  # type: ignore
) -> bool:
    return lib.ggml_gallocr_reserve_n(galloc, graph, node_buffer_ids)


lib.ggml_gallocr_reserve_n.argtypes = [
    ggml_gallocr,
    ctypes.POINTER(ggml_cgraph),
    ctypes.POINTER(ctypes.c_int),
]
lib.ggml_gallocr_reserve_n.restype = ctypes.c_bool


# // automatic reallocation if the topology changes when using a single buffer
# // returns false if using multiple buffers and a re-allocation is needed (call ggml_gallocr_reserve_n first to set the node buffers)
# GGML_API bool ggml_gallocr_alloc_graph(ggml_gallocr_t galloc, struct ggml_cgraph * graph);
def ggml_gallocr_alloc_graph(galloc: ggml_gallocr, graph: ggml_cgraph_p) -> bool:
    """automatic reallocation if the topology changes when using a single buffer
    returns false if using multiple buffers and a re-allocation is needed (call ggml_gallocr_reserve_n first to set the node buffers)"""
    return lib.ggml_gallocr_alloc_graph(galloc, graph)


lib.ggml_gallocr_alloc_graph.argtypes = [ggml_gallocr, ctypes.POINTER(ggml_cgraph)]
lib.ggml_gallocr_alloc_graph.restype = ctypes.c_bool


# GGML_API size_t ggml_gallocr_get_buffer_size(ggml_gallocr_t galloc, int buffer_id);
def ggml_gallocr_get_buffer_size(
    galloc: ggml_gallocr, buffer_id: Union[ctypes.c_int, int]
) -> int:
    return lib.ggml_gallocr_get_buffer_size(galloc, buffer_id)


lib.ggml_gallocr_get_buffer_size.argtypes = [ggml_gallocr, ctypes.c_int]
lib.ggml_gallocr_get_buffer_size.restype = ctypes.c_size_t


# // Utils
# // Create a buffer and allocate all the tensors in a ggml_context
# GGML_API struct ggml_backend_buffer * ggml_backend_alloc_ctx_tensors_from_buft(struct ggml_context * ctx, ggml_backend_buffer_type_t buft);
def ggml_backend_alloc_ctx_tensors_from_buft(
    ctx: ggml_context_p, buft: ggml_backend_buffer_type_t
) -> ggml_backend_buffer_t:
    """Create a buffer and allocate all the tensors in a ggml_context"""
    return lib.ggml_backend_alloc_ctx_tensors_from_buft(ctx, buft)


lib.ggml_backend_alloc_ctx_tensors_from_buft.argtypes = [
    ggml_context_p,
    ggml_backend_buffer_type_t,
]
lib.ggml_backend_alloc_ctx_tensors_from_buft.restype = ggml_backend_buffer_t


# GGML_API struct ggml_backend_buffer * ggml_backend_alloc_ctx_tensors(struct ggml_context * ctx, ggml_backend_t backend);
def ggml_backend_alloc_ctx_tensors(
    ctx: ggml_context_p, backend: ggml_backend_t
) -> ggml_backend_buffer_t:
    return lib.ggml_backend_alloc_ctx_tensors(ctx, backend)


lib.ggml_backend_alloc_ctx_tensors.argtypes = [ggml_context_p, ggml_backend_t]
lib.ggml_backend_alloc_ctx_tensors.restype = ggml_backend_buffer_t


#####################################################
# GGML Backend API
# source: include/ggml/ggml-backend.h
#####################################################

# typedef struct ggml_backend_buffer_type * ggml_backend_buffer_type_t;
# typedef struct ggml_backend_buffer * ggml_backend_buffer_t;
# typedef struct ggml_backend * ggml_backend_t;
# typedef void * ggml_backend_graph_plan_t;
ggml_backend_graph_plan_t: TypeAlias = ctypes.c_void_p

# //
# // Backend buffer
# //


# // buffer type
# GGML_API           const char *          ggml_backend_buft_name            (ggml_backend_buffer_type_t buft);
def ggml_backend_buft_name(
    buft: ggml_backend_buffer_type_t,
) -> bytes:
    return lib.ggml_backend_buft_name(buft)


lib.ggml_backend_buft_name.argtypes = [ggml_backend_buffer_type_t]
lib.ggml_backend_buft_name.restype = ctypes.c_char_p


# GGML_API GGML_CALL ggml_backend_buffer_t ggml_backend_buft_alloc_buffer    (ggml_backend_buffer_type_t buft, size_t size);
def ggml_backend_buft_alloc_buffer(
    buft: ggml_backend_buffer_type_t, size: Union[ctypes.c_size_t, int]
) -> ggml_backend_buffer_t:
    return lib.ggml_backend_buft_alloc_buffer(buft, size)


lib.ggml_backend_buft_alloc_buffer.argtypes = [
    ggml_backend_buffer_type_t,
    ctypes.c_size_t,
]
lib.ggml_backend_buft_alloc_buffer.restype = ggml_backend_buffer_t


<<<<<<< HEAD
#     // check if the backend supports an operation
#     bool (*supports_op)(ggml_backend_t backend, const struct ggml_tensor * op);
# };
class ggml_backend_i(ctypes.Structure):
    _fields_ = [
        ("get_name", ctypes.CFUNCTYPE(ctypes.c_char_p, ggml_backend_t)),
        ("free", ctypes.CFUNCTYPE(None, ggml_backend_t)),
        (
            "alloc_buffer",
            ctypes.CFUNCTYPE(ctypes.POINTER(ggml_backend_buffer), ggml_backend_t),
        ),
        ("get_alignment", ctypes.CFUNCTYPE(ctypes.c_size_t, ggml_backend_t)),
        (
            "set_tensor_async",
            ctypes.CFUNCTYPE(
                None,
                ggml_backend_t,
                ctypes.POINTER(ggml_tensor),
                ctypes.c_void_p,
                ctypes.c_size_t,
                ctypes.c_size_t,
            ),
        ),
        (
            "get_tensor_async",
            ctypes.CFUNCTYPE(
                None,
                ggml_backend_t,
                ctypes.POINTER(ggml_tensor),
                ctypes.c_void_p,
                ctypes.c_size_t,
                ctypes.c_size_t,
            ),
        ),
        ("synchronize", ctypes.CFUNCTYPE(None, ggml_backend_t)),
        (
            "cpy_tensor_from",
            ctypes.CFUNCTYPE(
                None,
                ggml_backend_t,
                ctypes.POINTER(ggml_tensor),
                ctypes.POINTER(ggml_tensor),
            ),
        ),
        (
            "cpy_tensor_to",
            ctypes.CFUNCTYPE(
                None,
                ggml_backend_t,
                ctypes.POINTER(ggml_tensor),
                ctypes.POINTER(ggml_tensor),
            ),
        ),
        (
            "graph_plan_create",
            ctypes.CFUNCTYPE(
                ggml_backend_graph_plan_t, ggml_backend_t, ctypes.POINTER(ggml_cgraph)
            ),
        ),
        (
            "graph_plan_free",
            ctypes.CFUNCTYPE(None, ggml_backend_t, ggml_backend_graph_plan_t),
        ),
        (
            "graph_plan_compute",
            ctypes.CFUNCTYPE(None, ggml_backend_t, ggml_backend_graph_plan_t),
        ),
        (
            "graph_compute",
            ctypes.CFUNCTYPE(None, ggml_backend_t, ctypes.POINTER(ggml_cgraph)),
        ),
        (
            "supports_op",
            ctypes.CFUNCTYPE(
                ctypes.c_bool, ggml_backend_t, ctypes.POINTER(ggml_tensor)
            ),
        ),
    ]
=======
# GGML_API           size_t                ggml_backend_buft_get_alignment   (ggml_backend_buffer_type_t buft);
def ggml_backend_buft_get_alignment(
    buft: ggml_backend_buffer_type_t,
) -> int:
    return lib.ggml_backend_buft_get_alignment(buft)
>>>>>>> d6338b35


lib.ggml_backend_buft_get_alignment.argtypes = [ggml_backend_buffer_type_t]
lib.ggml_backend_buft_get_alignment.restype = ctypes.c_size_t


<<<<<<< HEAD
#     ggml_backend_context_t context;
=======
# GGML_API           size_t                ggml_backend_buft_get_max_size    (ggml_backend_buffer_type_t buft);
def ggml_backend_buft_get_max_size(
    buft: ggml_backend_buffer_type_t,
) -> int:
    return lib.ggml_backend_buft_get_max_size(buft)


lib.ggml_backend_buft_get_max_size.argtypes = [ggml_backend_buffer_type_t]
lib.ggml_backend_buft_get_max_size.restype = ctypes.c_size_t


# GGML_API GGML_CALL size_t                ggml_backend_buft_get_alloc_size  (ggml_backend_buffer_type_t buft, struct ggml_tensor * tensor);
def ggml_backend_buft_get_alloc_size(
    buft: ggml_backend_buffer_type_t, tensor: ggml_tensor_p
) -> int:
    return lib.ggml_backend_buft_get_alloc_size(buft, tensor)


lib.ggml_backend_buft_get_alloc_size.argtypes = [
    ggml_backend_buffer_type_t,
    ctypes.POINTER(ggml_tensor),
]
lib.ggml_backend_buft_get_alloc_size.restype = ctypes.c_size_t


# GGML_API           bool                  ggml_backend_buft_supports_backend(ggml_backend_buffer_type_t buft, ggml_backend_t backend);
def ggml_backend_buft_supports_backend(
    buft: ggml_backend_buffer_type_t, backend: ggml_backend_t
) -> bool:
    return lib.ggml_backend_buft_supports_backend(buft, backend)


lib.ggml_backend_buft_supports_backend.argtypes = [
    ggml_backend_buffer_type_t,
    ggml_backend_t,
]
lib.ggml_backend_buft_supports_backend.restype = ctypes.c_bool


# GGML_API           bool                  ggml_backend_buft_is_host         (ggml_backend_buffer_type_t buft);
def ggml_backend_buft_is_host(
    buft: ggml_backend_buffer_type_t,
) -> bool:
    return lib.ggml_backend_buft_is_host(buft)


lib.ggml_backend_buft_is_host.argtypes = [ggml_backend_buffer_type_t]
lib.ggml_backend_buft_is_host.restype = ctypes.c_bool


# // buffer
# enum ggml_backend_buffer_usage {
#     GGML_BACKEND_BUFFER_USAGE_ANY = 0,
#     GGML_BACKEND_BUFFER_USAGE_WEIGHTS = 1,
>>>>>>> d6338b35
# };
GGML_BACKEND_BUFFER_USAGE_ANY = 0
GGML_BACKEND_BUFFER_USAGE_WEIGHTS = 1


# GGML_API           const char *               ggml_backend_buffer_name          (ggml_backend_buffer_t buffer);
def ggml_backend_buffer_name(
    buffer: ggml_backend_buffer_t,
) -> bytes:
    return lib.ggml_backend_buffer_name(buffer)


lib.ggml_backend_buffer_name.argtypes = [ggml_backend_buffer_t]
lib.ggml_backend_buffer_name.restype = ctypes.c_char_p


# GGML_API           void                       ggml_backend_buffer_free          (ggml_backend_buffer_t buffer);
def ggml_backend_buffer_free(
    buffer: ggml_backend_buffer_t,
):
    return lib.ggml_backend_buffer_free(buffer)


lib.ggml_backend_buffer_free.argtypes = [ggml_backend_buffer_t]
lib.ggml_backend_buffer_free.restype = None


# GGML_API           void *                     ggml_backend_buffer_get_base      (ggml_backend_buffer_t buffer);
def ggml_backend_buffer_get_base(
    buffer: ggml_backend_buffer_t,
) -> ctypes.c_void_p:
    return lib.ggml_backend_buffer_get_base(buffer)


lib.ggml_backend_buffer_get_base.argtypes = [ggml_backend_buffer_t]
lib.ggml_backend_buffer_get_base.restype = ctypes.c_void_p


# GGML_API           size_t                     ggml_backend_buffer_get_size      (ggml_backend_buffer_t buffer);
def ggml_backend_buffer_get_size(
    buffer: ggml_backend_buffer_t,
) -> int:
    return lib.ggml_backend_buffer_get_size(buffer)


lib.ggml_backend_buffer_get_size.argtypes = [ggml_backend_buffer_t]
lib.ggml_backend_buffer_get_size.restype = ctypes.c_size_t


# GGML_API GGML_CALL void                       ggml_backend_buffer_init_tensor   (ggml_backend_buffer_t buffer, struct ggml_tensor * tensor);
def ggml_backend_buffer_init_tensor(
    buffer: ggml_backend_buffer_t,
    tensor: ggml_tensor_p,
):
    return lib.ggml_backend_buffer_init_tensor(buffer, tensor)


lib.ggml_backend_buffer_init_tensor.argtypes = [
    ggml_backend_buffer_t,
    ctypes.POINTER(ggml_tensor),
]
lib.ggml_backend_buffer_init_tensor.restype = None


# GGML_API           size_t                     ggml_backend_buffer_get_alignment (ggml_backend_buffer_t buffer);
def ggml_backend_buffer_get_alignment(
    buffer: ggml_backend_buffer_t,
) -> int:
    return lib.ggml_backend_buffer_get_alignment(buffer)


lib.ggml_backend_buffer_get_alignment.argtypes = [ggml_backend_buffer_t]
lib.ggml_backend_buffer_get_alignment.restype = ctypes.c_size_t


# GGML_API           size_t                     ggml_backend_buffer_get_max_size  (ggml_backend_buffer_t buffer);
def ggml_backend_buffer_get_max_size(
    buffer: ggml_backend_buffer_t,
) -> int:
    return lib.ggml_backend_buffer_get_max_size(buffer)


lib.ggml_backend_buffer_get_max_size.argtypes = [ggml_backend_buffer_t]
lib.ggml_backend_buffer_get_max_size.restype = ctypes.c_size_t


# GGML_API           size_t                     ggml_backend_buffer_get_alloc_size(ggml_backend_buffer_t buffer, struct ggml_tensor * tensor);
def ggml_backend_buffer_get_alloc_size(
    buffer: ggml_backend_buffer_t, tensor: ggml_tensor_p
) -> int:
    return lib.ggml_backend_buffer_get_alloc_size(buffer, tensor)


lib.ggml_backend_buffer_get_alloc_size.argtypes = [
    ggml_backend_buffer_t,
    ctypes.POINTER(ggml_tensor),
]
lib.ggml_backend_buffer_get_alloc_size.restype = ctypes.c_size_t


# GGML_API           void                       ggml_backend_buffer_clear         (ggml_backend_buffer_t buffer, uint8_t value);
def ggml_backend_buffer_clear(buffer: ggml_backend_buffer_t, value: ctypes.c_uint8):
    return lib.ggml_backend_buffer_clear(buffer, value)


lib.ggml_backend_buffer_clear.argtypes = [ggml_backend_buffer_t, ctypes.c_uint8]
lib.ggml_backend_buffer_clear.restype = None


# GGML_API           bool                       ggml_backend_buffer_is_host       (ggml_backend_buffer_t buffer);
def ggml_backend_buffer_is_host(
    buffer: ggml_backend_buffer_t,
) -> bool:
    return lib.ggml_backend_buffer_is_host(buffer)


lib.ggml_backend_buffer_is_host.argtypes = [ggml_backend_buffer_t]
lib.ggml_backend_buffer_is_host.restype = ctypes.c_bool


# GGML_API           void                       ggml_backend_buffer_set_usage     (ggml_backend_buffer_t buffer, enum ggml_backend_buffer_usage usage);
def ggml_backend_buffer_set_usage(
    buffer: ggml_backend_buffer_t, usage: Union[ctypes.c_int, int]
):
    return lib.ggml_backend_buffer_set_usage(buffer, usage)


lib.ggml_backend_buffer_set_usage.argtypes = [ggml_backend_buffer_t, ctypes.c_int]
lib.ggml_backend_buffer_set_usage.restype = None


# GGML_API           ggml_backend_buffer_type_t ggml_backend_buffer_get_type      (ggml_backend_buffer_t buffer);
def ggml_backend_buffer_get_type(
    buffer: ggml_backend_buffer_t,
) -> ggml_backend_buffer_type_t:
    return lib.ggml_backend_buffer_get_type(buffer)


lib.ggml_backend_buffer_get_type.argtypes = [ggml_backend_buffer_t]
lib.ggml_backend_buffer_get_type.restype = ggml_backend_buffer_type_t


# GGML_API           void                       ggml_backend_buffer_reset         (ggml_backend_buffer_t buffer);
def ggml_backend_buffer_reset(
    buffer: ggml_backend_buffer_t,
):
    return lib.ggml_backend_buffer_reset(buffer)


lib.ggml_backend_buffer_reset.argtypes = [ggml_backend_buffer_t]
lib.ggml_backend_buffer_reset.restype = None

# //
# // Backend
# //



# GGML_API const char * ggml_backend_name(ggml_backend_t backend);
def ggml_backend_name(
    backend: ggml_backend_t,
) -> bytes:
    return lib.ggml_backend_name(backend)


lib.ggml_backend_name.argtypes = [ggml_backend_t]
lib.ggml_backend_name.restype = ctypes.c_char_p


# GGML_API void         ggml_backend_free(ggml_backend_t backend);
def ggml_backend_free(
    backend: ggml_backend_t,
):
    return lib.ggml_backend_free(backend)


lib.ggml_backend_free.argtypes = [ggml_backend_t]
lib.ggml_backend_free.restype = None


<<<<<<< HEAD
# GGML_API ggml_backend_buffer_t ggml_backend_alloc_buffer(ggml_backend_t backend, size_t size);
=======
# GGML_API ggml_backend_buffer_type_t ggml_backend_get_default_buffer_type(ggml_backend_t backend);
def ggml_backend_get_default_buffer_type(
    backend: ggml_backend_t,
) -> ggml_backend_buffer_type_t:
    return lib.ggml_backend_get_default_buffer_type(backend)


lib.ggml_backend_get_default_buffer_type.argtypes = [ggml_backend_t]
lib.ggml_backend_get_default_buffer_type.restype = ggml_backend_buffer_type_t


# GGML_API ggml_backend_buffer_t      ggml_backend_alloc_buffer(ggml_backend_t backend, size_t size);
>>>>>>> d6338b35
def ggml_backend_alloc_buffer(
    backend: ggml_backend_t,
    size: Union[ctypes.c_size_t, int],
) -> ggml_backend_buffer_t:
    return lib.ggml_backend_alloc_buffer(backend, size)


lib.ggml_backend_alloc_buffer.argtypes = [ggml_backend_t, ctypes.c_size_t]
lib.ggml_backend_alloc_buffer.restype = ggml_backend_buffer_t


<<<<<<< HEAD
# GGML_API size_t ggml_backend_get_alignment(ggml_backend_t backend);
=======
# GGML_API size_t                     ggml_backend_get_alignment(ggml_backend_t backend);
>>>>>>> d6338b35
def ggml_backend_get_alignment(
    backend: ggml_backend_t,
) -> int:
    return lib.ggml_backend_get_alignment(backend)


lib.ggml_backend_get_alignment.argtypes = [ggml_backend_t]
lib.ggml_backend_get_alignment.restype = ctypes.c_size_t


<<<<<<< HEAD
# GGML_API void ggml_backend_tensor_set_async(      struct ggml_tensor * tensor, const void * data, size_t offset, size_t size);
=======
# GGML_API size_t                     ggml_backend_get_max_size(ggml_backend_t backend);
def ggml_backend_get_max_size(
    backend: ggml_backend_t,
) -> int:
    return lib.ggml_backend_get_max_size(backend)


lib.ggml_backend_get_max_size.argtypes = [ggml_backend_t]
lib.ggml_backend_get_max_size.restype = ctypes.c_size_t


# GGML_API void ggml_backend_tensor_set_async(ggml_backend_t backend,       struct ggml_tensor * tensor, const void * data, size_t offset, size_t size);
>>>>>>> d6338b35
def ggml_backend_tensor_set_async(
    backend: ggml_backend_t,
    tensor: ggml_tensor_p,
    data: ctypes.c_void_p,
    offset: Union[ctypes.c_size_t, int],
    size: Union[ctypes.c_size_t, int],
):
    return lib.ggml_backend_tensor_set_async(backend, tensor, data, offset, size)


lib.ggml_backend_tensor_set_async.argtypes = [
    ggml_backend_t,
    ctypes.POINTER(ggml_tensor),
    ctypes.c_void_p,
    ctypes.c_size_t,
    ctypes.c_size_t,
]
lib.ggml_backend_tensor_set_async.restype = None


<<<<<<< HEAD
# GGML_API void ggml_backend_tensor_get_async(const struct ggml_tensor * tensor,       void * data, size_t offset, size_t size);
=======
# GGML_API void ggml_backend_tensor_get_async(ggml_backend_t backend, const struct ggml_tensor * tensor,       void * data, size_t offset, size_t size);
>>>>>>> d6338b35
def ggml_backend_tensor_get_async(
    backend: ggml_backend_t,
    tensor: ggml_tensor_p,
    data: ctypes.c_void_p,
    offset: Union[ctypes.c_size_t, int],
    size: Union[ctypes.c_size_t, int],
):
    return lib.ggml_backend_tensor_get_async(backend, tensor, data, offset, size)


lib.ggml_backend_tensor_get_async.argtypes = [
    ggml_backend_t,
    ctypes.POINTER(ggml_tensor),
    ctypes.c_void_p,
    ctypes.c_size_t,
    ctypes.c_size_t,
]
lib.ggml_backend_tensor_get_async.restype = None


<<<<<<< HEAD
# GGML_API void ggml_backend_tensor_set(      struct ggml_tensor * tensor, const void * data, size_t offset, size_t size);
=======
# GGML_API GGML_CALL void ggml_backend_tensor_set(      struct ggml_tensor * tensor, const void * data, size_t offset, size_t size);
>>>>>>> d6338b35
def ggml_backend_tensor_set(
    tensor: ggml_tensor_p,
    data: ctypes.c_void_p,
    offset: Union[ctypes.c_size_t, int],
    size: Union[ctypes.c_size_t, int],
):
    return lib.ggml_backend_tensor_set(tensor, data, offset, size)


lib.ggml_backend_tensor_set.argtypes = [
    ctypes.POINTER(ggml_tensor),
    ctypes.c_void_p,
    ctypes.c_size_t,
    ctypes.c_size_t,
]
lib.ggml_backend_tensor_set.restype = None


<<<<<<< HEAD
# GGML_API void ggml_backend_tensor_get(const struct ggml_tensor * tensor,       void * data, size_t offset, size_t size);
=======
# GGML_API GGML_CALL void ggml_backend_tensor_get(const struct ggml_tensor * tensor,       void * data, size_t offset, size_t size);
>>>>>>> d6338b35
def ggml_backend_tensor_get(
    tensor: ggml_tensor_p,
    data: ctypes.c_void_p,
    offset: Union[ctypes.c_size_t, int],
    size: Union[ctypes.c_size_t, int],
):
    return lib.ggml_backend_tensor_get(tensor, data, offset, size)


lib.ggml_backend_tensor_get.argtypes = [
    ctypes.POINTER(ggml_tensor),
    ctypes.c_void_p,
    ctypes.c_size_t,
    ctypes.c_size_t,
]
lib.ggml_backend_tensor_get.restype = None


# GGML_API void ggml_backend_synchronize(ggml_backend_t backend);
def ggml_backend_synchronize(
    backend: ggml_backend_t,
):
    return lib.ggml_backend_synchronize(backend)


lib.ggml_backend_synchronize.argtypes = [ggml_backend_t]
lib.ggml_backend_synchronize.restype = None


# GGML_API ggml_backend_graph_plan_t ggml_backend_graph_plan_create (ggml_backend_t backend, struct ggml_cgraph * cgraph);
def ggml_backend_graph_plan_create(
    backend: ggml_backend_t,
    cgraph: ggml_cgraph_p,
) -> ggml_backend_graph_plan_t:
    return lib.ggml_backend_graph_plan_create(backend, cgraph)


lib.ggml_backend_graph_plan_create.argtypes = [
    ggml_backend_t,
    ctypes.POINTER(ggml_cgraph),
]
lib.ggml_backend_graph_plan_create.restype = ggml_backend_graph_plan_t


# GGML_API void ggml_backend_graph_plan_free   (ggml_backend_t backend, ggml_backend_graph_plan_t plan);
def ggml_backend_graph_plan_free(
    backend: ggml_backend_t,
    plan: ggml_backend_graph_plan_t,
):
    return lib.ggml_backend_graph_plan_free(backend, plan)


lib.ggml_backend_graph_plan_free.argtypes = [ggml_backend_t, ggml_backend_graph_plan_t]
lib.ggml_backend_graph_plan_free.restype = None


# GGML_API void ggml_backend_graph_plan_compute(ggml_backend_t backend, ggml_backend_graph_plan_t plan);
def ggml_backend_graph_plan_compute(
    backend: ggml_backend_t,
    plan: ggml_backend_graph_plan_t,
):
    return lib.ggml_backend_graph_plan_compute(backend, plan)


lib.ggml_backend_graph_plan_compute.argtypes = [
    ggml_backend_t,
    ggml_backend_graph_plan_t,
]
lib.ggml_backend_graph_plan_compute.restype = None


<<<<<<< HEAD
# GGML_API void ggml_backend_graph_compute     (ggml_backend_t backend, struct ggml_cgraph * cgraph);
def ggml_backend_graph_compute(backend: ggml_backend_t, cgraph: ggml_cgraph_p) -> None:
=======
# GGML_API bool ggml_backend_graph_compute     (ggml_backend_t backend, struct ggml_cgraph * cgraph);
def ggml_backend_graph_compute(
    backend: ggml_backend_t,
    cgraph: ggml_cgraph_p,
) -> bool:
>>>>>>> d6338b35
    return lib.ggml_backend_graph_compute(backend, cgraph)


lib.ggml_backend_graph_compute.argtypes = [ggml_backend_t, ctypes.POINTER(ggml_cgraph)]
lib.ggml_backend_graph_compute.restype = ctypes.c_bool



# GGML_API bool ggml_backend_supports_op       (ggml_backend_t backend, const struct ggml_tensor * op);
def ggml_backend_supports_op(
    backend: ggml_backend_t,
    op: ggml_tensor_p,
) -> Union[ctypes.c_bool, bool]:
    return lib.ggml_backend_supports_op(backend, op)


lib.ggml_backend_supports_op.argtypes = [ggml_backend_t, ctypes.POINTER(ggml_tensor)]
lib.ggml_backend_supports_op.restype = ctypes.c_bool


# // tensor copy between different backends
# GGML_API void ggml_backend_tensor_copy(struct ggml_tensor * src, struct ggml_tensor * dst);
def ggml_backend_tensor_copy(
    src: ggml_tensor_p,
    dst: ggml_tensor_p,
):
    return lib.ggml_backend_tensor_copy(src, dst)


lib.ggml_backend_tensor_copy.argtypes = [
    ctypes.POINTER(ggml_tensor),
    ctypes.POINTER(ggml_tensor),
]
lib.ggml_backend_tensor_copy.restype = None


# GGML_API void ggml_backend_tensor_copy_async(ggml_backend_t backend, struct ggml_tensor * src, struct ggml_tensor * dst); // automatic fallback to sync copy
def ggml_backend_tensor_copy_async(
    backend: ggml_backend_t,
    src: ggml_tensor_p,
    dst: ggml_tensor_p,
):
    return lib.ggml_backend_tensor_copy_async(backend, src, dst)


# lib.ggml_backend_tensor_copy_async.argtypes = [
#     ggml_backend_t,
#     ctypes.POINTER(ggml_tensor),
#     ctypes.POINTER(ggml_tensor),
# ]
# lib.ggml_backend_tensor_copy_async.restype = None

# //
# // CPU backend
# //


# GGML_API ggml_backend_t ggml_backend_cpu_init(void);
def ggml_backend_cpu_init() -> Optional[ggml_backend_t]:
    return lib.ggml_backend_cpu_init()


lib.ggml_backend_cpu_init.argtypes = []
lib.ggml_backend_cpu_init.restype = ggml_backend_t


<<<<<<< HEAD
# GGML_API bool ggml_backend_is_cpu(ggml_backend_t backend);
def ggml_backend_is_cpu(backend: ggml_backend_t) -> ctypes.c_bool:
=======
# GGML_API GGML_CALL bool ggml_backend_is_cpu                (ggml_backend_t backend);
def ggml_backend_is_cpu(
    backend: ggml_backend_t,
) -> bool:
>>>>>>> d6338b35
    return lib.ggml_backend_is_cpu(backend)


lib.ggml_backend_is_cpu.argtypes = [ggml_backend_t]
lib.ggml_backend_is_cpu.restype = ctypes.c_bool


<<<<<<< HEAD
# GGML_API void ggml_backend_cpu_set_n_threads(ggml_backend_t backend_cpu, int n_threads);
def ggml_backend_cpu_set_n_threads(backend_cpu: ggml_backend_t, n_threads: int) -> None:
=======
# GGML_API           void ggml_backend_cpu_set_n_threads     (ggml_backend_t backend_cpu, int n_threads);
def ggml_backend_cpu_set_n_threads(
    backend_cpu: ggml_backend_t,
    n_threads: Union[ctypes.c_int, int],
):
>>>>>>> d6338b35
    return lib.ggml_backend_cpu_set_n_threads(backend_cpu, n_threads)


lib.ggml_backend_cpu_set_n_threads.argtypes = [ggml_backend_t, ctypes.c_int]
lib.ggml_backend_cpu_set_n_threads.restype = None


<<<<<<< HEAD
# GGML_API ggml_backend_buffer_t ggml_backend_cpu_buffer_from_ptr(ggml_backend_t backend_cpu, void * ptr, size_t size);
def ggml_backend_cpu_buffer_from_ptr(
    backend_cpu: ggml_backend_t, ptr: ctypes.c_void_p, size: ctypes.c_size_t
) -> ggml_backend_buffer_t:
    return lib.ggml_backend_cpu_buffer_from_ptr(backend_cpu, ptr, size)
=======
# GGML_API           void ggml_backend_cpu_set_abort_callback(ggml_backend_t backend_cpu, ggml_abort_callback abort_callback, void * abort_callback_data);
def ggml_backend_cpu_set_abort_callback(
    backend_cpu: ggml_backend_t,
    abort_callback,  # type: ignore
    abort_callback_data: ctypes.c_void_p,
):
    return lib.ggml_backend_cpu_set_abort_callback(
        backend_cpu, abort_callback, abort_callback_data
    )
>>>>>>> d6338b35


lib.ggml_backend_cpu_set_abort_callback.argtypes = [
    ggml_backend_t,
    ggml_abort_callback,
    ctypes.c_void_p,
]
lib.ggml_backend_cpu_set_abort_callback.restype = None


# // Create a backend buffer from an existing pointer
# GGML_API GGML_CALL ggml_backend_buffer_t ggml_backend_cpu_buffer_from_ptr(void * ptr, size_t size);
def ggml_backend_cpu_buffer_from_ptr(
    ptr: ctypes.c_void_p,
    size: Union[ctypes.c_size_t, int],
) -> ggml_backend_buffer_t:
    return lib.ggml_backend_cpu_buffer_from_ptr(ptr, size)


lib.ggml_backend_cpu_buffer_from_ptr.argtypes = [ctypes.c_void_p, ctypes.c_size_t]
lib.ggml_backend_cpu_buffer_from_ptr.restype = ggml_backend_buffer_t


# GGML_API GGML_CALL ggml_backend_buffer_type_t ggml_backend_cpu_buffer_type(void);
def ggml_backend_cpu_buffer_type() -> ggml_backend_buffer_type_t:
    return lib.ggml_backend_cpu_buffer_type()


lib.ggml_backend_cpu_buffer_type.argtypes = []
lib.ggml_backend_cpu_buffer_type.restype = ggml_backend_buffer_type_t


# #ifdef GGML_USE_CPU_HBM
#     GGML_API ggml_backend_buffer_type_t ggml_backend_cpu_hbm_buffer_type(void);
# #endif
def ggml_backend_cpu_hbm_buffer_type() -> ggml_backend_buffer_type_t:
    return lib.ggml_backend_cpu_hbm_buffer_type()


if hasattr(lib, "ggml_backend_cpu_hbm_buffer_type"):
    lib.ggml_backend_cpu_hbm_buffer_type.argtypes = []
    lib.ggml_backend_cpu_hbm_buffer_type.restype = ggml_backend_buffer_type_t

# //
# // Backend registry
# //

# // The backend registry is a registry of all the available backends, and allows initializing backends in a generic way

<<<<<<< HEAD

# GGML_API struct ggml_allocr * ggml_allocr_new_from_buffer(struct ggml_backend_buffer * buffer);
def ggml_allocr_new_from_buffer(
    buffer: "ctypes._Pointer[ggml_backend_buffer]",  # type: ignore
) -> ggml_allocr_p:
    return lib.ggml_allocr_new_from_buffer(buffer)
=======
>>>>>>> d6338b35

# GGML_API size_t                     ggml_backend_reg_get_count(void);
def ggml_backend_reg_get_count() -> int:
    return lib.ggml_backend_reg_get_count()


<<<<<<< HEAD

# // tell the allocator to parse nodes following the order described in the list
# // you should call this if your graph are optimized to execute out-of-order
# GGML_API void   ggml_allocr_set_parse_seq(struct ggml_allocr * alloc, const int * list, int n);
def ggml_allocr_set_parse_seq(
    alloc: ggml_allocr_p,
    list: CIntPointer,
    n: Union[ctypes.c_int, int],
):
    return lib.ggml_allocr_set_parse_seq(alloc, list, n)
=======
lib.ggml_backend_reg_get_count.argtypes = []
lib.ggml_backend_reg_get_count.restype = ctypes.c_size_t
>>>>>>> d6338b35


# GGML_API size_t                     ggml_backend_reg_find_by_name(const char * name);
def ggml_backend_reg_find_by_name(
    name: bytes,
) -> int:
    return lib.ggml_backend_reg_find_by_name(name)


lib.ggml_backend_reg_find_by_name.argtypes = [ctypes.c_char_p]
lib.ggml_backend_reg_find_by_name.restype = ctypes.c_size_t


# GGML_API ggml_backend_t             ggml_backend_reg_init_backend_from_str(const char * backend_str); // str is name[:params]
def ggml_backend_reg_init_backend_from_str(
    backend_str: bytes,
) -> ggml_backend_t:
    return lib.ggml_backend_reg_init_backend_from_str(backend_str)


lib.ggml_backend_reg_init_backend_from_str.argtypes = [ctypes.c_char_p]
lib.ggml_backend_reg_init_backend_from_str.restype = ggml_backend_t


# GGML_API const char *               ggml_backend_reg_get_name(size_t i);
def ggml_backend_reg_get_name(
    i: Union[ctypes.c_size_t, int],
) -> bytes:
    return lib.ggml_backend_reg_get_name(i)


lib.ggml_backend_reg_get_name.argtypes = [ctypes.c_size_t]
lib.ggml_backend_reg_get_name.restype = ctypes.c_char_p


# GGML_API ggml_backend_t             ggml_backend_reg_init_backend(size_t i, const char * params); // params is backend-specific
def ggml_backend_reg_init_backend(
    i: Union[ctypes.c_size_t, int],
    params: bytes,
) -> ggml_backend_t:
    return lib.ggml_backend_reg_init_backend(i, params)


lib.ggml_backend_reg_init_backend.argtypes = [ctypes.c_size_t, ctypes.c_char_p]
lib.ggml_backend_reg_init_backend.restype = ggml_backend_t


# GGML_API ggml_backend_buffer_type_t ggml_backend_reg_get_default_buffer_type(size_t i);
def ggml_backend_reg_get_default_buffer_type(
    i: Union[ctypes.c_size_t, int],
) -> ggml_backend_buffer_type_t:
    return lib.ggml_backend_reg_get_default_buffer_type(i)


lib.ggml_backend_reg_get_default_buffer_type.argtypes = [ctypes.c_size_t]
lib.ggml_backend_reg_get_default_buffer_type.restype = ggml_backend_buffer_type_t


# GGML_API ggml_backend_buffer_t      ggml_backend_reg_alloc_buffer(size_t i, size_t size);
def ggml_backend_reg_alloc_buffer(
    i: Union[ctypes.c_size_t, int],
    size: Union[ctypes.c_size_t, int],
) -> ggml_backend_buffer_t:
    return lib.ggml_backend_reg_alloc_buffer(i, size)

<<<<<<< HEAD

# GGML_API size_t ggml_allocr_max_size   (struct ggml_allocr * alloc);
def ggml_allocr_max_size(
    alloc: ggml_allocr_p,
) -> int:
    return lib.ggml_allocr_max_size(alloc)


lib.ggml_allocr_max_size.argtypes = [ggml_allocr_p]
lib.ggml_allocr_max_size.restype = ctypes.c_size_t


# GGML_API size_t ggml_allocr_alloc_graph_n(
#                     struct ggml_allocr * alloc,
#                     struct ggml_cgraph ** graphs, int n_graphs,
#                     struct ggml_tensor *** inputs, struct ggml_tensor *** outputs);
def ggml_allocr_alloc_graph_n(
    alloc: ggml_allocr_p,
    graphs: "ctypes._Pointer[ctypes._Pointer[ggml_cgraph]]",  # type: ignore
    n_graphs: Union[ctypes.c_int, int],
    inputs: "ctypes._Pointer[ctypes._Pointer[ctypes._Pointer[ggml_tensor]]]",  # type: ignore
    outputs: "ctypes._Pointer[ctypes._Pointer[ctypes._Pointer[ggml_tensor]]]",  # type: ignore
) -> int:
    return lib.ggml_allocr_alloc_graph_n(alloc, graphs, n_graphs, inputs, outputs)
=======
>>>>>>> d6338b35

lib.ggml_backend_reg_alloc_buffer.argtypes = [ctypes.c_size_t, ctypes.c_size_t]
lib.ggml_backend_reg_alloc_buffer.restype = ggml_backend_buffer_t

# //
# // Backend scheduler
# //

# // The backend scheduler allows for multiple backends to be used together
# // Handles compute buffer allocation, assignment of tensors to backends, and copying of tensors between backends
# // The backends are selected based on:
# // - the backend that supports the operation
# // - the location of the pre-allocated tensors (e.g. the weights)
# /*
#   Example usage:

#     sched = ggml_backend_sched_new({backend_gpu, backend_gpu2, backend_cpu}, num_backends);
#     // sched is initialized with measure allocators and cannot be used until allocated with a measure graph

#     // initialize buffers from a measure graph
#     measure_graph = build_graph(sched); // use the allocr to allocate inputs as needed

#     // in build_graph:
#     build_graph(...) {
#         // manually assign nodes to a backend (optional, should not be needed in most cases)
#         struct ggml_tensor * node = ggml_mul_mat(ctx, ...);
#         ggml_backend_sched_set_node_backend(sched, node, backend_gpu);
#     }

#     // allocate backend buffers from measure graph
#     ggml_backend_sched_init_measure(sched, measure_graph);

#     // the scheduler is now ready to compute graphs

#     // compute
#     graph = build_graph(sched);
#     ggml_backend_sched_graph_compute(sched, graph);
# */

# struct ggml_backend_sched;
# typedef struct ggml_backend_sched * ggml_backend_sched_t;
ggml_backend_sched_t = ctypes.c_void_p


# // when ask == true, the scheduler wants to know if the user wants to observe this node
# // this allows the scheduler to batch nodes together in order to evaluate them in a single call
# //
# // when ask == false, the scheduler is passing the node tensor to the user for observation
# // if the user returns false, the scheduler will cancel the graph compute
# //
# typedef bool (*ggml_backend_sched_eval_callback)(struct ggml_tensor * t, bool ask, void * user_data);
ggml_backend_sched_eval_callback = ctypes.CFUNCTYPE(
    ctypes.c_bool, ctypes.POINTER(ggml_tensor), ctypes.c_bool, ctypes.c_void_p
)


# // Initialize a backend scheduler
# GGML_API ggml_backend_sched_t  ggml_backend_sched_new(ggml_backend_t * backends, ggml_backend_buffer_type_t * bufts, int n_backends, size_t graph_size);
def ggml_backend_sched_new(
    backends: "ctypes._Pointer[ggml_backend_t]",  # type: ignore
    bufts: "ctypes._Pointer[ggml_backend_buffer_type_t]",  # type: ignore
    n_backends: Union[ctypes.c_int, int],
    graph_size: Union[ctypes.c_size_t, int],
) -> ggml_backend_sched_t:
    return lib.ggml_backend_sched_new(backends, bufts, n_backends, graph_size)


lib.ggml_backend_sched_new.argtypes = [
    ctypes.POINTER(ggml_backend_t),
    ctypes.POINTER(ggml_backend_buffer_type_t),
    ctypes.c_int,
    ctypes.c_size_t,
]
lib.ggml_backend_sched_new.restype = ggml_backend_sched_t


# GGML_API void                  ggml_backend_sched_free(ggml_backend_sched_t sched);
def ggml_backend_sched_free(
    sched: ggml_backend_sched_t,
):
    return lib.ggml_backend_sched_free(sched)


lib.ggml_backend_sched_free.argtypes = [ggml_backend_sched_t]
lib.ggml_backend_sched_free.restype = None


# // Initialize backend buffers from a measure graph
# GGML_API bool                  ggml_backend_sched_reserve(ggml_backend_sched_t sched, struct ggml_cgraph * measure_graph);
def ggml_backend_sched_reserve(
    sched: ggml_backend_sched_t,
    measure_graph: ggml_cgraph_p,
) -> bool:
    """Initialize backend buffers from a measure graph."""
    return lib.ggml_backend_sched_reserve(sched, measure_graph)


lib.ggml_backend_sched_reserve.argtypes = [
    ggml_backend_sched_t,
    ctypes.POINTER(ggml_cgraph),
]
lib.ggml_backend_sched_reserve.restype = ctypes.c_bool


# // Get the number of splits of the last graph
# GGML_API int                   ggml_backend_sched_get_n_splits(ggml_backend_sched_t sched);
def ggml_backend_sched_get_n_splits(
    sched: ggml_backend_sched_t,
) -> int:
    """Get the number of splits of the last graph."""
    return lib.ggml_backend_sched_get_n_splits(sched)


lib.ggml_backend_sched_get_n_splits.argtypes = [ggml_backend_sched_t]
lib.ggml_backend_sched_get_n_splits.restype = ctypes.c_int


# GGML_API size_t                ggml_backend_sched_get_buffer_size(ggml_backend_sched_t sched, ggml_backend_t backend);
def ggml_backend_sched_get_buffer_size(
    sched: ggml_backend_sched_t,
    backend: ggml_backend_t,
) -> int:
    return lib.ggml_backend_sched_get_buffer_size(sched, backend)


lib.ggml_backend_sched_get_buffer_size.argtypes = [ggml_backend_sched_t, ggml_backend_t]
lib.ggml_backend_sched_get_buffer_size.restype = ctypes.c_size_t


# GGML_API void                  ggml_backend_sched_set_node_backend(ggml_backend_sched_t sched, struct ggml_tensor * node, ggml_backend_t backend);
def ggml_backend_sched_set_node_backend(
    sched: ggml_backend_sched_t,
    node: ggml_tensor_p,
    backend: ggml_backend_t,
):
    return lib.ggml_backend_sched_set_node_backend(sched, node, backend)


lib.ggml_backend_sched_set_node_backend.argtypes = [
    ggml_backend_sched_t,
    ctypes.POINTER(ggml_tensor),
    ggml_backend_t,
]
lib.ggml_backend_sched_set_node_backend.restype = None


# GGML_API ggml_backend_t        ggml_backend_sched_get_node_backend(ggml_backend_sched_t sched, struct ggml_tensor * node);
def ggml_backend_sched_get_node_backend(
    sched: ggml_backend_sched_t,
    node: ggml_tensor_p,
) -> ggml_backend_t:
    return lib.ggml_backend_sched_get_node_backend(sched, node)


lib.ggml_backend_sched_get_node_backend.argtypes = [
    ggml_backend_sched_t,
    ctypes.POINTER(ggml_tensor),
]
lib.ggml_backend_sched_get_node_backend.restype = ggml_backend_t


# // Allocate and compute graph on the backend scheduler
# GGML_API void                  ggml_backend_sched_graph_compute(ggml_backend_sched_t sched, struct ggml_cgraph * graph);
# GGML_API bool                  ggml_backend_sched_graph_compute(ggml_backend_sched_t sched, struct ggml_cgraph * graph);
def ggml_backend_sched_graph_compute(
    sched: ggml_backend_sched_t,
    graph: ggml_cgraph_p,
) -> bool:
    """Allocate and compute graph on the backend scheduler."""
    return lib.ggml_backend_sched_graph_compute(sched, graph)


lib.ggml_backend_sched_graph_compute.argtypes = [
    ggml_backend_sched_t,
    ctypes.POINTER(ggml_cgraph),
]
lib.ggml_backend_sched_graph_compute.restype = ctypes.c_bool


# // Reset all assignments and allocators - must be called before changing the node backends
# GGML_API void                  ggml_backend_sched_reset(ggml_backend_sched_t sched);
def ggml_backend_sched_reset(
    sched: ggml_backend_sched_t,
):
    """Reset all assignments and allocators - must be called before changing the node backends."""
    return lib.ggml_backend_sched_reset(sched)


lib.ggml_backend_sched_reset.argtypes = [ggml_backend_sched_t]
lib.ggml_backend_sched_reset.restype = None


# // Set a callback to be called for each resulting node during graph compute
# GGML_API void                  ggml_backend_sched_set_eval_callback(ggml_backend_sched_t sched, ggml_backend_sched_eval_callback callback, void * user_data);
def ggml_backend_sched_set_eval_callback(
    sched: ggml_backend_sched_t,
    callback,  # type: ignore
    user_data: ctypes.c_void_p,
):
    return lib.ggml_backend_sched_set_eval_callback(sched, callback, user_data)


lib.ggml_backend_sched_set_eval_callback.argtypes = [
    ggml_backend_sched_t,
    ggml_backend_sched_eval_callback,  # TODO: this may need to also accept NULL
    ctypes.c_void_p,
]
lib.ggml_backend_sched_set_eval_callback.restype = None


# //
# // Utils
# //


# struct ggml_backend_graph_copy {
#     ggml_backend_buffer_t buffer;
#     struct ggml_context * ctx_allocated;
#     struct ggml_context * ctx_unallocated;
#     struct ggml_cgraph * graph;
# };
class ggml_backend_graph_copy(ctypes.Structure):
    _fields_ = [
        ("buffer", ggml_backend_buffer_t),
        ("ctx_allocated", ggml_context_p),
        ("ctx_unallocated", ggml_context_p),
        ("graph", ctypes.POINTER(ggml_cgraph)),
    ]


ggml_backend_graph_copy_t = ggml_backend_graph_copy


# // Copy a graph to a different backend
# GGML_API struct ggml_backend_graph_copy ggml_backend_graph_copy(ggml_backend_t backend, struct ggml_cgraph * graph);
def ggml_backend_graph_copy_(
    backend: ggml_backend_t,
    graph: ggml_cgraph_p,
) -> ggml_backend_graph_copy_t:
    return lib.ggml_backend_graph_copy(backend, graph)


lib.ggml_backend_graph_copy.argtypes = [
    ggml_backend_t,
    ctypes.POINTER(ggml_cgraph),
]
lib.ggml_backend_graph_copy.restype = ggml_backend_graph_copy_t


# GGML_API void                           ggml_backend_graph_copy_free(struct ggml_backend_graph_copy copy);
def ggml_backend_graph_copy_free(
    copy: ggml_backend_graph_copy_t,
):
    return lib.ggml_backend_graph_copy_free(copy)


lib.ggml_backend_graph_copy_free.argtypes = [ggml_backend_graph_copy_t]
lib.ggml_backend_graph_copy_free.restype = None

# typedef bool (*GGML_CALL ggml_backend_eval_callback)(int node_index, struct ggml_tensor * t1, struct ggml_tensor * t2, void * user_data);
ggml_backend_eval_callback = ctypes.CFUNCTYPE(
    ctypes.c_bool,
    ctypes.c_int,
    ctypes.POINTER(ggml_tensor),
    ctypes.POINTER(ggml_tensor),
    ctypes.c_void_p,
)


# // Compare the output of two backends
# GGML_API bool ggml_backend_compare_graph_backend(ggml_backend_t backend1, ggml_backend_t backend2, struct ggml_cgraph * graph, ggml_backend_eval_callback callback, void * user_data);
def ggml_backend_compare_graph_backend(
    backend1: ggml_backend_t,
    backend2: ggml_backend_t,
    graph: ggml_cgraph_p,
    callback,  # type: ignore
    user_data: ctypes.c_void_p,
) -> bool:
    return lib.ggml_backend_compare_graph_backend(
        backend1, backend2, graph, callback, user_data
    )


lib.ggml_backend_compare_graph_backend.argtypes = [
    ggml_backend_t,
    ggml_backend_t,
    ctypes.POINTER(ggml_cgraph),
    ggml_backend_eval_callback,
    ctypes.c_void_p,
]
lib.ggml_backend_compare_graph_backend.restype = ctypes.c_bool


# // Tensor initialization
# GGML_API void ggml_backend_tensor_alloc(ggml_backend_buffer_t buffer, struct ggml_tensor * tensor, void * addr);
def ggml_backend_tensor_alloc(
    buffer: ggml_backend_buffer_t,
    tensor: ggml_tensor_p,
    addr: ctypes.c_void_p,
):
    return lib.ggml_backend_tensor_alloc(buffer, tensor, addr)


lib.ggml_backend_tensor_alloc.argtypes = [
    ggml_backend_buffer_t,
    ctypes.POINTER(ggml_tensor),
    ctypes.c_void_p,
]
lib.ggml_backend_tensor_alloc.restype = None


# GGML_API void ggml_backend_view_init(ggml_backend_buffer_t buffer, struct ggml_tensor * tensor);
def ggml_backend_view_init(
    buffer: ggml_backend_buffer_t,
    tensor: ggml_tensor_p,
):
    return lib.ggml_backend_view_init(buffer, tensor)


lib.ggml_backend_view_init.argtypes = [
    ggml_backend_buffer_t,
    ctypes.POINTER(ggml_tensor),
]
lib.ggml_backend_view_init.restype = None


#####################################################
# GGML Backend Implementation API
# source: src/ggml-backend-impl.h
#####################################################

# NOTE: This API may be removed in the future from ggml-python

# //
# // Backend buffer
# //

# // buffer type
# typedef void * ggml_backend_buffer_type_context_t;
ggml_backend_buffer_type_context_t = ctypes.c_void_p

# struct ggml_backend_buffer_type_i {
#     const char *          (*GGML_CALL get_name)        (ggml_backend_buffer_type_t buft);
#     ggml_backend_buffer_t (*GGML_CALL alloc_buffer)    (ggml_backend_buffer_type_t buft, size_t size);
#     size_t                (*GGML_CALL get_alignment)   (ggml_backend_buffer_type_t buft); // tensor alignment
#     size_t                (*GGML_CALL get_max_size)    (ggml_backend_buffer_type_t buft); // allocation max size
#     size_t                (*GGML_CALL get_alloc_size)  (ggml_backend_buffer_type_t buft, const struct ggml_tensor * tensor); // data size needed to allocate the tensor, including padding
#     bool                  (*GGML_CALL supports_backend)(ggml_backend_buffer_type_t buft, ggml_backend_t backend); // check if the buffer type is usable by the backend
#     // check if tensor data is in host memory
#     // should be equivalent to supports_backend(buft, ggml_backend_cpu_init())
#     bool                  (*GGML_CALL is_host)         (ggml_backend_buffer_type_t buft);
# };
ggml_backend_buffer_type_i_get_name = ctypes.CFUNCTYPE(
    ctypes.c_char_p, ggml_backend_buffer_type_t
)
ggml_backend_buffer_i_alloc_buffer = ctypes.CFUNCTYPE(
    ggml_backend_buffer_t, ggml_backend_buffer_type_t, ctypes.c_size_t
)
ggml_backend_buffer_i_get_alignment = ctypes.CFUNCTYPE(
    ctypes.c_size_t, ggml_backend_buffer_type_t
)
ggml_backend_buffer_i_get_max_size = ctypes.CFUNCTYPE(
    ctypes.c_size_t, ggml_backend_buffer_type_t
)
ggml_backend_buffer_i_get_alloc_size = ctypes.CFUNCTYPE(
    ctypes.c_size_t, ggml_backend_buffer_type_t, ctypes.POINTER(ggml_tensor)
)
ggml_backend_buffer_i_supports_backend = ctypes.CFUNCTYPE(
    ctypes.c_bool, ggml_backend_buffer_type_t, ggml_backend_t
)
ggml_backend_buffer_i_is_host = ctypes.CFUNCTYPE(
    ctypes.c_bool, ggml_backend_buffer_type_t
)


class ggml_backend_buffer_type_i(ctypes.Structure):
    _fields_ = [
        ("get_name", ggml_backend_buffer_type_i_get_name),
        ("alloc_buffer", ggml_backend_buffer_i_alloc_buffer),
        ("get_alignment", ggml_backend_buffer_i_get_alignment),
        ("get_max_size", ggml_backend_buffer_i_get_max_size),
        ("get_alloc_size", ggml_backend_buffer_i_get_alloc_size),
        ("supports_backend", ggml_backend_buffer_i_supports_backend),
        ("is_host", ggml_backend_buffer_i_is_host),
    ]


# struct ggml_backend_buffer_type {
#     struct ggml_backend_buffer_type_i  iface;
#     ggml_backend_buffer_type_context_t context;
# };
class ggml_backend_buffer_type(ctypes.Structure):
    _fields_ = [
        ("iface", ggml_backend_buffer_type_i),
        ("context", ggml_backend_buffer_type_context_t),
    ]


# typedef void * ggml_backend_buffer_context_t;
ggml_backend_buffer_context_t = ctypes.c_void_p


# struct ggml_backend_buffer_i {
#     const char * (*GGML_CALL get_name)   (ggml_backend_buffer_t buffer);
#     void         (*GGML_CALL free_buffer)(ggml_backend_buffer_t buffer);
#     void *       (*GGML_CALL get_base)   (ggml_backend_buffer_t buffer);
#     void         (*GGML_CALL init_tensor)(ggml_backend_buffer_t buffer, struct ggml_tensor * tensor);
#     void         (*GGML_CALL set_tensor) (ggml_backend_buffer_t buffer,       struct ggml_tensor * tensor, const void * data, size_t offset, size_t size);
#     void         (*GGML_CALL get_tensor) (ggml_backend_buffer_t buffer, const struct ggml_tensor * tensor,       void * data, size_t offset, size_t size);
#     bool         (*GGML_CALL cpy_tensor) (ggml_backend_buffer_t buffer, const struct ggml_tensor * src, struct ggml_tensor * dst); // dst is in the buffer, src may be in any buffer
#     void         (*GGML_CALL clear)      (ggml_backend_buffer_t buffer, uint8_t value);
#     void         (*GGML_CALL reset)      (ggml_backend_buffer_t buffer); // reset any internal state due to tensor initialization, such as tensor extras
# };
ggml_backend_buffer_i_get_name = ctypes.CFUNCTYPE(
    ctypes.c_char_p, ggml_backend_buffer_t
)
ggml_backend_buffer_i_free_buffer = ctypes.CFUNCTYPE(None, ggml_backend_buffer_t)
ggml_backend_buffer_i_get_base = ctypes.CFUNCTYPE(
    ctypes.c_void_p, ggml_backend_buffer_t
)
ggml_backend_buffer_i_init_tensor = ctypes.CFUNCTYPE(
    None, ggml_backend_buffer_t, ctypes.POINTER(ggml_tensor)
)
ggml_backend_buffer_i_set_tensor = ctypes.CFUNCTYPE(
    None,
    ggml_backend_buffer_t,
    ctypes.POINTER(ggml_tensor),
    ctypes.c_void_p,
    ctypes.c_size_t,
    ctypes.c_size_t,
)
ggml_backend_buffer_i_get_tensor = ctypes.CFUNCTYPE(
    None,
    ggml_backend_buffer_t,
    ctypes.POINTER(ggml_tensor),
    ctypes.c_void_p,
    ctypes.c_size_t,
    ctypes.c_size_t,
)
ggml_backend_buffer_i_cpy_tensor = ctypes.CFUNCTYPE(
    ctypes.c_bool,
    ggml_backend_buffer_t,
    ctypes.POINTER(ggml_tensor),
    ctypes.POINTER(ggml_tensor),
)
ggml_backend_buffer_i_clear = ctypes.CFUNCTYPE(
    None, ggml_backend_buffer_t, ctypes.c_uint8
)
ggml_backend_buffer_i_reset = ctypes.CFUNCTYPE(None, ggml_backend_buffer_t)


class ggml_backend_buffer_i(ctypes.Structure):
    _fields_ = [
        ("get_name", ggml_backend_buffer_i_get_name),
        ("free_buffer", ggml_backend_buffer_i_free_buffer),
        ("get_base", ggml_backend_buffer_i_get_base),
        ("init_tensor", ggml_backend_buffer_i_init_tensor),
        ("set_tensor", ggml_backend_buffer_i_set_tensor),
        ("get_tensor", ggml_backend_buffer_i_get_tensor),
        ("cpy_tensor", ggml_backend_buffer_i_cpy_tensor),
        ("clear", ggml_backend_buffer_i_clear),
        ("reset", ggml_backend_buffer_i_reset),
    ]


<<<<<<< HEAD
# GGML_API void   ggml_cuda_assign_buffers_no_alloc(struct ggml_tensor * tensor);
def ggml_cuda_assign_buffers_no_alloc(
    tensor: ggml_tensor_p,
):
    return lib.ggml_cuda_assign_buffers_no_alloc(tensor)
=======
# struct ggml_backend_buffer {
#     struct ggml_backend_buffer_i  iface;
#     ggml_backend_buffer_type_t    buft;
#     ggml_backend_buffer_context_t context;
#     size_t size;
#     enum ggml_backend_buffer_usage usage;
# };
class ggml_backend_buffer(ctypes.Structure):
    _fields_ = [
        ("iface", ggml_backend_buffer_i),
        ("buft", ggml_backend_buffer_type_t),
        ("context", ggml_backend_buffer_context_t),
        ("size", ctypes.c_size_t),
    ]
>>>>>>> d6338b35


# GGML_CALL ggml_backend_buffer_t ggml_backend_buffer_init(
#                ggml_backend_buffer_type_t      buft,
#         struct ggml_backend_buffer_i           iface,
#                ggml_backend_buffer_context_t   context,
#                size_t                          size);
def ggml_backend_buffer_init(
    buft: ggml_backend_buffer_type_t,
    iface: ggml_backend_buffer_i,
    context: ggml_backend_buffer_context_t,
    size: Union[ctypes.c_size_t, int],
) -> ggml_backend_buffer_t:
    return lib.ggml_backend_buffer_init(buft, iface, context, size)


lib.ggml_backend_buffer_init.argtypes = [
    ggml_backend_buffer_type_t,
    ggml_backend_buffer_i,
    ggml_backend_buffer_context_t,
    ctypes.c_size_t,
]
lib.ggml_backend_buffer_init.restype = ggml_backend_buffer_t


# // do not use directly, use ggml_backend_tensor_copy instead
# bool ggml_backend_buffer_copy_tensor(const struct ggml_tensor * src, struct ggml_tensor * dst);
def ggml_backend_buffer_copy_tensor(
    src: ggml_tensor_p,
    dst: ggml_tensor_p,
) -> bool:
    return lib.ggml_backend_buffer_copy_tensor(src, dst)


lib.ggml_backend_buffer_copy_tensor.argtypes = [
    ctypes.POINTER(ggml_tensor),
    ctypes.POINTER(ggml_tensor),
]
lib.ggml_backend_buffer_copy_tensor.restype = ctypes.c_bool


# // buffer that contains a collection of buffers
# GGML_CALL ggml_backend_buffer_t ggml_backend_multi_buffer_alloc_buffer(ggml_backend_buffer_t * buffers, size_t n_buffers);
# GGML_CALL bool                  ggml_backend_buffer_is_multi_buffer(ggml_backend_buffer_t buffer);
# GGML_CALL void                  ggml_backend_multi_buffer_set_usage(ggml_backend_buffer_t buffer, enum ggml_backend_buffer_usage usage);
def ggml_backend_multi_buffer_alloc_buffer(
    buffers: "ctypes._Pointer(ggml_backend_buffer_t)",  # type: ignore
    n_buffers: Union[ctypes.c_size_t, int],
) -> ggml_backend_buffer_t:
    return lib.ggml_backend_multi_buffer_alloc_buffer(buffers, n_buffers)


lib.ggml_backend_multi_buffer_alloc_buffer.argtypes = [
    ctypes.POINTER(ggml_backend_buffer_t),
    ctypes.c_size_t,
]
lib.ggml_backend_multi_buffer_alloc_buffer.restype = ggml_backend_buffer_t


# //
# // Backend
# //

# typedef void * ggml_backend_context_t;
ggml_backend_context_t = ctypes.c_void_p


# struct ggml_backend_i {
#     const char * (*GGML_CALL get_name)(ggml_backend_t backend);

#     void (*GGML_CALL free)(ggml_backend_t backend);

#     // buffer allocation
#     ggml_backend_buffer_type_t (*GGML_CALL get_default_buffer_type)(ggml_backend_t backend);

#     // (optional) asynchronous tensor data access
#     void (*GGML_CALL set_tensor_async)(ggml_backend_t backend,       struct ggml_tensor * tensor, const void * data, size_t offset, size_t size);
#     void (*GGML_CALL get_tensor_async)(ggml_backend_t backend, const struct ggml_tensor * tensor,       void * data, size_t offset, size_t size);
#     bool (*GGML_CALL cpy_tensor_async)(ggml_backend_t backend, const struct ggml_tensor * src, struct ggml_tensor * dst);

#     // (optional) complete all pending operations
#     void (*GGML_CALL synchronize)(ggml_backend_t backend);

#     // compute graph with a plan
#     ggml_backend_graph_plan_t (*GGML_CALL graph_plan_create) (ggml_backend_t backend, const struct ggml_cgraph * cgraph);
#     void                      (*GGML_CALL graph_plan_free)   (ggml_backend_t backend, ggml_backend_graph_plan_t plan);
#     void                      (*GGML_CALL graph_plan_compute)(ggml_backend_t backend, ggml_backend_graph_plan_t plan);

#     // compute graph without a plan (async)
#     bool (*GGML_CALL graph_compute)(ggml_backend_t backend, struct ggml_cgraph * cgraph);

#     // check if the backend supports an operation
#     bool (*GGML_CALL supports_op)(ggml_backend_t backend, const struct ggml_tensor * op);
# };
ggml_backend_i_get_name = ctypes.CFUNCTYPE(ctypes.c_char_p, ggml_backend_t)
ggml_backend_i_free = ctypes.CFUNCTYPE(None, ggml_backend_t)
ggml_backend_i_get_default_buffer_type = ctypes.CFUNCTYPE(
    ggml_backend_buffer_type_t, ggml_backend_t
)
ggml_backend_i_set_tensor_async = ctypes.CFUNCTYPE(
    None,
    ggml_backend_t,
    ctypes.POINTER(ggml_tensor),
    ctypes.c_void_p,
    ctypes.c_size_t,
    ctypes.c_size_t,
)
ggml_backend_i_get_tensor_async = ctypes.CFUNCTYPE(
    None,
    ggml_backend_t,
    ctypes.POINTER(ggml_tensor),
    ctypes.c_void_p,
    ctypes.c_size_t,
    ctypes.c_size_t,
)
ggml_backend_i_cpy_tensor_async = ctypes.CFUNCTYPE(
    ctypes.c_bool,
    ggml_backend_t,
    ctypes.POINTER(ggml_tensor),
    ctypes.POINTER(ggml_tensor),
)
ggml_backend_i_synchronize = ctypes.CFUNCTYPE(None, ggml_backend_t)
ggml_backend_i_graph_plan_create = ctypes.CFUNCTYPE(
    ggml_backend_graph_plan_t, ggml_backend_t, ctypes.POINTER(ggml_cgraph)
)
ggml_backend_i_graph_plan_free = ctypes.CFUNCTYPE(
    None, ggml_backend_t, ggml_backend_graph_plan_t
)
ggml_backend_i_graph_plan_compute = ctypes.CFUNCTYPE(
    None, ggml_backend_t, ggml_backend_graph_plan_t
)
ggml_backend_i_graph_compute = ctypes.CFUNCTYPE(
    ctypes.c_bool, ggml_backend_t, ctypes.POINTER(ggml_cgraph)
)
ggml_backend_i_supports_op = ctypes.CFUNCTYPE(
    ctypes.c_bool, ggml_backend_t, ctypes.POINTER(ggml_tensor)
)


class ggml_backend_i(ctypes.Structure):
    _fields_ = [
        ("get_name", ggml_backend_i_get_name),
        ("free", ggml_backend_i_free),
        ("get_default_buffer_type", ggml_backend_i_get_default_buffer_type),
        ("set_tensor_async", ggml_backend_i_set_tensor_async),
        ("get_tensor_async", ggml_backend_i_get_tensor_async),
        ("cpy_tensor_async", ggml_backend_i_cpy_tensor_async),
        ("synchronize", ggml_backend_i_synchronize),
        ("graph_plan_create", ggml_backend_i_graph_plan_create),
        ("graph_plan_free", ggml_backend_i_graph_plan_free),
        ("graph_plan_compute", ggml_backend_i_graph_plan_compute),
        ("graph_compute", ggml_backend_i_graph_compute),
        ("supports_op", ggml_backend_i_supports_op),
    ]

<<<<<<< HEAD

# GGML_API void   ggml_cuda_assign_scratch_offset(struct ggml_tensor * tensor, size_t offset);
def ggml_cuda_assign_scratch_offset(
    tensor: ggml_tensor_p,
    offset: Union[ctypes.c_size_t, int],
):
    return lib.ggml_cuda_assign_scratch_offset(tensor, offset)
=======
>>>>>>> d6338b35

# struct ggml_backend {
#     struct ggml_backend_i iface;


#     ggml_backend_context_t context;
# };
class ggml_backend(ctypes.Structure):
    _fields_ = [
        ("iface", ggml_backend_i),
        ("context", ggml_backend_context_t),
    ]


<<<<<<< HEAD
# GGML_API void   ggml_cuda_copy_to_device(struct ggml_tensor * tensor);
def ggml_cuda_copy_to_device(
    tensor: ggml_tensor_p,
=======
# //
# // Backend registry
# //

# typedef ggml_backend_t (*GGML_CALL ggml_backend_init_fn)(const char * params, void * user_data);
ggml_backend_init_fn = ctypes.CFUNCTYPE(
    ggml_backend_t, ctypes.c_char_p, ctypes.c_void_p
)


# GGML_CALL void ggml_backend_register(const char * name, ggml_backend_init_fn init_fn, ggml_backend_buffer_type_t default_buffer_type, void * user_data);
def ggml_backend_register(
    name: bytes,
    init_fn,  # type: ignore
    default_buffer_type: ggml_backend_buffer_type_t,
    user_data: ctypes.c_void_p,
>>>>>>> d6338b35
):
    return lib.ggml_backend_register(name, init_fn, default_buffer_type, user_data)


lib.ggml_backend_register.argtypes = [
    ctypes.c_char_p,
    ggml_backend_init_fn,
    ggml_backend_buffer_type_t,
    ctypes.c_void_p,
]
lib.ggml_backend_register.restype = None

#####################################################
# GGML CUDA API
# source: src/ggml-cuda.h
#####################################################


GGML_USE_CUBLAS = hasattr(lib, "ggml_init_cublas")


GGML_CUDA_MAX_DEVICES = 16


# // Always success. To check if CUDA is actually loaded, use `ggml_cublas_loaded`.
# GGML_API GGML_CALL void   ggml_init_cublas(void);
def ggml_init_cublas():
    return lib.ggml_init_cublas()


if GGML_USE_CUBLAS:
    lib.ggml_init_cublas.argtypes = []
    lib.ggml_init_cublas.restype = None


<<<<<<< HEAD
# void   ggml_cuda_set_main_device(int main_device);
def ggml_cuda_set_main_device(
    main_device: Union[ctypes.c_int, int],
):
    return lib.ggml_cuda_set_main_device(main_device)
=======
# // Returns `true` if there are available CUDA devices and cublas loads successfully; otherwise, it returns `false`.
# GGML_API GGML_CALL bool   ggml_cublas_loaded(void);
def ggml_cublas_loaded() -> bool:
    return lib.ggml_cublas_loaded()
>>>>>>> d6338b35


if GGML_USE_CUBLAS:
    lib.ggml_cublas_loaded.argtypes = []
    lib.ggml_cublas_loaded.restype = ctypes.c_bool


# GGML_API GGML_CALL void * ggml_cuda_host_malloc(size_t size);
def ggml_cuda_host_malloc(
    size: Union[ctypes.c_size_t, int],
) -> Optional[ctypes.c_void_p]:
    return lib.ggml_cuda_host_malloc(size)


if GGML_USE_CUBLAS:
    lib.ggml_cuda_host_malloc.argtypes = [ctypes.c_size_t]
    lib.ggml_cuda_host_malloc.restype = ctypes.c_void_p


# GGML_API GGML_CALL void   ggml_cuda_host_free(void * ptr);
def ggml_cuda_host_free(
    ptr: ctypes.c_void_p,
):
    return lib.ggml_cuda_host_free(ptr)


if GGML_USE_CUBLAS:
    lib.ggml_cuda_host_free.argtypes = [ctypes.c_void_p]
    lib.ggml_cuda_host_free.restype = None


# GGML_API GGML_CALL bool   ggml_cuda_can_mul_mat(const struct ggml_tensor * src0, const struct ggml_tensor * src1, struct ggml_tensor * dst);
def ggml_cuda_can_mul_mat(
    src0: ggml_tensor_p,
    src1: ggml_tensor_p,
    dst: ggml_tensor_p,
) -> bool:
    return lib.ggml_cuda_can_mul_mat(src0, src1, dst)


if GGML_USE_CUBLAS:
    lib.ggml_cuda_can_mul_mat.argtypes = [
        ctypes.POINTER(ggml_tensor),
        ctypes.POINTER(ggml_tensor),
        ctypes.POINTER(ggml_tensor),
    ]
    lib.ggml_cuda_can_mul_mat.restype = ctypes.c_bool


# GGML_API GGML_CALL bool   ggml_cuda_compute_forward(struct ggml_compute_params * params, struct ggml_tensor * tensor);
def ggml_cuda_compute_forward(
    params: ggml_compute_params_p,
    tensor: ggml_tensor_p,
) -> bool:
    return lib.ggml_cuda_compute_forward(params, tensor)


if GGML_USE_CUBLAS:
    lib.ggml_cuda_compute_forward.argtypes = [
        ctypes.POINTER(ggml_compute_params),
        ctypes.POINTER(ggml_tensor),
    ]
    lib.ggml_cuda_compute_forward.restype = ctypes.c_bool


# GGML_API GGML_CALL int    ggml_cuda_get_device_count(void);
def ggml_cuda_get_device_count() -> int:
    return lib.ggml_cuda_get_device_count()


if GGML_USE_CUBLAS:
    lib.ggml_cuda_get_device_count.argtypes = []
    lib.ggml_cuda_get_device_count.restype = ctypes.c_int


# GGML_API GGML_CALL void   ggml_cuda_get_device_description(int device, char * description, size_t description_size);
def ggml_cuda_get_device_description(
    device: Union[ctypes.c_int, int],
    description: bytes,
    description_size: Union[ctypes.c_size_t, int],
):
    return lib.ggml_cuda_get_device_description(device, description, description_size)


if GGML_USE_CUBLAS:
    lib.ggml_cuda_get_device_description.argtypes = [
        ctypes.c_int,
        ctypes.c_char_p,
        ctypes.c_size_t,
    ]
    lib.ggml_cuda_get_device_description.restype = None


<<<<<<< HEAD
# GGML_API ggml_backend_t ggml_backend_cuda_init(void); // TODO: take a list of devices to use
def ggml_backend_cuda_init() -> ggml_backend_t:
=======
# // backend API
# GGML_API GGML_CALL ggml_backend_t ggml_backend_cuda_init(int device);
def ggml_backend_cuda_init() -> Optional[ggml_backend_t]:
>>>>>>> d6338b35
    return lib.ggml_backend_cuda_init()


if GGML_USE_CUBLAS:
    lib.ggml_backend_cuda_init.argtypes = []
    lib.ggml_backend_cuda_init.restype = ggml_backend_t


# GGML_API GGML_CALL bool ggml_backend_is_cuda(ggml_backend_t backend);
def ggml_backend_is_cuda(
    backend: ggml_backend_t,
) -> bool:
    return lib.ggml_backend_is_cuda(backend)


if GGML_USE_CUBLAS:
    lib.ggml_backend_is_cuda.argtypes = [ggml_backend_t]
    lib.ggml_backend_is_cuda.restype = ctypes.c_bool


# GGML_API GGML_CALL ggml_backend_buffer_type_t ggml_backend_cuda_buffer_type(int device);
def ggml_backend_cuda_buffer_type(
    device: Union[ctypes.c_int, int],
) -> ggml_backend_buffer_type_t:
    return lib.ggml_backend_cuda_buffer_type(device)

<<<<<<< HEAD

# void ggml_metal_log_set_callback(ggml_log_callback log_callback, void * user_data);
def ggml_metal_log_set_callback(
    log_callback,  # type: "ctypes._CFuncPtr" # type: ignore
    user_data: ctypes.c_void_p,
):
    return lib.ggml_metal_log_set_callback(log_callback, user_data)
=======
>>>>>>> d6338b35

if GGML_USE_CUBLAS:
    lib.ggml_backend_cuda_buffer_type.argtypes = [ctypes.c_int]
    lib.ggml_backend_cuda_buffer_type.restype = ggml_backend_buffer_type_t


<<<<<<< HEAD

# struct ggml_metal_context * ggml_metal_init(int n_cb);
def ggml_metal_init(
    n_cb: Union[ctypes.c_int, int],
) -> ggml_metal_context_p:
    return lib.ggml_metal_init(n_cb)
=======
# // split tensor buffer that splits matrices by rows across multiple devices
# GGML_API GGML_CALL ggml_backend_buffer_type_t ggml_backend_cuda_split_buffer_type(const float * tensor_split);
def ggml_backend_cuda_split_buffer_type(
    tensor_split: CFloatArray,
) -> ggml_backend_buffer_type_t:
    return lib.ggml_backend_cuda_split_buffer_type(tensor_split)
>>>>>>> d6338b35


if GGML_USE_CUBLAS:
    lib.ggml_backend_cuda_split_buffer_type.argtypes = [ctypes.POINTER(ctypes.c_float)]
    lib.ggml_backend_cuda_split_buffer_type.restype = ggml_backend_buffer_type_t


# // pinned host buffer for use with the CPU backend for faster copies between CPU and GPU
# GGML_API GGML_CALL ggml_backend_buffer_type_t ggml_backend_cuda_host_buffer_type(void);
def ggml_backend_cuda_host_buffer_type() -> ggml_backend_buffer_type_t:
    return lib.ggml_backend_cuda_host_buffer_type()


if GGML_USE_CUBLAS:
    lib.ggml_backend_cuda_host_buffer_type.argtypes = []
    lib.ggml_backend_cuda_host_buffer_type.restype = ggml_backend_buffer_type_t


# GGML_API GGML_CALL int  ggml_backend_cuda_get_device_count(void);
def ggml_backend_cuda_get_device_count() -> int:
    return lib.ggml_backend_cuda_get_device_count()


if GGML_USE_CUBLAS:
    lib.ggml_backend_cuda_get_device_count.argtypes = []
    lib.ggml_backend_cuda_get_device_count.restype = ctypes.c_int


# GGML_API GGML_CALL void ggml_backend_cuda_get_device_description(int device, char * description, size_t description_size);
def ggml_backend_cuda_get_device_description(
    device: Union[ctypes.c_int, int],
    description: ctypes.c_char_p,
    description_size: Union[ctypes.c_size_t, int],
):
    return lib.ggml_backend_cuda_get_device_description(
        device, description, description_size
    )


if GGML_USE_CUBLAS:
    lib.ggml_backend_cuda_get_device_description.argtypes = [
        ctypes.c_int,
        ctypes.c_char_p,
        ctypes.c_size_t,
    ]
    lib.ggml_backend_cuda_get_device_description.restype = None


# GGML_API GGML_CALL void ggml_backend_cuda_get_device_memory(int device, size_t * free, size_t * total);
def ggml_backend_cuda_get_device_memory(
    device: Union[ctypes.c_int, int],
    free: "ctypes._Pointer[ctypes.c_size_t]",  # type: ignore
    total: "ctypes._Pointer[ctypes.c_size_t]",  # type: ignore
):
    return lib.ggml_backend_cuda_get_device_memory(device, free, total)


if GGML_USE_CUBLAS:
    lib.ggml_backend_cuda_get_device_memory.argtypes = [
        ctypes.c_int,
        ctypes.POINTER(ctypes.c_size_t),
        ctypes.POINTER(ctypes.c_size_t),
    ]
    lib.ggml_backend_cuda_get_device_memory.restype = None

#####################################################
# GGML METAL API
# source: src/ggml-metal.h
#####################################################


GGML_USE_METAL = hasattr(lib, "ggml_backend_metal_init")


# // max memory buffers that can be mapped to the device
# #define GGML_METAL_MAX_BUFFERS 64
GGML_METAL_MAX_BUFFERS = 64
# #define GGML_METAL_MAX_COMMAND_BUFFERS 32
GGML_METAL_MAX_COMMAND_BUFFERS = 32

# //
# // backend API
# // user-code should use only these functions
# //


# GGML_API void ggml_backend_metal_log_set_callback(ggml_log_callback log_callback, void * user_data);
def ggml_backend_metal_log_set_callback(
    log_callback,  # type: ignore
    user_data: ctypes.c_void_p,
):
    return lib.ggml_backend_metal_log_set_callback(log_callback, user_data)


if GGML_USE_METAL:
    lib.ggml_backend_metal_log_set_callback.argtypes = [
        ggml_log_callback,
        ctypes.c_void_p,
    ]
    lib.ggml_backend_metal_log_set_callback.restype = None


# GGML_API ggml_backend_t ggml_backend_metal_init(void);
def ggml_backend_metal_init() -> Optional[ggml_backend_t]:
    return lib.ggml_backend_metal_init()


if GGML_USE_METAL:
    lib.ggml_backend_metal_init.argtypes = []
    lib.ggml_backend_metal_init.restype = ggml_backend_t


# GGML_API bool ggml_backend_is_metal(ggml_backend_t backend);
def ggml_backend_is_metal(
    backend: ggml_backend_t,
) -> bool:
    return lib.ggml_backend_is_metal(backend)


if GGML_USE_METAL:
    lib.ggml_backend_is_metal.argtypes = [ggml_backend_t]
    lib.ggml_backend_is_metal.restype = ctypes.c_bool


# GGML_API GGML_CALL ggml_backend_buffer_t ggml_backend_metal_buffer_from_ptr(void * data, size_t size, size_t max_size);
def ggml_backend_metal_buffer_from_ptr(
    data: ctypes.c_void_p,
    size: Union[ctypes.c_size_t, int],
    max_size: Union[ctypes.c_size_t, int],
) -> ggml_backend_buffer_t:
    return lib.ggml_backend_metal_buffer_from_ptr(data, size, max_size)


if GGML_USE_METAL:
    lib.ggml_backend_metal_buffer_from_ptr.argtypes = [
        ctypes.c_void_p,
        ctypes.c_size_t,
        ctypes.c_size_t,
    ]
    lib.ggml_backend_metal_buffer_from_ptr.restype = ggml_backend_buffer_t


# GGML_API void ggml_backend_metal_set_n_cb(ggml_backend_t backend, int n_cb);
def ggml_backend_metal_set_n_cb(
    backend: ggml_backend_t,
    n_cb: Union[ctypes.c_int, int],
):
    return lib.ggml_backend_metal_set_n_cb(backend, n_cb)


if GGML_USE_METAL:
    lib.ggml_backend_metal_set_n_cb.argtypes = [ggml_backend_t, ctypes.c_int]
    lib.ggml_backend_metal_set_n_cb.restype = None


<<<<<<< HEAD

# GGML_API ggml_backend_t ggml_backend_metal_init(void);
def ggml_backend_metal_init() -> ggml_backend_t:
    return lib.ggml_backend_metal_init()
=======
# GGML_API GGML_CALL ggml_backend_buffer_type_t ggml_backend_metal_buffer_type(void);
def ggml_backend_metal_buffer_type() -> ggml_backend_buffer_type_t:
    return lib.ggml_backend_metal_buffer_type()
>>>>>>> d6338b35


if GGML_USE_METAL:
    lib.ggml_backend_metal_buffer_type.argtypes = []
    lib.ggml_backend_metal_buffer_type.restype = ggml_backend_buffer_type_t


<<<<<<< HEAD
# GGML_API bool ggml_backend_is_metal(ggml_backend_t backend);
def ggml_backend_is_metal(
=======
# // helper to check if the device supports a specific family
# // ideally, the user code should be doing these checks
# // ref: https://developer.apple.com/metal/Metal-Feature-Set-Tables.pdf
# GGML_API bool ggml_backend_metal_supports_family(ggml_backend_t backend, int family);
def ggml_backend_metal_supports_family(
>>>>>>> d6338b35
    backend: ggml_backend_t,
    family: Union[ctypes.c_int, int],
) -> bool:
    return lib.ggml_backend_metal_supports_family(backend, family)


if GGML_USE_METAL:
    lib.ggml_backend_metal_supports_family.argtypes = [ggml_backend_t, ctypes.c_int]
    lib.ggml_backend_metal_supports_family.restype = ctypes.c_bool


<<<<<<< HEAD
# GGML_API void ggml_backend_metal_set_n_cb(ggml_backend_t backend, int n_cb);
def ggml_backend_metal_set_n_cb(
=======
# // capture all command buffers committed the next time `ggml_backend_graph_compute` is called
# GGML_API void ggml_backend_metal_capture_next_compute(ggml_backend_t backend);
def ggml_backend_metal_capture_next_compute(
>>>>>>> d6338b35
    backend: ggml_backend_t,
):
    return lib.ggml_backend_metal_capture_next_compute(backend)


if GGML_USE_METAL:
    lib.ggml_backend_metal_capture_next_compute.argtypes = [ggml_backend_t]
    lib.ggml_backend_metal_capture_next_compute.restype = None


#####################################################
# GGML OPENCL API
# source: ggml-opencl.h
#####################################################


GGML_USE_CLBLAST = hasattr(lib, "ggml_cl_init")


# GGML_API void ggml_cl_init(void);
def ggml_cl_init():
    return lib.ggml_cl_init()


if GGML_USE_CLBLAST:
    lib.ggml_cl_init.argtypes = []
    lib.ggml_cl_init.restype = None


# GGML_API void   ggml_cl_mul(const struct ggml_tensor * src0, const struct ggml_tensor * src1, struct ggml_tensor * dst);
def ggml_cl_mul(
    src0: ggml_tensor_p,
    src1: ggml_tensor_p,
    dst: ggml_tensor_p,
):
    return lib.ggml_cl_mul(src0, src1, dst)


if GGML_USE_CLBLAST:
    lib.ggml_cl_mul.argtypes = [
        ctypes.POINTER(ggml_tensor),
        ctypes.POINTER(ggml_tensor),
        ctypes.POINTER(ggml_tensor),
    ]
    lib.ggml_cl_mul.restype = None


# GGML_API void   ggml_cl_add(const struct ggml_tensor * src0, const struct ggml_tensor * src1, struct ggml_tensor * dst);
def ggml_cl_add(
    src0: ggml_tensor_p,
    src1: ggml_tensor_p,
    dst: ggml_tensor_p,
):
    return lib.ggml_cl_add(src0, src1, dst)


if GGML_USE_CLBLAST:
    lib.ggml_cl_add.argtypes = [
        ctypes.POINTER(ggml_tensor),
        ctypes.POINTER(ggml_tensor),
        ctypes.POINTER(ggml_tensor),
    ]
    lib.ggml_cl_add.restype = None


# GGML_API bool   ggml_cl_can_mul_mat(const struct ggml_tensor * src0, const struct ggml_tensor * src1, const struct ggml_tensor * dst);
def ggml_cl_can_mul_mat(
    src0: ggml_tensor_p,
    src1: ggml_tensor_p,
    dst: ggml_tensor_p,
) -> bool:
    return lib.ggml_cl_can_mul_mat(src0, src1, dst)


if GGML_USE_CLBLAST:
    lib.ggml_cl_can_mul_mat.argtypes = [
        ctypes.POINTER(ggml_tensor),
        ctypes.POINTER(ggml_tensor),
        ctypes.POINTER(ggml_tensor),
    ]
    lib.ggml_cl_can_mul_mat.restype = ctypes.c_bool


# GGML_API size_t ggml_cl_mul_mat_get_wsize(const struct ggml_tensor * src0, const struct ggml_tensor * src1, struct ggml_tensor * dst);
def ggml_cl_mul_mat_get_wsize(
    src0: ggml_tensor_p,
    src1: ggml_tensor_p,
    dst: ggml_tensor_p,
) -> int:
    return lib.ggml_cl_mul_mat_get_wsize(src0, src1, dst)


if GGML_USE_CLBLAST:
    lib.ggml_cl_mul_mat_get_wsize.argtypes = [
        ctypes.POINTER(ggml_tensor),
        ctypes.POINTER(ggml_tensor),
        ctypes.POINTER(ggml_tensor),
    ]
    lib.ggml_cl_mul_mat_get_wsize.restype = ctypes.c_size_t


# GGML_API void   ggml_cl_mul_mat(const struct ggml_tensor * src0, const struct ggml_tensor * src1, struct ggml_tensor * dst, void * wdata, size_t wsize);
def ggml_cl_mul_mat(
    src0: ggml_tensor_p,
    src1: ggml_tensor_p,
    dst: ggml_tensor_p,
    wdata: ctypes.c_void_p,
    wsize: Union[ctypes.c_size_t, int],
):
    return lib.ggml_cl_mul_mat(src0, src1, dst, wdata, wsize)


if GGML_USE_CLBLAST:
    lib.ggml_cl_mul_mat.argtypes = [
        ctypes.POINTER(ggml_tensor),
        ctypes.POINTER(ggml_tensor),
        ctypes.POINTER(ggml_tensor),
        ctypes.c_void_p,
        ctypes.c_size_t,
    ]
    lib.ggml_cl_mul_mat.restype = None


# GGML_API void ggml_cl_free_data(const struct ggml_tensor* tensor);
def ggml_cl_free_data(
    tensor: ggml_tensor_p,
):
    return lib.ggml_cl_free_data(tensor)


if GGML_USE_CLBLAST:
    lib.ggml_cl_free_data.argtypes = [
        ctypes.POINTER(ggml_tensor),
    ]
    lib.ggml_cl_free_data.restype = None


# GGML_API void ggml_cl_transform_tensor(void * data, struct ggml_tensor * tensor);
def ggml_cl_transform_tensor(
    data: ctypes.c_void_p,
    tensor: ggml_tensor_p,
):
    return lib.ggml_cl_transform_tensor(data, tensor)


if GGML_USE_CLBLAST:
    lib.ggml_cl_transform_tensor.argtypes = [
        ctypes.c_void_p,
        ctypes.POINTER(ggml_tensor),
    ]
    lib.ggml_cl_transform_tensor.restype = None

# // backend API

# // GGML_API ggml_backend_t ggml_backend_opencl_init(void);

# // GGML_API bool ggml_backend_is_opencl(ggml_backend_t backend);


# GGML_API ggml_backend_buffer_type_t ggml_backend_opencl_buffer_type(void);
# // GGML_API ggml_backend_buffer_type_t ggml_backend_opencl_host_buffer_type(void);
def ggml_backend_opencl_host_buffer_type() -> ggml_backend_buffer_type_t:
    return lib.ggml_backend_opencl_host_buffer_type()


if GGML_USE_CLBLAST:
    lib.ggml_backend_opencl_host_buffer_type.argtypes = []
    lib.ggml_backend_opencl_host_buffer_type.restype = ggml_backend_buffer_type_t


# TODO: Add ggml-quants.h

#####################################################
# GGML Vulkan API
# source: src/ggml-vulkan.h
#####################################################

GGML_HAS_VULKAN = hasattr(lib, "ggml_vk_init_cpu_assist")

# #define GGML_VK_NAME "Vulkan"
# #define GGML_VK_MAX_DEVICES 16
GGML_VK_NAME = "Vulkan"
GGML_VK_MAX_DEVICES = 16


# GGML_API void ggml_vk_init_cpu_assist(void);
def ggml_vk_init_cpu_assist():
    return lib.ggml_vk_init_cpu_assist()


if GGML_HAS_VULKAN:
    lib.ggml_vk_init_cpu_assist.argtypes = []
    lib.ggml_vk_init_cpu_assist.restype = None


# GGML_API void ggml_vk_preallocate_buffers_graph_cpu_assist(struct ggml_tensor * node);
def ggml_vk_preallocate_buffers_graph_cpu_assist(node: ggml_tensor_p):
    return lib.ggml_vk_preallocate_buffers_graph_cpu_assist(node)


if GGML_HAS_VULKAN:
    lib.ggml_vk_preallocate_buffers_graph_cpu_assist.argtypes = [
        ctypes.POINTER(ggml_tensor)
    ]
    lib.ggml_vk_preallocate_buffers_graph_cpu_assist.restype = None


# GGML_API void ggml_vk_preallocate_buffers_cpu_assist(void);
def ggml_vk_preallocate_buffers_cpu_assist():
    return lib.ggml_vk_preallocate_buffers_cpu_assist()


if GGML_HAS_VULKAN:
    lib.ggml_vk_preallocate_buffers_cpu_assist.argtypes = []
    lib.ggml_vk_preallocate_buffers_cpu_assist.restype = None


# GGML_API void ggml_vk_build_graph_cpu_assist(struct ggml_tensor * node, bool last_node);
def ggml_vk_build_graph_cpu_assist(node: ggml_tensor_p, last_node: bool):
    return lib.ggml_vk_build_graph_cpu_assist(node, last_node)


if GGML_HAS_VULKAN:
    lib.ggml_vk_build_graph_cpu_assist.argtypes = [
        ctypes.POINTER(ggml_tensor),
        ctypes.c_bool,
    ]
    lib.ggml_vk_build_graph_cpu_assist.restype = None


# GGML_API bool ggml_vk_compute_forward_cpu_assist(struct ggml_compute_params * params, struct ggml_tensor * tensor);
def ggml_vk_compute_forward_cpu_assist(
    params: ggml_compute_params_p, tensor: ggml_tensor_p
) -> bool:
    return lib.ggml_vk_compute_forward_cpu_assist(params, tensor)


if GGML_HAS_VULKAN:
    lib.ggml_vk_compute_forward_cpu_assist.argtypes = [
        ctypes.POINTER(ggml_compute_params),
        ctypes.POINTER(ggml_tensor),
    ]
    lib.ggml_vk_compute_forward_cpu_assist.restype = ctypes.c_bool

# #ifdef GGML_VULKAN_CHECK_RESULTS
# void ggml_vk_check_results_1_cpu_assist(struct ggml_compute_params * params, struct ggml_tensor * tensor);
# #endif


# GGML_API void ggml_vk_graph_cleanup_cpu_assist(void);
def ggml_vk_graph_cleanup_cpu_assist():
    return lib.ggml_vk_graph_cleanup_cpu_assist()


if GGML_HAS_VULKAN:
    lib.ggml_vk_graph_cleanup_cpu_assist.argtypes = []
    lib.ggml_vk_graph_cleanup_cpu_assist.restype = None


# GGML_API void ggml_vk_free_cpu_assist(void);
def ggml_vk_free_cpu_assist():
    return lib.ggml_vk_free_cpu_assist()


if GGML_HAS_VULKAN:
    lib.ggml_vk_free_cpu_assist.argtypes = []
    lib.ggml_vk_free_cpu_assist.restype = None


# // backend API
# GGML_API GGML_CALL ggml_backend_t ggml_backend_vk_init(size_t dev_num);
def ggml_backend_vk_init(
    dev_num: Union[ctypes.c_size_t, int]
) -> Optional[ggml_backend_t]:
    return lib.ggml_backend_vk_init(dev_num)


if GGML_HAS_VULKAN:
    lib.ggml_backend_vk_init.argtypes = [ctypes.c_size_t]
    lib.ggml_backend_vk_init.restype = ggml_backend_t


# GGML_API GGML_CALL bool ggml_backend_is_vk(ggml_backend_t backend);
def ggml_backend_is_vk(backend: ggml_backend_t) -> bool:
    return lib.ggml_backend_is_vk(backend)


if GGML_HAS_VULKAN:
    lib.ggml_backend_is_vk.argtypes = [ggml_backend_t]
    lib.ggml_backend_is_vk.restype = ctypes.c_bool


# GGML_API GGML_CALL int  ggml_backend_vk_get_device_count(void);
def ggml_backend_vk_get_device_count() -> int:
    return lib.ggml_backend_vk_get_device_count()


if GGML_HAS_VULKAN:
    lib.ggml_backend_vk_get_device_count.argtypes = []
    lib.ggml_backend_vk_get_device_count.restype = ctypes.c_int


# GGML_API GGML_CALL void ggml_backend_vk_get_device_description(int device, char * description, size_t description_size);
def ggml_backend_vk_get_device_description(
    device: Union[ctypes.c_int, int],
    description: bytes,
    description_size: Union[ctypes.c_size_t, int],
):
    return lib.ggml_backend_vk_get_device_description(
        device, description, description_size
    )


if GGML_HAS_VULKAN:
    lib.ggml_backend_vk_get_device_description.argtypes = [
        ctypes.c_int,
        ctypes.c_char_p,
        ctypes.c_size_t,
    ]
    lib.ggml_backend_vk_get_device_description.restype = None


# GGML_API GGML_CALL void ggml_backend_vk_get_device_memory(int device, size_t * free, size_t * total);
def ggml_backend_vk_get_device_memory(
    device: Union[ctypes.c_int, int],
    free: "ctypes._Pointer[ctypes.c_size_t]",  # type: ignore
    total: "ctypes._Pointer[ctypes.c_size_t]",  # type: ignore
):
    return lib.ggml_backend_vk_get_device_memory(device, free, total)


if GGML_HAS_VULKAN:
    lib.ggml_backend_vk_get_device_memory.argtypes = [
        ctypes.c_int,
        ctypes.POINTER(ctypes.c_size_t),
        ctypes.POINTER(ctypes.c_size_t),
    ]
    lib.ggml_backend_vk_get_device_memory.restype = None


# GGML_API GGML_CALL ggml_backend_buffer_type_t ggml_backend_vk_buffer_type(size_t dev_num);
def ggml_backend_vk_buffer_type(
    dev_num: Union[ctypes.c_size_t, int]
) -> ggml_backend_buffer_type_t:
    return lib.ggml_backend_vk_buffer_type(dev_num)


if GGML_HAS_VULKAN:
    lib.ggml_backend_vk_buffer_type.argtypes = [ctypes.c_size_t]
    lib.ggml_backend_vk_buffer_type.restype = ggml_backend_buffer_type_t


# // pinned host buffer for use with the CPU backend for faster copies between CPU and GPU
# GGML_API GGML_CALL ggml_backend_buffer_type_t ggml_backend_vk_host_buffer_type(void);
def ggml_backend_vk_host_buffer_type() -> ggml_backend_buffer_type_t:
    return lib.ggml_backend_vk_host_buffer_type()


if GGML_HAS_VULKAN:
    lib.ggml_backend_vk_host_buffer_type.argtypes = []
    lib.ggml_backend_vk_host_buffer_type.restype = ggml_backend_buffer_type_t

# TODO: Add ggml-sycl.h

# TODO: Add ggml-kompute.h<|MERGE_RESOLUTION|>--- conflicted
+++ resolved
@@ -54,24 +54,10 @@
 import os
 import sys
 import ctypes
-import signal
 import pathlib
-import traceback
 import importlib.resources
 from typing import List, Optional, Sequence, Union
 from typing_extensions import TypeAlias
-
-# TODO: Fix for Windows
-c_globals = ctypes.CDLL(None)  # POSIX
-
-
-@ctypes.CFUNCTYPE(None, ctypes.c_int)
-def sigabrt_handler(sig):
-    traceback.print_stack()
-    raise Exception("GGML SIGABRT")
-
-
-c_globals.signal(signal.SIGABRT, sigabrt_handler)
 
 
 # Load the library
@@ -645,11 +631,7 @@
 #     void * extra; // extra things e.g. for ggml-cuda.cu
 
 
-<<<<<<< HEAD
-#     char padding[12];
-=======
 #     char padding[8];
->>>>>>> d6338b35
 # };
 class ggml_tensor(ctypes.Structure):
     """n-dimensional tensor
@@ -3955,32 +3937,6 @@
 lib.ggml_cont.restype = ctypes.POINTER(ggml_tensor)
 
 
-<<<<<<< HEAD
-# // make contiguous, in-place
-# GGML_API struct ggml_tensor * ggml_cont_inplace(
-#         struct ggml_context * ctx,
-#         struct ggml_tensor  * a);
-def ggml_cont_inplace(
-    ctx: ggml_context_p,
-    a: ggml_tensor_p,
-) -> ggml_tensor_p:
-    """Make a tensor contiguous and store the result in the first tensor.
-
-    Parameters:
-        ctx: ggml context
-        a: tensor
-
-    Returns:
-        Pointer to ggml_tensor"""
-    return lib.ggml_cont_inplace(ctx, a)
-
-
-lib.ggml_cont_inplace.argtypes = [ggml_context_p, ctypes.POINTER(ggml_tensor)]
-lib.ggml_cont_inplace.restype = ctypes.POINTER(ggml_tensor)
-
-
-=======
->>>>>>> d6338b35
 # // make contiguous, with new shape
 # GGML_API struct ggml_tensor * ggml_cont_1d(
 #         struct ggml_context * ctx,
@@ -6522,18 +6478,10 @@
 lib.ggml_build_backward_expand.restype = None
 
 
-<<<<<<< HEAD
-# GGML_API struct ggml_cgraph ggml_build_forward (struct ggml_tensor * tensor);
-def ggml_build_forward(
-    tensor: ggml_tensor_p,
-) -> ggml_cgraph:
-    """Build the forward computation graph.
-=======
 # // graph allocation in a context
 # GGML_API struct ggml_cgraph * ggml_new_graph         (struct ggml_context * ctx); // size = GGML_DEFAULT_GRAPH_SIZE, grads = false
 def ggml_new_graph(ctx: ggml_context_p) -> ggml_cgraph_p:
     """Create a new graph.
->>>>>>> d6338b35
 
     Parameters:
         ctx: The context.
@@ -8752,61 +8700,18 @@
 ggml_tallocr: TypeAlias = ctypes.c_void_p
 
 
-<<<<<<< HEAD
-
-# struct ggml_backend_buffer_i {
-#     void   (*free_buffer)   (ggml_backend_buffer_t buffer);
-#     void * (*get_base)      (ggml_backend_buffer_t buffer); // get base pointer
-#     size_t (*get_alloc_size)(ggml_backend_buffer_t buffer, struct ggml_tensor * tensor); // pre-allocation callback
-#     void   (*init_tensor)   (ggml_backend_buffer_t buffer, struct ggml_tensor * tensor); // post-allocation callback
-#     void   (*free_tensor)   (ggml_backend_buffer_t buffer, struct ggml_tensor * tensor); // pre-free callback
-# };
-class ggml_backend_buffer_i(ctypes.Structure):
-    _fields_ = [
-        ("free_buffer", ctypes.CFUNCTYPE(None, ggml_backend_buffer_t)),
-        ("get_base", ctypes.CFUNCTYPE(ctypes.c_void_p, ggml_backend_buffer_t)),
-        (
-            "get_alloc_size",
-            ctypes.CFUNCTYPE(
-                ctypes.c_size_t, ggml_backend_buffer_t, ctypes.POINTER(ggml_tensor)
-            ),
-        ),
-        (
-            "init_tensor",
-            ctypes.CFUNCTYPE(None, ggml_backend_buffer_t, ctypes.POINTER(ggml_tensor)),
-        ),
-        (
-            "free_tensor",
-            ctypes.CFUNCTYPE(None, ggml_backend_buffer_t, ctypes.POINTER(ggml_tensor)),
-        ),
-    ]
-=======
 # GGML_API ggml_tallocr_t ggml_tallocr_new(ggml_backend_buffer_t buffer);
 def ggml_tallocr_new(buffer: ggml_backend_buffer_t) -> ggml_tallocr:
     return lib.ggml_tallocr_new(buffer)
->>>>>>> d6338b35
 
 
 lib.ggml_tallocr_new.argtypes = [ggml_backend_buffer_t]
 lib.ggml_tallocr_new.restype = ggml_tallocr
 
 
-<<<<<<< HEAD
-
-#     size_t size;
-# };
-class ggml_backend_buffer(ctypes.Structure):
-    _fields_ = [
-        ("iface", ggml_backend_buffer_i),
-        ("backend", ggml_backend_t),
-        ("context", ggml_backend_buffer_context_t),
-        ("size", ctypes.c_size_t),
-    ]
-=======
 # GGML_API void           ggml_tallocr_free(ggml_tallocr_t talloc);
 def ggml_tallocr_free(talloc: ggml_tallocr) -> None:
     return lib.ggml_tallocr_free(talloc)
->>>>>>> d6338b35
 
 
 lib.ggml_tallocr_free.argtypes = [ggml_tallocr]
@@ -8817,31 +8722,15 @@
 def ggml_tallocr_alloc(talloc: ggml_tallocr, tensor: ggml_tensor_p) -> None:
     return lib.ggml_tallocr_alloc(talloc, tensor)
 
-<<<<<<< HEAD
-
-# GGML_API void   ggml_backend_buffer_free          (ggml_backend_buffer_t buffer);
-def ggml_backend_buffer_free(buffer: ggml_backend_buffer_t) -> None:
-    return lib.ggml_backend_buffer_free(buffer)
-=======
->>>>>>> d6338b35
 
 lib.ggml_tallocr_alloc.argtypes = [ggml_tallocr, ctypes.POINTER(ggml_tensor)]
 lib.ggml_tallocr_alloc.restype = None
 
 
-<<<<<<< HEAD
-
-# GGML_API size_t ggml_backend_buffer_get_alignment (ggml_backend_buffer_t buffer);
-def ggml_backend_buffer_get_alignment(
-    buffer: ggml_backend_buffer_t,
-) -> Union[ctypes.c_size_t, int]:
-    return lib.ggml_backend_buffer_get_alignment(buffer)
-=======
 # // Graph allocator
 # /*
 #   Example usage:
 #     ggml_gallocr_t galloc = ggml_gallocr_new(ggml_bacckend_cpu_buffer_type());
->>>>>>> d6338b35
 
 #     // optional: create a worst-case graph and reserve the buffers to avoid reallocations
 #     ggml_gallocr_reserve(galloc, build_graph(max_batch));
@@ -8850,14 +8739,7 @@
 #     struct ggml_cgraph * graph = build_graph(batch);
 #     ggml_gallocr_alloc_graph(galloc, graph);
 
-<<<<<<< HEAD
-
-# GGML_API void * ggml_backend_buffer_get_base      (ggml_backend_buffer_t buffer);
-def ggml_backend_buffer_get_base(buffer: ggml_backend_buffer_t) -> ctypes.c_void_p:
-    return lib.ggml_backend_buffer_get_base(buffer)
-=======
 #     printf("compute buffer size: %zu bytes\n", ggml_gallocr_get_buffer_size(galloc, 0));
->>>>>>> d6338b35
 
 #     // evaluate the graph
 #     ggml_backend_graph_compute(backend, graph);
@@ -8867,63 +8749,27 @@
 # //   ggml_set_input(): all input tensors are allocated at the beginning of the graph in non-overlapping addresses
 # //   ggml_set_output(): output tensors are never freed and never overwritten
 
-<<<<<<< HEAD
-
-# GGML_API size_t ggml_backend_buffer_get_size      (ggml_backend_buffer_t buffer);
-def ggml_backend_buffer_get_size(
-    buffer: ggml_backend_buffer_t,
-) -> Union[ctypes.c_size_t, int]:
-    return lib.ggml_backend_buffer_get_size(buffer)
-=======
->>>>>>> d6338b35
 
 # typedef struct ggml_gallocr * ggml_gallocr_t;
 ggml_gallocr: TypeAlias = ctypes.c_void_p
 
 
-<<<<<<< HEAD
-
-# GGML_API size_t ggml_backend_buffer_get_alloc_size(ggml_backend_buffer_t buffer, struct ggml_tensor * tensor);
-def ggml_backend_buffer_get_alloc_size(
-    buffer: ggml_backend_buffer_t, tensor: ggml_tensor_p
-) -> Union[ctypes.c_size_t, int]:
-    return lib.ggml_backend_buffer_get_alloc_size(buffer, tensor)
-=======
 # GGML_API ggml_gallocr_t ggml_gallocr_new(ggml_backend_buffer_type_t buft);
 def ggml_gallocr_new(buft: ggml_backend_buffer_type_t) -> ggml_gallocr:
     return lib.ggml_gallocr_new(buft)
->>>>>>> d6338b35
 
 
 lib.ggml_gallocr_new.argtypes = [ggml_backend_buffer_type_t]
 lib.ggml_gallocr_new.restype = ggml_gallocr
 
-<<<<<<< HEAD
-
-# GGML_API void   ggml_backend_buffer_init_tensor   (ggml_backend_buffer_t buffer, struct ggml_tensor * tensor);
-def ggml_backend_buffer_init_tensor(
-    buffer: ggml_backend_buffer_t, tensor: ggml_tensor_p
-) -> None:
-    return lib.ggml_backend_buffer_init_tensor(buffer, tensor)
-=======
->>>>>>> d6338b35
 
 # GGML_API ggml_gallocr_t ggml_gallocr_new_n(ggml_backend_buffer_type_t * bufts, int n_bufs);
 def ggml_gallocr_new_n(bufts: ggml_backend_buffer_type_t, n_bufs: int) -> ggml_gallocr:
     return lib.ggml_gallocr_new_n(bufts, n_bufs)
 
 
-<<<<<<< HEAD
-
-# GGML_API void   ggml_backend_buffer_free_tensor   (ggml_backend_buffer_t buffer, struct ggml_tensor * tensor);
-def ggml_backend_buffer_free_tensor(
-    buffer: ggml_backend_buffer_t, tensor: ggml_tensor_p
-) -> None:
-    return lib.ggml_backend_buffer_free_tensor(buffer, tensor)
-=======
 lib.ggml_gallocr_new_n.argtypes = [ggml_backend_buffer_type_t, ctypes.c_int]
 lib.ggml_gallocr_new_n.restype = ggml_gallocr
->>>>>>> d6338b35
 
 
 # GGML_API void           ggml_gallocr_free(ggml_gallocr_t galloc);
@@ -9063,101 +8909,17 @@
 lib.ggml_backend_buft_alloc_buffer.restype = ggml_backend_buffer_t
 
 
-<<<<<<< HEAD
-#     // check if the backend supports an operation
-#     bool (*supports_op)(ggml_backend_t backend, const struct ggml_tensor * op);
-# };
-class ggml_backend_i(ctypes.Structure):
-    _fields_ = [
-        ("get_name", ctypes.CFUNCTYPE(ctypes.c_char_p, ggml_backend_t)),
-        ("free", ctypes.CFUNCTYPE(None, ggml_backend_t)),
-        (
-            "alloc_buffer",
-            ctypes.CFUNCTYPE(ctypes.POINTER(ggml_backend_buffer), ggml_backend_t),
-        ),
-        ("get_alignment", ctypes.CFUNCTYPE(ctypes.c_size_t, ggml_backend_t)),
-        (
-            "set_tensor_async",
-            ctypes.CFUNCTYPE(
-                None,
-                ggml_backend_t,
-                ctypes.POINTER(ggml_tensor),
-                ctypes.c_void_p,
-                ctypes.c_size_t,
-                ctypes.c_size_t,
-            ),
-        ),
-        (
-            "get_tensor_async",
-            ctypes.CFUNCTYPE(
-                None,
-                ggml_backend_t,
-                ctypes.POINTER(ggml_tensor),
-                ctypes.c_void_p,
-                ctypes.c_size_t,
-                ctypes.c_size_t,
-            ),
-        ),
-        ("synchronize", ctypes.CFUNCTYPE(None, ggml_backend_t)),
-        (
-            "cpy_tensor_from",
-            ctypes.CFUNCTYPE(
-                None,
-                ggml_backend_t,
-                ctypes.POINTER(ggml_tensor),
-                ctypes.POINTER(ggml_tensor),
-            ),
-        ),
-        (
-            "cpy_tensor_to",
-            ctypes.CFUNCTYPE(
-                None,
-                ggml_backend_t,
-                ctypes.POINTER(ggml_tensor),
-                ctypes.POINTER(ggml_tensor),
-            ),
-        ),
-        (
-            "graph_plan_create",
-            ctypes.CFUNCTYPE(
-                ggml_backend_graph_plan_t, ggml_backend_t, ctypes.POINTER(ggml_cgraph)
-            ),
-        ),
-        (
-            "graph_plan_free",
-            ctypes.CFUNCTYPE(None, ggml_backend_t, ggml_backend_graph_plan_t),
-        ),
-        (
-            "graph_plan_compute",
-            ctypes.CFUNCTYPE(None, ggml_backend_t, ggml_backend_graph_plan_t),
-        ),
-        (
-            "graph_compute",
-            ctypes.CFUNCTYPE(None, ggml_backend_t, ctypes.POINTER(ggml_cgraph)),
-        ),
-        (
-            "supports_op",
-            ctypes.CFUNCTYPE(
-                ctypes.c_bool, ggml_backend_t, ctypes.POINTER(ggml_tensor)
-            ),
-        ),
-    ]
-=======
 # GGML_API           size_t                ggml_backend_buft_get_alignment   (ggml_backend_buffer_type_t buft);
 def ggml_backend_buft_get_alignment(
     buft: ggml_backend_buffer_type_t,
 ) -> int:
     return lib.ggml_backend_buft_get_alignment(buft)
->>>>>>> d6338b35
 
 
 lib.ggml_backend_buft_get_alignment.argtypes = [ggml_backend_buffer_type_t]
 lib.ggml_backend_buft_get_alignment.restype = ctypes.c_size_t
 
 
-<<<<<<< HEAD
-#     ggml_backend_context_t context;
-=======
 # GGML_API           size_t                ggml_backend_buft_get_max_size    (ggml_backend_buffer_type_t buft);
 def ggml_backend_buft_get_max_size(
     buft: ggml_backend_buffer_type_t,
@@ -9212,7 +8974,6 @@
 # enum ggml_backend_buffer_usage {
 #     GGML_BACKEND_BUFFER_USAGE_ANY = 0,
 #     GGML_BACKEND_BUFFER_USAGE_WEIGHTS = 1,
->>>>>>> d6338b35
 # };
 GGML_BACKEND_BUFFER_USAGE_ANY = 0
 GGML_BACKEND_BUFFER_USAGE_WEIGHTS = 1
@@ -9370,7 +9131,6 @@
 # //
 
 
-
 # GGML_API const char * ggml_backend_name(ggml_backend_t backend);
 def ggml_backend_name(
     backend: ggml_backend_t,
@@ -9393,9 +9153,6 @@
 lib.ggml_backend_free.restype = None
 
 
-<<<<<<< HEAD
-# GGML_API ggml_backend_buffer_t ggml_backend_alloc_buffer(ggml_backend_t backend, size_t size);
-=======
 # GGML_API ggml_backend_buffer_type_t ggml_backend_get_default_buffer_type(ggml_backend_t backend);
 def ggml_backend_get_default_buffer_type(
     backend: ggml_backend_t,
@@ -9408,7 +9165,6 @@
 
 
 # GGML_API ggml_backend_buffer_t      ggml_backend_alloc_buffer(ggml_backend_t backend, size_t size);
->>>>>>> d6338b35
 def ggml_backend_alloc_buffer(
     backend: ggml_backend_t,
     size: Union[ctypes.c_size_t, int],
@@ -9420,11 +9176,7 @@
 lib.ggml_backend_alloc_buffer.restype = ggml_backend_buffer_t
 
 
-<<<<<<< HEAD
-# GGML_API size_t ggml_backend_get_alignment(ggml_backend_t backend);
-=======
 # GGML_API size_t                     ggml_backend_get_alignment(ggml_backend_t backend);
->>>>>>> d6338b35
 def ggml_backend_get_alignment(
     backend: ggml_backend_t,
 ) -> int:
@@ -9435,9 +9187,6 @@
 lib.ggml_backend_get_alignment.restype = ctypes.c_size_t
 
 
-<<<<<<< HEAD
-# GGML_API void ggml_backend_tensor_set_async(      struct ggml_tensor * tensor, const void * data, size_t offset, size_t size);
-=======
 # GGML_API size_t                     ggml_backend_get_max_size(ggml_backend_t backend);
 def ggml_backend_get_max_size(
     backend: ggml_backend_t,
@@ -9450,7 +9199,6 @@
 
 
 # GGML_API void ggml_backend_tensor_set_async(ggml_backend_t backend,       struct ggml_tensor * tensor, const void * data, size_t offset, size_t size);
->>>>>>> d6338b35
 def ggml_backend_tensor_set_async(
     backend: ggml_backend_t,
     tensor: ggml_tensor_p,
@@ -9471,11 +9219,7 @@
 lib.ggml_backend_tensor_set_async.restype = None
 
 
-<<<<<<< HEAD
-# GGML_API void ggml_backend_tensor_get_async(const struct ggml_tensor * tensor,       void * data, size_t offset, size_t size);
-=======
 # GGML_API void ggml_backend_tensor_get_async(ggml_backend_t backend, const struct ggml_tensor * tensor,       void * data, size_t offset, size_t size);
->>>>>>> d6338b35
 def ggml_backend_tensor_get_async(
     backend: ggml_backend_t,
     tensor: ggml_tensor_p,
@@ -9496,11 +9240,7 @@
 lib.ggml_backend_tensor_get_async.restype = None
 
 
-<<<<<<< HEAD
-# GGML_API void ggml_backend_tensor_set(      struct ggml_tensor * tensor, const void * data, size_t offset, size_t size);
-=======
 # GGML_API GGML_CALL void ggml_backend_tensor_set(      struct ggml_tensor * tensor, const void * data, size_t offset, size_t size);
->>>>>>> d6338b35
 def ggml_backend_tensor_set(
     tensor: ggml_tensor_p,
     data: ctypes.c_void_p,
@@ -9519,11 +9259,7 @@
 lib.ggml_backend_tensor_set.restype = None
 
 
-<<<<<<< HEAD
-# GGML_API void ggml_backend_tensor_get(const struct ggml_tensor * tensor,       void * data, size_t offset, size_t size);
-=======
 # GGML_API GGML_CALL void ggml_backend_tensor_get(const struct ggml_tensor * tensor,       void * data, size_t offset, size_t size);
->>>>>>> d6338b35
 def ggml_backend_tensor_get(
     tensor: ggml_tensor_p,
     data: ctypes.c_void_p,
@@ -9595,22 +9331,16 @@
 lib.ggml_backend_graph_plan_compute.restype = None
 
 
-<<<<<<< HEAD
-# GGML_API void ggml_backend_graph_compute     (ggml_backend_t backend, struct ggml_cgraph * cgraph);
-def ggml_backend_graph_compute(backend: ggml_backend_t, cgraph: ggml_cgraph_p) -> None:
-=======
 # GGML_API bool ggml_backend_graph_compute     (ggml_backend_t backend, struct ggml_cgraph * cgraph);
 def ggml_backend_graph_compute(
     backend: ggml_backend_t,
     cgraph: ggml_cgraph_p,
 ) -> bool:
->>>>>>> d6338b35
     return lib.ggml_backend_graph_compute(backend, cgraph)
 
 
 lib.ggml_backend_graph_compute.argtypes = [ggml_backend_t, ctypes.POINTER(ggml_cgraph)]
 lib.ggml_backend_graph_compute.restype = ctypes.c_bool
-
 
 
 # GGML_API bool ggml_backend_supports_op       (ggml_backend_t backend, const struct ggml_tensor * op);
@@ -9671,15 +9401,10 @@
 lib.ggml_backend_cpu_init.restype = ggml_backend_t
 
 
-<<<<<<< HEAD
-# GGML_API bool ggml_backend_is_cpu(ggml_backend_t backend);
-def ggml_backend_is_cpu(backend: ggml_backend_t) -> ctypes.c_bool:
-=======
 # GGML_API GGML_CALL bool ggml_backend_is_cpu                (ggml_backend_t backend);
 def ggml_backend_is_cpu(
     backend: ggml_backend_t,
 ) -> bool:
->>>>>>> d6338b35
     return lib.ggml_backend_is_cpu(backend)
 
 
@@ -9687,16 +9412,11 @@
 lib.ggml_backend_is_cpu.restype = ctypes.c_bool
 
 
-<<<<<<< HEAD
-# GGML_API void ggml_backend_cpu_set_n_threads(ggml_backend_t backend_cpu, int n_threads);
-def ggml_backend_cpu_set_n_threads(backend_cpu: ggml_backend_t, n_threads: int) -> None:
-=======
 # GGML_API           void ggml_backend_cpu_set_n_threads     (ggml_backend_t backend_cpu, int n_threads);
 def ggml_backend_cpu_set_n_threads(
     backend_cpu: ggml_backend_t,
     n_threads: Union[ctypes.c_int, int],
 ):
->>>>>>> d6338b35
     return lib.ggml_backend_cpu_set_n_threads(backend_cpu, n_threads)
 
 
@@ -9704,13 +9424,6 @@
 lib.ggml_backend_cpu_set_n_threads.restype = None
 
 
-<<<<<<< HEAD
-# GGML_API ggml_backend_buffer_t ggml_backend_cpu_buffer_from_ptr(ggml_backend_t backend_cpu, void * ptr, size_t size);
-def ggml_backend_cpu_buffer_from_ptr(
-    backend_cpu: ggml_backend_t, ptr: ctypes.c_void_p, size: ctypes.c_size_t
-) -> ggml_backend_buffer_t:
-    return lib.ggml_backend_cpu_buffer_from_ptr(backend_cpu, ptr, size)
-=======
 # GGML_API           void ggml_backend_cpu_set_abort_callback(ggml_backend_t backend_cpu, ggml_abort_callback abort_callback, void * abort_callback_data);
 def ggml_backend_cpu_set_abort_callback(
     backend_cpu: ggml_backend_t,
@@ -9720,7 +9433,6 @@
     return lib.ggml_backend_cpu_set_abort_callback(
         backend_cpu, abort_callback, abort_callback_data
     )
->>>>>>> d6338b35
 
 
 lib.ggml_backend_cpu_set_abort_callback.argtypes = [
@@ -9770,36 +9482,14 @@
 
 # // The backend registry is a registry of all the available backends, and allows initializing backends in a generic way
 
-<<<<<<< HEAD
-
-# GGML_API struct ggml_allocr * ggml_allocr_new_from_buffer(struct ggml_backend_buffer * buffer);
-def ggml_allocr_new_from_buffer(
-    buffer: "ctypes._Pointer[ggml_backend_buffer]",  # type: ignore
-) -> ggml_allocr_p:
-    return lib.ggml_allocr_new_from_buffer(buffer)
-=======
->>>>>>> d6338b35
 
 # GGML_API size_t                     ggml_backend_reg_get_count(void);
 def ggml_backend_reg_get_count() -> int:
     return lib.ggml_backend_reg_get_count()
 
 
-<<<<<<< HEAD
-
-# // tell the allocator to parse nodes following the order described in the list
-# // you should call this if your graph are optimized to execute out-of-order
-# GGML_API void   ggml_allocr_set_parse_seq(struct ggml_allocr * alloc, const int * list, int n);
-def ggml_allocr_set_parse_seq(
-    alloc: ggml_allocr_p,
-    list: CIntPointer,
-    n: Union[ctypes.c_int, int],
-):
-    return lib.ggml_allocr_set_parse_seq(alloc, list, n)
-=======
 lib.ggml_backend_reg_get_count.argtypes = []
 lib.ggml_backend_reg_get_count.restype = ctypes.c_size_t
->>>>>>> d6338b35
 
 
 # GGML_API size_t                     ggml_backend_reg_find_by_name(const char * name);
@@ -9865,33 +9555,6 @@
 ) -> ggml_backend_buffer_t:
     return lib.ggml_backend_reg_alloc_buffer(i, size)
 
-<<<<<<< HEAD
-
-# GGML_API size_t ggml_allocr_max_size   (struct ggml_allocr * alloc);
-def ggml_allocr_max_size(
-    alloc: ggml_allocr_p,
-) -> int:
-    return lib.ggml_allocr_max_size(alloc)
-
-
-lib.ggml_allocr_max_size.argtypes = [ggml_allocr_p]
-lib.ggml_allocr_max_size.restype = ctypes.c_size_t
-
-
-# GGML_API size_t ggml_allocr_alloc_graph_n(
-#                     struct ggml_allocr * alloc,
-#                     struct ggml_cgraph ** graphs, int n_graphs,
-#                     struct ggml_tensor *** inputs, struct ggml_tensor *** outputs);
-def ggml_allocr_alloc_graph_n(
-    alloc: ggml_allocr_p,
-    graphs: "ctypes._Pointer[ctypes._Pointer[ggml_cgraph]]",  # type: ignore
-    n_graphs: Union[ctypes.c_int, int],
-    inputs: "ctypes._Pointer[ctypes._Pointer[ctypes._Pointer[ggml_tensor]]]",  # type: ignore
-    outputs: "ctypes._Pointer[ctypes._Pointer[ctypes._Pointer[ggml_tensor]]]",  # type: ignore
-) -> int:
-    return lib.ggml_allocr_alloc_graph_n(alloc, graphs, n_graphs, inputs, outputs)
-=======
->>>>>>> d6338b35
 
 lib.ggml_backend_reg_alloc_buffer.argtypes = [ctypes.c_size_t, ctypes.c_size_t]
 lib.ggml_backend_reg_alloc_buffer.restype = ggml_backend_buffer_t
@@ -10357,13 +10020,6 @@
     ]
 
 
-<<<<<<< HEAD
-# GGML_API void   ggml_cuda_assign_buffers_no_alloc(struct ggml_tensor * tensor);
-def ggml_cuda_assign_buffers_no_alloc(
-    tensor: ggml_tensor_p,
-):
-    return lib.ggml_cuda_assign_buffers_no_alloc(tensor)
-=======
 # struct ggml_backend_buffer {
 #     struct ggml_backend_buffer_i  iface;
 #     ggml_backend_buffer_type_t    buft;
@@ -10378,7 +10034,6 @@
         ("context", ggml_backend_buffer_context_t),
         ("size", ctypes.c_size_t),
     ]
->>>>>>> d6338b35
 
 
 # GGML_CALL ggml_backend_buffer_t ggml_backend_buffer_init(
@@ -10534,16 +10189,6 @@
         ("supports_op", ggml_backend_i_supports_op),
     ]
 
-<<<<<<< HEAD
-
-# GGML_API void   ggml_cuda_assign_scratch_offset(struct ggml_tensor * tensor, size_t offset);
-def ggml_cuda_assign_scratch_offset(
-    tensor: ggml_tensor_p,
-    offset: Union[ctypes.c_size_t, int],
-):
-    return lib.ggml_cuda_assign_scratch_offset(tensor, offset)
-=======
->>>>>>> d6338b35
 
 # struct ggml_backend {
 #     struct ggml_backend_i iface;
@@ -10558,11 +10203,6 @@
     ]
 
 
-<<<<<<< HEAD
-# GGML_API void   ggml_cuda_copy_to_device(struct ggml_tensor * tensor);
-def ggml_cuda_copy_to_device(
-    tensor: ggml_tensor_p,
-=======
 # //
 # // Backend registry
 # //
@@ -10579,7 +10219,6 @@
     init_fn,  # type: ignore
     default_buffer_type: ggml_backend_buffer_type_t,
     user_data: ctypes.c_void_p,
->>>>>>> d6338b35
 ):
     return lib.ggml_backend_register(name, init_fn, default_buffer_type, user_data)
 
@@ -10615,18 +10254,10 @@
     lib.ggml_init_cublas.restype = None
 
 
-<<<<<<< HEAD
-# void   ggml_cuda_set_main_device(int main_device);
-def ggml_cuda_set_main_device(
-    main_device: Union[ctypes.c_int, int],
-):
-    return lib.ggml_cuda_set_main_device(main_device)
-=======
 # // Returns `true` if there are available CUDA devices and cublas loads successfully; otherwise, it returns `false`.
 # GGML_API GGML_CALL bool   ggml_cublas_loaded(void);
 def ggml_cublas_loaded() -> bool:
     return lib.ggml_cublas_loaded()
->>>>>>> d6338b35
 
 
 if GGML_USE_CUBLAS:
@@ -10720,14 +10351,9 @@
     lib.ggml_cuda_get_device_description.restype = None
 
 
-<<<<<<< HEAD
-# GGML_API ggml_backend_t ggml_backend_cuda_init(void); // TODO: take a list of devices to use
-def ggml_backend_cuda_init() -> ggml_backend_t:
-=======
 # // backend API
 # GGML_API GGML_CALL ggml_backend_t ggml_backend_cuda_init(int device);
 def ggml_backend_cuda_init() -> Optional[ggml_backend_t]:
->>>>>>> d6338b35
     return lib.ggml_backend_cuda_init()
 
 
@@ -10754,37 +10380,18 @@
 ) -> ggml_backend_buffer_type_t:
     return lib.ggml_backend_cuda_buffer_type(device)
 
-<<<<<<< HEAD
-
-# void ggml_metal_log_set_callback(ggml_log_callback log_callback, void * user_data);
-def ggml_metal_log_set_callback(
-    log_callback,  # type: "ctypes._CFuncPtr" # type: ignore
-    user_data: ctypes.c_void_p,
-):
-    return lib.ggml_metal_log_set_callback(log_callback, user_data)
-=======
->>>>>>> d6338b35
 
 if GGML_USE_CUBLAS:
     lib.ggml_backend_cuda_buffer_type.argtypes = [ctypes.c_int]
     lib.ggml_backend_cuda_buffer_type.restype = ggml_backend_buffer_type_t
 
 
-<<<<<<< HEAD
-
-# struct ggml_metal_context * ggml_metal_init(int n_cb);
-def ggml_metal_init(
-    n_cb: Union[ctypes.c_int, int],
-) -> ggml_metal_context_p:
-    return lib.ggml_metal_init(n_cb)
-=======
 # // split tensor buffer that splits matrices by rows across multiple devices
 # GGML_API GGML_CALL ggml_backend_buffer_type_t ggml_backend_cuda_split_buffer_type(const float * tensor_split);
 def ggml_backend_cuda_split_buffer_type(
     tensor_split: CFloatArray,
 ) -> ggml_backend_buffer_type_t:
     return lib.ggml_backend_cuda_split_buffer_type(tensor_split)
->>>>>>> d6338b35
 
 
 if GGML_USE_CUBLAS:
@@ -10940,16 +10547,9 @@
     lib.ggml_backend_metal_set_n_cb.restype = None
 
 
-<<<<<<< HEAD
-
-# GGML_API ggml_backend_t ggml_backend_metal_init(void);
-def ggml_backend_metal_init() -> ggml_backend_t:
-    return lib.ggml_backend_metal_init()
-=======
 # GGML_API GGML_CALL ggml_backend_buffer_type_t ggml_backend_metal_buffer_type(void);
 def ggml_backend_metal_buffer_type() -> ggml_backend_buffer_type_t:
     return lib.ggml_backend_metal_buffer_type()
->>>>>>> d6338b35
 
 
 if GGML_USE_METAL:
@@ -10957,16 +10557,11 @@
     lib.ggml_backend_metal_buffer_type.restype = ggml_backend_buffer_type_t
 
 
-<<<<<<< HEAD
-# GGML_API bool ggml_backend_is_metal(ggml_backend_t backend);
-def ggml_backend_is_metal(
-=======
 # // helper to check if the device supports a specific family
 # // ideally, the user code should be doing these checks
 # // ref: https://developer.apple.com/metal/Metal-Feature-Set-Tables.pdf
 # GGML_API bool ggml_backend_metal_supports_family(ggml_backend_t backend, int family);
 def ggml_backend_metal_supports_family(
->>>>>>> d6338b35
     backend: ggml_backend_t,
     family: Union[ctypes.c_int, int],
 ) -> bool:
@@ -10978,14 +10573,9 @@
     lib.ggml_backend_metal_supports_family.restype = ctypes.c_bool
 
 
-<<<<<<< HEAD
-# GGML_API void ggml_backend_metal_set_n_cb(ggml_backend_t backend, int n_cb);
-def ggml_backend_metal_set_n_cb(
-=======
 # // capture all command buffers committed the next time `ggml_backend_graph_compute` is called
 # GGML_API void ggml_backend_metal_capture_next_compute(ggml_backend_t backend);
 def ggml_backend_metal_capture_next_compute(
->>>>>>> d6338b35
     backend: ggml_backend_t,
 ):
     return lib.ggml_backend_metal_capture_next_compute(backend)
