"""This module is the core of the ggml-python library, it exposes a low-level [ctypes](https://docs.python.org/3/library/ctypes.html)-based interface for ggml.

Structures and functions in the `ggml.ggml` module map directly to the original ggml C library and
they operate at a fairly low level.
No additional runtime checks checks are performed nor is memory management handled automatically.
You've been warned :).

With that in mind here are some useful things to keep in mind

- Functions accept both ctypes types (c_int, c_bool, c_float, etc.) and Python types (int, bool, float, etc.) as parameters.
- Functions return Python types for simple values (int, bool, float, etc.) and ctypes types for complex values ([ggml_context_p][ggml.ggml_context_p], [ggml_tensor_p][ggml.ggml_tensor_p], etc.).
- Memory management is the responsibility of the user. The user must call [ggml.ggml_free][] on the context after calling [ggml.ggml_init][].

Example

```python
import ggml
import ctypes

# Allocate a new context with 16 MB of memory
params = ggml.ggml_init_params(mem_size=16 * 1024 * 1024, mem_buffer=None)
ctx = ggml.ggml_init(params=params)

# Instantiate tensors
x = ggml.ggml_new_tensor_1d(ctx, ggml.GGML_TYPE_F32, 1)
a = ggml.ggml_new_tensor_1d(ctx, ggml.GGML_TYPE_F32, 1)
b = ggml.ggml_new_tensor_1d(ctx, ggml.GGML_TYPE_F32, 1)

# Use ggml operations to build a computational graph
x2 = ggml.ggml_mul(ctx, x, x)
f = ggml.ggml_add(ctx, ggml.ggml_mul(ctx, a, x2), b)

gf = ggml.ggml_new_graph(ctx)
ggml.ggml_build_forward_expand(gf, f)

# Set the input values
ggml.ggml_set_f32(x, 2.0)
ggml.ggml_set_f32(a, 3.0)
ggml.ggml_set_f32(b, 4.0)

# Compute the graph
ggml.ggml_graph_compute_with_ctx(ctx, gf, 1)

# Get the output value
output = ggml.ggml_get_f32_1d(f, 0)
assert output == 16.0

# Free the context
ggml.ggml_free(ctx)
```

"""
import os
import sys
import ctypes
import pathlib
import importlib.resources
from typing import List, Optional, Sequence, Union
from typing_extensions import TypeAlias


# Load the library
def load_shared_library(module_name: str, lib_base_name: str):
    # Construct the paths to the possible shared library names
    base_path = pathlib.Path(__file__).parent.resolve()
    # Searching for the library in the current directory under the name "libggml" (default name
    # for ggml) and "ggml" (default name for this repo)
    lib_names: List[str] = [
        f"lib{lib_base_name}.so",
        f"lib{lib_base_name}.dylib",
        f"{lib_base_name}.dll",
    ]

    path: Optional[pathlib.Path] = None

    for lib_name in lib_names:
        try:
            with importlib.resources.path(module_name, lib_name) as p:
                if os.path.exists(p):
                    path = p
                    break
        except FileNotFoundError:
            pass

    if path is None:
        raise FileNotFoundError(
            f"Shared library with base name '{lib_base_name}' not found"
        )

    cdll_args = dict()  # type: ignore
    # Add the library directory to the DLL search path on Windows (if needed)
    if sys.platform == "win32" and sys.version_info >= (3, 8):
        os.add_dll_directory(str(base_path))
        cdll_args["winmode"] = 0

    # Try to load the shared library, handling potential errors
    try:
        return ctypes.CDLL(str(path), **cdll_args)
    except Exception as e:
        raise RuntimeError(f"Failed to load shared library '{path}': {e}")


module_name = "ggml"
lib_base_name = "ggml"
lib = load_shared_library(module_name, lib_base_name)


#####################################################
# GGML Utility Types
#####################################################

CFloatArray: TypeAlias = "ctypes.Array[ctypes.c_float]"
CInt64Array: TypeAlias = "ctypes.Array[ctypes.c_int64]"
CIntPointer: TypeAlias = "ctypes._Pointer[ctypes.c_int]"  # type: ignore
CCharPointer: TypeAlias = "ctypes._Pointer[ctypes.c_char]"  # type: ignore


#####################################################
# GGML API
# source: ggml.h
#####################################################


# define GGML_FILE_MAGIC   0x67676d6c // "ggml"
# define GGML_FILE_VERSION 1
GGML_FILE_MAGIC = 0x67676D6C
GGML_FILE_VERSION = 1

# define GGML_QNT_VERSION        2    // bump this on quantization format changes
# define GGML_QNT_VERSION_FACTOR 1000 // do not change this
GGML_QNT_VERSION = 2
GGML_QNT_VERSION_FACTOR = 1000

# define GGML_MAX_DIMS           4
# define GGML_MAX_PARAMS         1024
# define GGML_MAX_CONTEXTS       64
# define GGML_MAX_SRC            6
# define GGML_MAX_NAME           64
# define GGML_MAX_OP_PARAMS      64
# define GGML_DEFAULT_N_THREADS  4
# define GGML_DEFAULT_GRAPH_SIZE 2048
GGML_MAX_DIMS = 4
GGML_MAX_PARAMS = 1024
GGML_MAX_CONTEXTS = 64
GGML_MAX_SRC = 6
GGML_MAX_NAME = 64
GGML_MAX_OP_PARAMS = 64
GGML_DEFAULT_N_THREADS = 4
GGML_DEFAULT_GRAPH_SIZE = 2048

# #if UINTPTR_MAX == 0XFFFFFFFF
#     #define GGML_MEMALIGN 4
# #else
#     # define GGML_MEMALIGN 16
# #endif
GGML_MEMALIGN = (
    16 if ctypes.sizeof(ctypes.c_void_p) == 4 else 32
)  # FIXME: Check if this is correct

# #define GGML_EXIT_SUCCESS 0
GGML_EXIT_SUCCESS = 0
# #define GGML_EXIT_ABORTED 1
GGML_EXIT_ABORTED = 1

# define GGUF_MAGIC "GGUF"
GGUF_MAGIC = "GGUF"

# define GGUF_VERSION 3
GGUF_VERSION = 3

# #define GGUF_DEFAULT_ALIGNMENT 32
GGUF_DEFAULT_ALIGNMENT = 32

# TODO: Check if this is correct
# typedef uint16_t ggml_fp16_t;
ggml_fp16_t = ctypes.c_uint16

CFP16Array: TypeAlias = "ctypes.Array[ggml_fp16_t]"


# GGML_API float       ggml_fp16_to_fp32(ggml_fp16_t x);
def ggml_fp16_to_fp32(x: ggml_fp16_t) -> float:
    return lib.ggml_fp16_to_fp32(x)


lib.ggml_fp16_to_fp32.argtypes = [ggml_fp16_t]
lib.ggml_fp16_to_fp32.restype = ctypes.c_float


# GGML_API ggml_fp16_t ggml_fp32_to_fp16(float x);
def ggml_fp32_to_fp16(x: ctypes.c_float) -> int:
    return lib.ggml_fp32_to_fp16(x)


lib.ggml_fp32_to_fp16.argtypes = [ctypes.c_float]
lib.ggml_fp32_to_fp16.restype = ggml_fp16_t


# GGML_API void ggml_fp16_to_fp32_row(const ggml_fp16_t * x, float * y, size_t n);
def ggml_fp16_to_fp32_row(
    x: CFP16Array,
    y: CFloatArray,
    n: Union[ctypes.c_int, int],
) -> None:
    return lib.ggml_fp16_to_fp32_row(x, y, n)


lib.ggml_fp16_to_fp32_row.argtypes = [
    ctypes.POINTER(ggml_fp16_t),
    ctypes.POINTER(ctypes.c_float),
    ctypes.c_int,
]
lib.ggml_fp16_to_fp32_row.restype = None


# GGML_API void ggml_fp32_to_fp16_row(const float * x, ggml_fp16_t * y, size_t n);
def ggml_fp32_to_fp16_row(
    x: CFloatArray,
    y: CFP16Array,
    n: Union[ctypes.c_int, int],
) -> None:
    return lib.ggml_fp32_to_fp16_row(x, y, n)


lib.ggml_fp32_to_fp16_row.argtypes = [
    ctypes.POINTER(ctypes.c_float),
    ctypes.POINTER(ggml_fp16_t),
    ctypes.c_int,
]
lib.ggml_fp32_to_fp16_row.restype = None


# struct ggml_context;
ggml_context_p = ctypes.c_void_p
"""Opaque pointer to a ggml_context.

ggml_context structs are not accessed directly instead they must be created using [ggml_init](ggml.ggml_init) and freed using [ggml_free](ggml.ggml_free)."""


# enum ggml_type {
#     GGML_TYPE_F32  = 0,
#     GGML_TYPE_F16  = 1,
#     GGML_TYPE_Q4_0 = 2,
#     GGML_TYPE_Q4_1 = 3,
#     // GGML_TYPE_Q4_2 = 4, support has been removed
#     // GGML_TYPE_Q4_3 (5) support has been removed
#     GGML_TYPE_Q5_0 = 6,
#     GGML_TYPE_Q5_1 = 7,
#     GGML_TYPE_Q8_0 = 8,
#     GGML_TYPE_Q8_1 = 9,
#     GGML_TYPE_Q2_K = 10,
#     GGML_TYPE_Q3_K = 11,
#     GGML_TYPE_Q4_K = 12,
#     GGML_TYPE_Q5_K = 13,
#     GGML_TYPE_Q6_K = 14,
#     GGML_TYPE_Q8_K = 15,
#     GGML_TYPE_I8,
#     GGML_TYPE_I16,
#     GGML_TYPE_I32,
#     GGML_TYPE_COUNT,
# };
GGML_TYPE_F32 = 0
GGML_TYPE_F16 = 1
GGML_TYPE_Q4_0 = 2
GGML_TYPE_Q4_1 = 3
GGML_TYPE_Q5_0 = 6
GGML_TYPE_Q5_1 = 7
GGML_TYPE_Q8_0 = 8
GGML_TYPE_Q8_1 = 9
GGML_TYPE_Q2_K = 10
GGML_TYPE_Q3_K = 11
GGML_TYPE_Q4_K = 12
GGML_TYPE_Q5_K = 13
GGML_TYPE_Q6_K = 14
GGML_TYPE_Q8_K = 15
GGML_TYPE_I8 = 16
GGML_TYPE_I16 = 17
GGML_TYPE_I32 = 18
GGML_TYPE_COUNT = 19


# enum ggml_backend_type {
#     GGML_BACKEND_CPU = 0,
#     GGML_BACKEND_GPU = 10,
#     GGML_BACKEND_GPU_SPLIT = 20,
# };
GGML_BACKEND_CPU = 0
GGML_BACKEND_GPU = 10
GGML_BACKEND_GPU_SPLIT = 20


# // model file types
# enum ggml_ftype {
#     GGML_FTYPE_UNKNOWN     = -1,
#     GGML_FTYPE_ALL_F32     = 0,
#     GGML_FTYPE_MOSTLY_F16  = 1,  // except 1d tensors
#     GGML_FTYPE_MOSTLY_Q4_0 = 2,  // except 1d tensors
#     GGML_FTYPE_MOSTLY_Q4_1 = 3,  // except 1d tensors
#     GGML_FTYPE_MOSTLY_Q4_1_SOME_F16 = 4, // tok_embeddings.weight and output.weight are F16
#     GGML_FTYPE_MOSTLY_Q8_0 = 7,  // except 1d tensors
#     GGML_FTYPE_MOSTLY_Q5_0 = 8,  // except 1d tensors
#     GGML_FTYPE_MOSTLY_Q5_1 = 9,  // except 1d tensors
#     GGML_FTYPE_MOSTLY_Q2_K = 10, // except 1d tensors
#     GGML_FTYPE_MOSTLY_Q3_K = 11, // except 1d tensors
#     GGML_FTYPE_MOSTLY_Q4_K = 12, // except 1d tensors
#     GGML_FTYPE_MOSTLY_Q5_K = 13, // except 1d tensors
#     GGML_FTYPE_MOSTLY_Q6_K = 14, // except 1d tensors
# };
GGML_FTYPE_UNKNOWN = -1
GGML_FTYPE_ALL_F32 = 0
GGML_FTYPE_MOSTLY_F16 = 1
GGML_FTYPE_MOSTLY_Q4_0 = 2
GGML_FTYPE_MOSTLY_Q4_1 = 3
GGML_FTYPE_MOSTLY_Q4_1_SOME_F16 = 4
GGML_FTYPE_MOSTLY_Q8_0 = 7
GGML_FTYPE_MOSTLY_Q5_0 = 8
GGML_FTYPE_MOSTLY_Q5_1 = 9
GGML_FTYPE_MOSTLY_Q2_K = 10
GGML_FTYPE_MOSTLY_Q3_K = 11
GGML_FTYPE_MOSTLY_Q4_K = 12
GGML_FTYPE_MOSTLY_Q5_K = 13
GGML_FTYPE_MOSTLY_Q6_K = 14


# // available tensor operations:
# enum ggml_op {
#     GGML_OP_NONE = 0,

#     GGML_OP_DUP,
#     GGML_OP_ADD,
#     GGML_OP_ADD1,
#     GGML_OP_ACC,
#     GGML_OP_SUB,
#     GGML_OP_MUL,
#     GGML_OP_DIV,
#     GGML_OP_SQR,
#     GGML_OP_SQRT,
#     GGML_OP_LOG,
#     GGML_OP_SUM,
#     GGML_OP_SUM_ROWS,
#     GGML_OP_MEAN,
#     GGML_OP_ARGMAX,
#     GGML_OP_REPEAT,
#     GGML_OP_REPEAT_BACK,
#     GGML_OP_CONCAT,
#     GGML_OP_SILU_BACK,
#     GGML_OP_NORM, // normalize
#     GGML_OP_RMS_NORM,
#     GGML_OP_RMS_NORM_BACK,
#     GGML_OP_GROUP_NORM,

#     GGML_OP_MUL_MAT,
#     GGML_OP_OUT_PROD,

#     GGML_OP_SCALE,
#     GGML_OP_SET,
#     GGML_OP_CPY,
#     GGML_OP_CONT,
#     GGML_OP_RESHAPE,
#     GGML_OP_VIEW,
#     GGML_OP_PERMUTE,
#     GGML_OP_TRANSPOSE,
#     GGML_OP_GET_ROWS,
#     GGML_OP_GET_ROWS_BACK,
#     GGML_OP_DIAG,
#     GGML_OP_DIAG_MASK_INF,
#     GGML_OP_DIAG_MASK_ZERO,
#     GGML_OP_SOFT_MAX,
#     GGML_OP_SOFT_MAX_BACK,
#     GGML_OP_ROPE,
#     GGML_OP_ROPE_BACK,
#     GGML_OP_ALIBI,
#     GGML_OP_CLAMP,
#     GGML_OP_CONV_TRANSPOSE_1D,
#     GGML_OP_IM2COL,
#     GGML_OP_CONV_TRANSPOSE_2D,
#     GGML_OP_POOL_1D,
#     GGML_OP_POOL_2D,

#     GGML_OP_UPSCALE, // nearest interpolate

#     GGML_OP_FLASH_ATTN,
#     GGML_OP_FLASH_FF,
#     GGML_OP_FLASH_ATTN_BACK,
#     GGML_OP_WIN_PART,
#     GGML_OP_WIN_UNPART,
#     GGML_OP_GET_REL_POS,
#     GGML_OP_ADD_REL_POS,

#     GGML_OP_UNARY,

#     GGML_OP_MAP_UNARY,
#     GGML_OP_MAP_BINARY,

#     GGML_OP_MAP_CUSTOM1_F32,
#     GGML_OP_MAP_CUSTOM2_F32,
#     GGML_OP_MAP_CUSTOM3_F32,

#     GGML_OP_MAP_CUSTOM1,
#     GGML_OP_MAP_CUSTOM2,
#     GGML_OP_MAP_CUSTOM3,

#     GGML_OP_CROSS_ENTROPY_LOSS,
#     GGML_OP_CROSS_ENTROPY_LOSS_BACK,

#     GGML_OP_COUNT,
# };
GGML_OP_NONE = 0
GGML_OP_DUP = 1
GGML_OP_ADD = 2
GGML_OP_ADD1 = 3
GGML_OP_ACC = 4
GGML_OP_SUB = 5
GGML_OP_MUL = 6
GGML_OP_DIV = 7
GGML_OP_SQR = 8
GGML_OP_SQRT = 9
GGML_OP_LOG = 10
GGML_OP_SUM = 11
GGML_OP_SUM_ROWS = 12
GGML_OP_MEAN = 13
GGML_OP_ARGMAX = 14
GGML_OP_REPEAT = 15
GGML_OP_REPEAT_BACK = 16
GGML_OP_CONCAT = 17
GGML_OP_SILU_BACK = 18
GGML_OP_NORM = 19
GGML_OP_RMS_NORM = 20
GGML_OP_RMS_NORM_BACK = 21
GGML_OP_GROUP_NORM = 22
GGML_OP_MUL_MAT = 23
GGML_OP_OUT_PROD = 24
GGML_OP_SCALE = 25
GGML_OP_SET = 26
GGML_OP_CPY = 27
GGML_OP_CONT = 28
GGML_OP_RESHAPE = 29
GGML_OP_VIEW = 30
GGML_OP_PERMUTE = 31
GGML_OP_TRANSPOSE = 32
GGML_OP_GET_ROWS = 33
GGML_OP_GET_ROWS_BACK = 34
GGML_OP_DIAG = 35
GGML_OP_DIAG_MASK_INF = 36
GGML_OP_DIAG_MASK_ZERO = 37
GGML_OP_SOFT_MAX = 38
GGML_OP_SOFT_MAX_BACK = 39
GGML_OP_ROPE = 40
GGML_OP_ROPE_BACK = 41
GGML_OP_ALIBI = 42
GGML_OP_CLAMP = 43
GGML_OP_CONV_TRANSPOSE_1D = 44
GGML_OP_IM2COL = 45
GGML_OP_CONV_TRANSPOSE_2D = 46
GGML_OP_POOL_1D = 47
GGML_OP_POOL_2D = 48
GGML_OP_UPSCALE = 49
GGML_OP_FLASH_ATTN = 50
GGML_OP_FLASH_FF = 51
GGML_OP_FLASH_ATTN_BACK = 52
GGML_OP_WIN_PART = 53
GGML_OP_WIN_UNPART = 54
GGML_OP_GET_REL_POS = 55
GGML_OP_ADD_REL_POS = 56
GGML_OP_UNARY = 57
GGML_OP_MAP_UNARY = 58
GGML_OP_MAP_BINARY = 59
GGML_OP_MAP_CUSTOM1_F32 = 60
GGML_OP_MAP_CUSTOM2_F32 = 61
GGML_OP_MAP_CUSTOM3_F32 = 62
GGML_OP_MAP_CUSTOM1 = 63
GGML_OP_MAP_CUSTOM2 = 64
GGML_OP_MAP_CUSTOM3 = 65
GGML_OP_CROSS_ENTROPY_LOSS = 66
GGML_OP_CROSS_ENTROPY_LOSS_BACK = 67
GGML_OP_COUNT = 68


# enum ggml_unary_op {
#     GGML_UNARY_OP_ABS,
#     GGML_UNARY_OP_SGN,
#     GGML_UNARY_OP_NEG,
#     GGML_UNARY_OP_STEP,
#     GGML_UNARY_OP_TANH,
#     GGML_UNARY_OP_ELU,
#     GGML_UNARY_OP_RELU,
#     GGML_UNARY_OP_GELU,
#     GGML_UNARY_OP_GELU_QUICK,
#     GGML_UNARY_OP_SILU,
#     GGML_UNARY_OP_LEAKY
# };
GGML_UNARY_OP_ABS = 0
GGML_UNARY_OP_SGN = 1
GGML_UNARY_OP_NEG = 2
GGML_UNARY_OP_STEP = 3
GGML_UNARY_OP_TANH = 4
GGML_UNARY_OP_ELU = 5
GGML_UNARY_OP_RELU = 6
GGML_UNARY_OP_GELU = 7
GGML_UNARY_OP_GELU_QUICK = 8
GGML_UNARY_OP_SILU = 9
GGML_UNARY_OP_LEAKY = 10

# enum ggml_object_type {
#     GGML_OBJECT_TENSOR,
#     GGML_OBJECT_GRAPH,
#     GGML_OBJECT_WORK_BUFFER
# };
GGML_OBJECT_TENSOR = 0
GGML_OBJECT_GRAPH = 1
GGML_OBJECT_WORK_BUFFER = 2

# enum ggml_log_level {
#     GGML_LOG_LEVEL_ERROR = 2,
#     GGML_LOG_LEVEL_WARN = 3,
#     GGML_LOG_LEVEL_INFO = 4
# };
GGML_LOG_LEVEL_ERROR = 2
GGML_LOG_LEVEL_WARN = 3
GGML_LOG_LEVEL_INFO = 4

# // ggml object
# struct ggml_object {
#     size_t offs;
#     size_t size;

#     struct ggml_object * next;

#     enum ggml_object_type type;


#     char padding[4];
# };
class ggml_object(ctypes.Structure):
    pass


ggml_object._fields_ = [
    ("offs", ctypes.c_size_t),
    ("size", ctypes.c_size_t),
    ("next", ctypes.POINTER(ggml_object)),
    ("type", ctypes.c_int),
    ("padding", ctypes.c_char * 4),
]

ggml_object_p: TypeAlias = "ctypes._Pointer[ggml_object]"  # type: ignore

GGML_OBJECT_SIZE = ctypes.sizeof(ggml_object)


# // n-dimensional tensor
# struct ggml_tensor {
#     enum ggml_type         type;
#     enum ggml_backend_type backend;

#     struct ggml_backend_buffer * buffer;

#     int     n_dims;
#     int64_t ne[GGML_MAX_DIMS]; // number of elements
#     size_t  nb[GGML_MAX_DIMS]; // stride in bytes:
#                                // nb[0] = ggml_type_size(type)
#                                // nb[1] = nb[0]   * (ne[0] / ggml_blck_size(type)) + padding
#                                // nb[i] = nb[i-1] * ne[i-1]

#     // compute data
#     enum ggml_op op;

#     // op params - allocated as int32_t for alignment
#     int32_t op_params[GGML_MAX_OP_PARAMS / sizeof(int32_t)];

#     bool is_param;

#     struct ggml_tensor * grad;
#     struct ggml_tensor * src[GGML_MAX_SRC];

#     // performance
#     int     perf_runs;
#     int64_t perf_cycles;
#     int64_t perf_time_us;

#     struct ggml_tensor * view_src;
#     size_t               view_offs;

#     void * data;

#     char name[GGML_MAX_NAME];

#     void * extra; // extra things e.g. for ggml-cuda.cu


#     char padding[12];
# };
class ggml_tensor(ctypes.Structure):
    """n-dimensional tensor

    Attributes:
        type (int): ggml_type
        backend (int): ggml_backend
        buffer (ctypes.POINTER(ggml_backend_buffer)): pointer to backend buffer
        n_dims (int): number of dimensions
        ne (ctypes.Array[ctypes.c_int64]): number of elements in each dimension
        nb (ctypes.Array[ctypes.c_size_t]): stride in bytes for each dimension
        op (int): ggml operation
        op_params (ctypes.Array[ctypes.c_int32]): `GGML_MAX_OP_PARAMS`-length array of operation parameters
        is_param (bool): is this a parameter tensor
        grad (ggml_tensor_p): reference to gradient tensor
        src (ctypes.Array[ggml_tensor_p]): `GGML_MAX_SRC`-length array of source tensors
        perf_runs (int): number of performance runs
        perf_cycles (int): number of cycles
        perf_time_us (int): time in microseconds
        view_src (ggml_tensor_p): pointer to tensor if this tensor is a view, None if the tensor is not a view
        view_offs (ctypes.c_size_t): offset into the data pointer of the view tensor
        data (ctypes.c_void_p): reference to raw tensor data
        name (bytes): name of tensor
        extra (ctypes.c_void_p): extra data (e.g. for CUDA)
    """

    pass


ggml_tensor._fields_ = [
    ("type", ctypes.c_int),
    ("backend", ctypes.c_int),
    ("buffer", ctypes.c_void_p),
    ("n_dims", ctypes.c_int),
    ("ne", ctypes.c_int64 * GGML_MAX_DIMS),
    ("nb", ctypes.c_size_t * GGML_MAX_DIMS),
    ("op", ctypes.c_int),
    (
        "op_params",
        ctypes.c_int32 * (GGML_MAX_OP_PARAMS // ctypes.sizeof(ctypes.c_int32)),
    ),
    ("is_param", ctypes.c_bool),
    ("grad", ctypes.POINTER(ggml_tensor)),
    ("src", ctypes.POINTER(ggml_tensor) * GGML_MAX_SRC),
    ("perf_runs", ctypes.c_int),
    ("perf_cycles", ctypes.c_int64),
    ("perf_time_us", ctypes.c_int64),
    ("view_src", ctypes.POINTER(ggml_tensor)),
    ("view_offs", ctypes.c_size_t),
    ("data", ctypes.c_void_p),
    ("name", ctypes.c_char * GGML_MAX_NAME),
    ("extra", ctypes.c_void_p),
    ("padding", ctypes.c_char * 12),
]

GGML_TENSOR_SIZE = ctypes.sizeof(ggml_tensor)

ggml_tensor_p: TypeAlias = "ctypes._Pointer[ggml_tensor]"  # type: ignore
"""ctypes pointer to a [ggml_tensor][ggml.ggml_tensor]

Can be dereferenced to a [ggml_tensor][ggml.ggml_tensor] object using
the `.contents` attribute."""

abort_callback_t = ctypes.CFUNCTYPE(ctypes.c_bool, ctypes.c_void_p)

# // the compute plan that needs to be prepared for ggml_graph_compute()
# // since https://github.com/ggerganov/ggml/issues/287
# struct ggml_cplan {
#     size_t    work_size; // size of work buffer, calculated by `ggml_graph_plan()`
#     uint8_t * work_data; // work buffer, to be allocated by caller before calling to `ggml_graph_compute()`

#     int n_threads;


#     // abort ggml_graph_compute when true
#     bool (*abort_callback)(void * data);
#     void * abort_callback_data;
# };
class ggml_cplan(ctypes.Structure):
    """Compute plan for a ggml computation graph

    Attributes:
        work_size (int): size of work buffer
        work_data (ctypes.POINTER(ctypes.c_uint8)): work buffer
        n_threads (int): number of threads
        abort_callback (abort_callback_t): abort callback
        abort_callback_data (ctypes.c_void_p): abort callback data
    """

    _fields_ = [
        ("work_size", ctypes.c_size_t),
        ("work_data", ctypes.POINTER(ctypes.c_uint8)),
        ("n_threads", ctypes.c_int),
        (
            "abort_callback",
            abort_callback_t,
        ),
        ("abort_callback_data", ctypes.c_void_p),
    ]


GGML_CPLAN_SIZE = ctypes.sizeof(ggml_cplan)

ggml_cplan_p: TypeAlias = "ctypes._Pointer[ggml_cplan]"  # type: ignore
"""ctypes pointer to a [ggml_cplan][ggml.ggml_cplan]

Can be dereferenced to a [ggml_cplan][ggml.ggml_cplan] object using
the `.contents` attribute."""

# enum ggml_cgraph_eval_order {
#     GGML_CGRAPH_EVAL_ORDER_LEFT_TO_RIGHT = 0,
#     GGML_CGRAPH_EVAL_ORDER_RIGHT_TO_LEFT,
#     GGML_CGRAPH_EVAL_ORDER_COUNT
# };
GGML_CGRAPH_EVAL_ORDER_LEFT_TO_RIGHT = 0
GGML_CGRAPH_EVAL_ORDER_RIGHT_TO_LEFT = 1
GGML_CGRAPH_EVAL_ORDER_COUNT = 2


# struct ggml_hash_set {
#     size_t size;
#     struct ggml_tensor ** keys;
# };
class ggml_hash_set(ctypes.Structure):
    _fields_ = [
        ("size", ctypes.c_size_t),
        ("keys", ctypes.POINTER(ctypes.POINTER(ggml_tensor))),
    ]


# // computation graph
# struct ggml_cgraph {
#     int size;
#     int n_nodes;
#     int n_leafs;

#     struct ggml_tensor ** nodes;
#     struct ggml_tensor ** grads;
#     struct ggml_tensor ** leafs;

#     struct ggml_hash_set visited_hash_table;

#     enum ggml_cgraph_eval_order order;


#     // performance
#     int     perf_runs;
#     int64_t perf_cycles;
#     int64_t perf_time_us;
# };
class ggml_cgraph(ctypes.Structure):
    """ggml computation graph

    Attributes:
        n_nodes (int): number of nodes
        n_leafs (int): number of leafs
        nodes (ctypes.Array[ggml_tensor_p]): `n_nodes`-length array of compute tensors
        grads (ctypes.Array[ggml_tensor_p]): `n_nodes`-length array of gradient tensors
        leafs (ctypes.Array[ggml_tensor_p]): `n_leafs`-length array of parameter tensors
        visited_hash_table (ctypes.Array[ctypes.POINTER(ggml_tensor)]): hash table of visited tensors
        order (int): evaluation order
        perf_runs (int): number of runs
        perf_cycles (int): number of cycles
        perf_time_us (int): computation time in microseconds"""

    _fields_ = [
        ("size", ctypes.c_int),
        ("n_nodes", ctypes.c_int),
        ("n_leafs", ctypes.c_int),
        ("nodes", ctypes.POINTER(ctypes.POINTER(ggml_tensor))),
        ("grads", ctypes.POINTER(ctypes.POINTER(ggml_tensor))),
        ("leafs", ctypes.POINTER(ctypes.POINTER(ggml_tensor))),
        ("visited_hash_table", ggml_hash_set),
        ("order", ctypes.c_int),
        ("perf_runs", ctypes.c_int),
        ("perf_cycles", ctypes.c_int64),
        ("perf_time_us", ctypes.c_int64),
    ]


ggml_cgraph_p: TypeAlias = "ctypes._Pointer[ggml_cgraph]"  # type: ignore
"""ctypes pointer to a [ggml_cgraph][ggml.ggml_cgraph]

Can be dereferenced to a [ggml_cgraph][ggml.ggml_cgraph] object using
the `.contents` attribute."""


# struct ggml_scratch {
#     size_t offs;
#     size_t size;
#     void * data;
# };
class ggml_scratch(ctypes.Structure):
    _fields_ = [
        ("offs", ctypes.c_size_t),
        ("size", ctypes.c_size_t),
        ("data", ctypes.c_void_p),
    ]


# struct ggml_init_params {
#     // memory pool
#     size_t mem_size;   // bytes
#     void * mem_buffer; // if NULL, memory will be allocated internally
#     bool   no_alloc;   // don't allocate memory for the tensor data
# };
class ggml_init_params(ctypes.Structure):
    """Initialization parameters for a ggml context

    **NOTE**: Reference counting does not cross into ggml, if you allocate a memory buffer
    in python using ctypes Arrays or a numpy array, you must keep a reference to it until
    you free the ggml context otherwise you will encounter a segmentation fault.

    Attributes:
        mem_size (int): size of memory pool in bytes
        mem_buffer (ctypes.c_void_p): pointer to memory pool, if None, memory will be allocated internally
        no_alloc (bool): don't allocate memory for tensor data
    """

    _fields_ = [
        ("mem_size", ctypes.c_size_t),
        ("mem_buffer", ctypes.c_void_p),
        ("no_alloc", ctypes.c_bool),
    ]


# // compute types

# // NOTE: the INIT or FINALIZE pass is not scheduled unless explicitly enabled.
# // This behavior was changed since https://github.com/ggerganov/llama.cpp/pull/1995.
# enum ggml_task_type {
#     GGML_TASK_INIT = 0,
#     GGML_TASK_COMPUTE,
#     GGML_TASK_FINALIZE,
# };
GGML_TASK_INIT = 0
GGML_TASK_COMPUTE = 1
GGML_TASK_FINALIZE = 2

# struct ggml_compute_params {
#     enum ggml_task_type type;

#     // ith = thread index, nth = number of threads
#     int ith, nth;


#     // work buffer for all threads
#     size_t wsize;
#     void * wdata;
# };
class ggml_compute_params(ctypes.Structure):
    _fields_ = [
        ("type", ctypes.c_int),
        ("ith", ctypes.c_int),
        ("nth", ctypes.c_int),
        ("wsize", ctypes.c_size_t),
        ("wdata", ctypes.c_void_p),
    ]


ggml_compute_params_p: TypeAlias = "ctypes._Pointer[ggml_compute_params]"  # type: ignore

# // misc


# GGML_API void    ggml_time_init(void); // call this once at the beginning of the program
def ggml_time_init():
    return lib.ggml_time_init()


lib.ggml_time_init.argtypes = []
lib.ggml_time_init.restype = None


# GGML_API int64_t ggml_time_ms(void);
def ggml_time_ms() -> int:
    return lib.ggml_time_ms()


lib.ggml_time_ms.argtypes = []
lib.ggml_time_ms.restype = ctypes.c_int64


# GGML_API int64_t ggml_time_us(void);
def ggml_time_us() -> int:
    return lib.ggml_time_us()


lib.ggml_time_us.argtypes = []
lib.ggml_time_us.restype = ctypes.c_int64


# GGML_API int64_t ggml_cycles(void);
def ggml_cycles() -> int:
    return lib.ggml_cycles()


lib.ggml_cycles.argtypes = []
lib.ggml_cycles.restype = ctypes.c_int64


# GGML_API int64_t ggml_cycles_per_ms(void);
def ggml_cycles_per_ms() -> int:
    return lib.ggml_cycles_per_ms()


lib.ggml_cycles_per_ms.argtypes = []
lib.ggml_cycles_per_ms.restype = ctypes.c_int64


# GGML_API void    ggml_print_backtrace(void);
def ggml_print_backtrace():
    return lib.ggml_print_backtrace()


lib.ggml_print_backtrace.argtypes = []
lib.ggml_print_backtrace.restype = None


# GGML_API void    ggml_numa_init(void); // call once for better performance on NUMA systems
def ggml_numa_init():
    return lib.ggml_numa_init()


lib.ggml_numa_init.argtypes = []
lib.ggml_numa_init.restype = None


# GGML_API bool    ggml_is_numa(void); // true if init detected that system has >1 NUMA node
def ggml_is_numa() -> bool:
    return lib.ggml_is_numa()


lib.ggml_is_numa.argtypes = []
lib.ggml_is_numa.restype = ctypes.c_bool


# GGML_API void    ggml_print_object (const struct ggml_object * obj);
def ggml_print_object(obj: ggml_object_p):
    return lib.ggml_print_object(obj)


lib.ggml_print_object.argtypes = [ctypes.POINTER(ggml_object)]
lib.ggml_print_object.restype = None


# GGML_API void    ggml_print_objects(const struct ggml_context * ctx);
def ggml_print_objects(ctx: ggml_context_p):
    return lib.ggml_print_objects(ctx)


lib.ggml_print_objects.argtypes = [ggml_context_p]
lib.ggml_print_objects.restype = None


# GGML_API int64_t ggml_nelements   (const struct ggml_tensor * tensor);
def ggml_nelements(
    tensor: ggml_tensor_p,
) -> int:
    """Get the number of elements in a tensor

    Parameters:
        tensor: tensor

    Returns:
        number of elements"""
    return lib.ggml_nelements(tensor)


lib.ggml_nelements.argtypes = [ctypes.POINTER(ggml_tensor)]
lib.ggml_nelements.restype = ctypes.c_int64


# GGML_API int64_t ggml_nrows       (const struct ggml_tensor * tensor);
def ggml_nrows(
    tensor: ggml_tensor_p,
) -> int:
    """Get the number of rows in a tensor

    Parameters:
        tensor: tensor

    Returns:
        number of rows"""
    return lib.ggml_nrows(tensor)


lib.ggml_nrows.argtypes = [ctypes.POINTER(ggml_tensor)]
lib.ggml_nrows.restype = ctypes.c_int64


# GGML_API size_t  ggml_nbytes      (const struct ggml_tensor * tensor);
def ggml_nbytes(
    tensor: ggml_tensor_p,
) -> int:
    """Get the number of bytes required to store tensor data

    Parameters:
        tensor: tensor

    Returns:
        number of bytes"""
    return lib.ggml_nbytes(tensor)


lib.ggml_nbytes.argtypes = [ctypes.POINTER(ggml_tensor)]
lib.ggml_nbytes.restype = ctypes.c_size_t


# GGML_API size_t  ggml_nbytes_pad  (const struct ggml_tensor * tensor); // same as ggml_nbytes() but padded to GGML_MEM_ALIGN
def ggml_nbytes_pad(
    tensor: ggml_tensor_p,
) -> int:
    """Get the number of bytes required to store tensor data, padded to GGML_MEM_ALIGN

    Parameters:
        tensor: tensor

    Returns:
        number of bytes"""
    return lib.ggml_nbytes_pad(tensor)


lib.ggml_nbytes_pad.argtypes = [ctypes.POINTER(ggml_tensor)]
lib.ggml_nbytes_pad.restype = ctypes.c_size_t


# GGML_API size_t  ggml_nbytes_split(const struct ggml_tensor * tensor, int nrows_split);
def ggml_nbytes_split(
    tensor: ggml_tensor_p,
    nrows_split: Union[ctypes.c_int, int],
) -> int:
    return lib.ggml_nbytes_split(tensor, nrows_split)


lib.ggml_nbytes_split.argtypes = [ctypes.POINTER(ggml_tensor), ctypes.c_int]
lib.ggml_nbytes_split.restype = ctypes.c_size_t


# GGML_API int     ggml_blck_size (enum ggml_type type);
def ggml_blck_size(type: Union[ctypes.c_int, int]) -> int:
    return lib.ggml_blck_size(type)


lib.ggml_blck_size.argtypes = [ctypes.c_int]
lib.ggml_blck_size.restype = ctypes.c_int


# GGML_API size_t  ggml_type_size (enum ggml_type type); // size in bytes for all elements in a block
def ggml_type_size(type: Union[ctypes.c_int, int]) -> int:
    return lib.ggml_type_size(type)


lib.ggml_type_size.argtypes = [ctypes.c_int]
lib.ggml_type_size.restype = ctypes.c_size_t


# GGML_API float   ggml_type_sizef(enum ggml_type type); // ggml_type_size()/ggml_blck_size() as float
def ggml_type_sizef(type: Union[ctypes.c_int, int]) -> float:
    return lib.ggml_type_sizef(type)


lib.ggml_type_sizef.argtypes = [ctypes.c_int]
lib.ggml_type_sizef.restype = ctypes.c_float


# GGML_API const char * ggml_type_name(enum ggml_type type);
def ggml_type_name(type: Union[ctypes.c_int, int]) -> bytes:
    return lib.ggml_type_name(type)


lib.ggml_type_name.argtypes = [ctypes.c_int]
lib.ggml_type_name.restype = ctypes.c_char_p


# GGML_API const char * ggml_op_name  (enum ggml_op   op);
def ggml_op_name(op: Union[ctypes.c_int, int]) -> bytes:
    return lib.ggml_op_name(op)


lib.ggml_op_name.argtypes = [ctypes.c_int]
lib.ggml_op_name.restype = ctypes.c_char_p


# GGML_API const char * ggml_op_symbol(enum ggml_op   op);
def ggml_op_symbol(op: Union[ctypes.c_int, int]) -> bytes:
    return lib.ggml_op_symbol(op)


lib.ggml_op_symbol.argtypes = [ctypes.c_int]
lib.ggml_op_symbol.restype = ctypes.c_char_p


# GGML_API size_t  ggml_element_size(const struct ggml_tensor * tensor);
def ggml_element_size(
    tensor: ggml_tensor_p,
) -> int:
    return lib.ggml_element_size(tensor)


lib.ggml_element_size.argtypes = [ctypes.POINTER(ggml_tensor)]
lib.ggml_element_size.restype = ctypes.c_size_t


# GGML_API bool    ggml_is_quantized(enum ggml_type type);
def ggml_is_quantized(type: Union[ctypes.c_int, int]) -> bool:
    return lib.ggml_is_quantized(type)


lib.ggml_is_quantized.argtypes = [ctypes.c_int]
lib.ggml_is_quantized.restype = ctypes.c_bool


# // TODO: temporary until model loading of ggml examples is refactored
# GGML_API enum ggml_type ggml_ftype_to_ggml_type(enum ggml_ftype ftype);
def ggml_ftype_to_ggml_type(ftype: Union[ctypes.c_int, int]) -> int:
    return lib.ggml_ftype_to_ggml_type(ftype)


lib.ggml_ftype_to_ggml_type.argtypes = [ctypes.c_int]
lib.ggml_ftype_to_ggml_type.restype = ctypes.c_int


# GGML_API bool ggml_is_transposed(const struct ggml_tensor * tensor);
def ggml_is_transposed(
    tensor: ggml_tensor_p,
) -> bool:
    """Check if a tensor is transposed

    Parameters:
        tensor: tensor

    Returns:
        True if tensor is transposed else False"""
    return lib.ggml_is_transposed(tensor)


lib.ggml_is_transposed.argtypes = [ctypes.POINTER(ggml_tensor)]
lib.ggml_is_transposed.restype = ctypes.c_bool


# GGML_API bool ggml_is_contiguous(const struct ggml_tensor * tensor);
def ggml_is_contiguous(
    tensor: ggml_tensor_p,
) -> bool:
    """Check if a tensor is contiguous

    Parameters:
        tensor: tensor

    Returns:
        True if tensor is contiguous else False"""
    return lib.ggml_is_contiguous(tensor)


lib.ggml_is_contiguous.argtypes = [ctypes.POINTER(ggml_tensor)]
lib.ggml_is_contiguous.restype = ctypes.c_bool


# GGML_API bool ggml_is_permuted  (const struct ggml_tensor * tensor);
def ggml_is_permuted(
    tensor: ggml_tensor_p,
) -> bool:
    """Check if a tensor is permuted

    Parameters:
        tensor: tensor

    Returns:
        True if tensor is permuted else False"""
    return lib.ggml_is_permuted(tensor)


lib.ggml_is_permuted.argtypes = [ctypes.POINTER(ggml_tensor)]
lib.ggml_is_permuted.restype = ctypes.c_bool


# GGML_API bool ggml_are_same_shape(const struct ggml_tensor * t0, const struct ggml_tensor * t1);
def ggml_are_same_shape(
    t0: ggml_tensor_p,
    t1: ggml_tensor_p,
) -> bool:
    """Check if two tensors have the same shape

    Parameters:
        t0: tensor 0
        t1: tensor 1

    Returns:
        True if tensors have the same shape else False"""
    return lib.ggml_are_same_shape(t0, t1)


lib.ggml_are_same_shape.argtypes = [
    ctypes.POINTER(ggml_tensor),
    ctypes.POINTER(ggml_tensor),
]
lib.ggml_are_same_shape.restype = ctypes.c_bool


# // use this to compute the memory overhead of a tensor
# GGML_API size_t ggml_tensor_overhead(void);
def ggml_tensor_overhead() -> int:
    """Overhead required for a tensor struct in bytes

    Returns:
        size of tensor struct in bytes"""
    return lib.ggml_tensor_overhead()


lib.ggml_tensor_overhead.argtypes = []
lib.ggml_tensor_overhead.restype = ctypes.c_size_t

# // main


# GGML_API struct ggml_context * ggml_init(struct ggml_init_params params);
def ggml_init(
    params: ggml_init_params,
) -> ggml_context_p:
    """Instantiate a new ggml context with params.

    You must call `ggml_free()` to free the context.

    Parameters:
        params: ggml init params

    Returns:
        Pointer to ggml_context"""
    return lib.ggml_init(params)


lib.ggml_init.argtypes = [ggml_init_params]
lib.ggml_init.restype = ggml_context_p


# GGML_API void                  ggml_free(struct ggml_context * ctx);
def ggml_free(ctx: ggml_context_p):
    """Free the ggml context.

    Parameters:
        ctx: ggml context"""
    return lib.ggml_free(ctx)


lib.ggml_free.argtypes = [ggml_context_p]
lib.ggml_free.restype = None


# GGML_API size_t  ggml_used_mem(const struct ggml_context * ctx);
def ggml_used_mem(ctx: ggml_context_p) -> int:
    """Return the amount of memory used by the ggml context in bytes.

    Parameters:
        ctx: ggml context

    Returns:
        amount of memory used in bytes"""
    return lib.ggml_used_mem(ctx)


lib.ggml_used_mem.argtypes = [ggml_context_p]
lib.ggml_used_mem.restype = ctypes.c_size_t


# GGML_API size_t  ggml_set_scratch(struct ggml_context * ctx, struct ggml_scratch scratch);
def ggml_set_scratch(ctx: ggml_context_p, scratch: ggml_scratch) -> int:
    """Set the scratch buffer for the ggml context."""
    return lib.ggml_set_scratch(ctx, scratch)


lib.ggml_set_scratch.argtypes = [ggml_context_p, ggml_scratch]
lib.ggml_set_scratch.restype = ctypes.c_size_t


# GGML_API bool    ggml_get_no_alloc(struct ggml_context * ctx);
def ggml_get_no_alloc(ctx: ggml_context_p) -> bool:
    """Return the no_alloc flag for the ggml context."""
    return lib.ggml_get_no_alloc(ctx)


lib.ggml_get_no_alloc.argtypes = [ggml_context_p]
lib.ggml_get_no_alloc.restype = ctypes.c_bool


# GGML_API void    ggml_set_no_alloc(struct ggml_context * ctx, bool no_alloc);
def ggml_set_no_alloc(ctx: ggml_context_p, no_alloc: Union[ctypes.c_bool, bool]):
    """Set the no_alloc flag for the ggml context."""
    return lib.ggml_set_no_alloc(ctx, no_alloc)


lib.ggml_set_no_alloc.argtypes = [ggml_context_p, ctypes.c_bool]
lib.ggml_set_no_alloc.restype = None


# GGML_API void *  ggml_get_mem_buffer     (struct ggml_context * ctx);
def ggml_get_mem_buffer(ctx: ggml_context_p) -> Optional[ctypes.c_void_p]:
    """Return the memory buffer for the ggml context."""
    return lib.ggml_get_mem_buffer(ctx)


lib.ggml_get_mem_buffer.argtypes = [ggml_context_p]
lib.ggml_get_mem_buffer.restype = ctypes.c_void_p


# GGML_API size_t  ggml_get_mem_size       (struct ggml_context * ctx);
def ggml_get_mem_size(ctx: ggml_context_p) -> int:
    """Return the size of the memory buffer for the ggml context in bytes."""
    return lib.ggml_get_mem_size(ctx)


lib.ggml_get_mem_size.argtypes = [ggml_context_p]
lib.ggml_get_mem_size.restype = ctypes.c_size_t


# GGML_API size_t  ggml_get_max_tensor_size(const struct ggml_context * ctx);
def ggml_get_max_tensor_size(ctx: ggml_context_p) -> int:
    """Return the maximum size of a tensor in bytes."""
    return lib.ggml_get_max_tensor_size(ctx)


lib.ggml_get_max_tensor_size.argtypes = [ggml_context_p]
lib.ggml_get_max_tensor_size.restype = ctypes.c_size_t


# GGML_API struct ggml_tensor * ggml_new_tensor(
#         struct ggml_context * ctx,
#         enum   ggml_type type,
#         int    n_dims,
#         const int64_t *ne);
def ggml_new_tensor(
    ctx: ggml_context_p,
    type: Union[ctypes.c_int, int],
    n_dims: Union[ctypes.c_int, int],
    ne: CInt64Array,
) -> ggml_tensor_p:
    """Create a new tensor with the given type, number of dimensions, and number of elements in each dimension.

    Parameters:
        ctx: ggml context
        type: ggml type
        n_dims: number of dimensions
        ne (ctypes.Array[ctypes.c_int64]): number of elements in each dimension (array of length n_dims)

    Returns:
        Pointer to ggml_tensor"""
    return lib.ggml_new_tensor(ctx, type, n_dims, ne)


lib.ggml_new_tensor.argtypes = [
    ggml_context_p,
    ctypes.c_int,
    ctypes.c_int,
    ctypes.POINTER(ctypes.c_int64),
]
lib.ggml_new_tensor.restype = ctypes.POINTER(ggml_tensor)


# GGML_API struct ggml_tensor * ggml_new_tensor_1d(
#         struct ggml_context * ctx,
#         enum   ggml_type type,
#         int64_t ne0);
def ggml_new_tensor_1d(
    ctx: ggml_context_p, type: Union[ctypes.c_int, int], ne0: Union[ctypes.c_int64, int]
) -> ggml_tensor_p:
    """Create a new 1-dimensional tensor with the given type and number of elements.

    Parameters:
        ctx: ggml context
        type: ggml type
        ne0: number of elements in dimension 0

    Returns:
        Pointer to ggml_tensor"""
    return lib.ggml_new_tensor_1d(ctx, type, ne0)


lib.ggml_new_tensor_1d.argtypes = [ggml_context_p, ctypes.c_int, ctypes.c_int64]
lib.ggml_new_tensor_1d.restype = ctypes.POINTER(ggml_tensor)


# GGML_API struct ggml_tensor * ggml_new_tensor_2d(
#         struct ggml_context * ctx,
#         enum   ggml_type type,
#         int64_t ne0,
#         int64_t ne1);
def ggml_new_tensor_2d(
    ctx: ggml_context_p,
    type: Union[ctypes.c_int, int],
    ne0: Union[ctypes.c_int64, int],
    ne1: Union[ctypes.c_int64, int],
) -> ggml_tensor_p:
    """Create a new 2-dimensional tensor with the given type and number of elements in each dimension.

    Parameters:
        ctx: ggml context
        type: ggml type
        ne0: number of elements in dimension 0
        ne1: number of elements in dimension 1

    Returns:
        Pointer to ggml_tensor"""
    return lib.ggml_new_tensor_2d(ctx, type, ne0, ne1)


lib.ggml_new_tensor_2d.argtypes = [
    ggml_context_p,
    ctypes.c_int,
    ctypes.c_int64,
    ctypes.c_int64,
]
lib.ggml_new_tensor_2d.restype = ctypes.POINTER(ggml_tensor)


# GGML_API struct ggml_tensor * ggml_new_tensor_3d(
#         struct ggml_context * ctx,
#         enum   ggml_type type,
#         int64_t ne0,
#         int64_t ne1,
#         int64_t ne2);
def ggml_new_tensor_3d(
    ctx: ggml_context_p,
    type: Union[ctypes.c_int, int],
    ne0: Union[ctypes.c_int64, int],
    ne1: Union[ctypes.c_int64, int],
    ne2: Union[ctypes.c_int64, int],
) -> ggml_tensor_p:
    """Create a new 3-dimensional tensor with the given type and number of elements in each dimension.

    Parameters:
        ctx: ggml context
        type: ggml type
        ne0: number of elements in dimension 0
        ne1: number of elements in dimension 1
        ne2: number of elements in dimension 2

    Returns:
        Pointer to ggml_tensor"""
    return lib.ggml_new_tensor_3d(ctx, type, ne0, ne1, ne2)


lib.ggml_new_tensor_3d.argtypes = [
    ggml_context_p,
    ctypes.c_int,
    ctypes.c_int64,
    ctypes.c_int64,
    ctypes.c_int64,
]
lib.ggml_new_tensor_3d.restype = ctypes.POINTER(ggml_tensor)


# GGML_API struct ggml_tensor * ggml_new_tensor_4d(
#         struct ggml_context * ctx,
#         enum   ggml_type type,
#         int64_t ne0,
#         int64_t ne1,
#         int64_t ne2,
#         int64_t ne3);
def ggml_new_tensor_4d(
    ctx: ggml_context_p,
    type: Union[ctypes.c_int, int],
    ne0: Union[ctypes.c_int64, int],
    ne1: Union[ctypes.c_int64, int],
    ne2: Union[ctypes.c_int64, int],
    ne3: Union[ctypes.c_int64, int],
) -> ggml_tensor_p:
    """Create a new 4-dimensional tensor with the given type and number of elements in each dimension.

    Parameters:
        ctx: ggml context
        type: ggml type
        ne0: number of elements in dimension 0
        ne1: number of elements in dimension 1
        ne2: number of elements in dimension 2

    Returns:
        Pointer to ggml_tensor"""
    return lib.ggml_new_tensor_4d(ctx, type, ne0, ne1, ne2, ne3)


lib.ggml_new_tensor_4d.argtypes = [
    ggml_context_p,
    ctypes.c_int,
    ctypes.c_int64,
    ctypes.c_int64,
    ctypes.c_int64,
    ctypes.c_int64,
]
lib.ggml_new_tensor_4d.restype = ctypes.POINTER(ggml_tensor)


# GGML_API struct ggml_tensor * ggml_new_i32(struct ggml_context * ctx, int32_t value);
def ggml_new_i32(
    ctx: ggml_context_p, value: Union[ctypes.c_int32, int]
) -> ggml_tensor_p:
    """Create a 1 element tensor with the given integer value.

    Parameters:
        ctx: ggml context
        value: integer value

    Returns:
        Pointer to ggml_tensor"""
    return lib.ggml_new_i32(ctx, value)


lib.ggml_new_i32.argtypes = [ggml_context_p, ctypes.c_int32]
lib.ggml_new_i32.restype = ctypes.POINTER(ggml_tensor)


# GGML_API struct ggml_tensor * ggml_new_f32(struct ggml_context * ctx, float value);
def ggml_new_f32(
    ctx: ggml_context_p,
    value: Union[ctypes.c_float, float],
) -> ggml_tensor_p:
    """Create a 1 element tensor with the given float value.

    Parameters:
        ctx: ggml context
        value: float value

    Returns:
        Pointer to ggml_tensor"""
    return lib.ggml_new_f32(ctx, value)


lib.ggml_new_f32.argtypes = [ggml_context_p, ctypes.c_float]
lib.ggml_new_f32.restype = ctypes.POINTER(ggml_tensor)


# GGML_API struct ggml_tensor * ggml_dup_tensor (struct ggml_context * ctx, const struct ggml_tensor * src);
def ggml_dup_tensor(ctx: ggml_context_p, src: ggml_tensor_p) -> ggml_tensor_p:
    """Create a new tensor with the same type and dimensions as the source tensor.

    Parameters:
        ctx: ggml context
        src: source tensor

    Returns:
        Pointer to ggml_tensor"""
    return lib.ggml_dup_tensor(ctx, src)


lib.ggml_dup_tensor.argtypes = [ggml_context_p, ctypes.POINTER(ggml_tensor)]
lib.ggml_dup_tensor.restype = ctypes.POINTER(ggml_tensor)


# GGML_API struct ggml_tensor * ggml_view_tensor(struct ggml_context * ctx, struct ggml_tensor * src);
def ggml_view_tensor(ctx: ggml_context_p, src: ggml_tensor_p) -> ggml_tensor_p:
    """Create a new tensor with the same type, dimensions and data as the source tensor.

    Parameters:
        ctx: ggml context
        src: source tensor

    Returns:
        Pointer to ggml_tensor"""
    return lib.ggml_view_tensor(ctx, src)


lib.ggml_view_tensor.argtypes = [ggml_context_p, ctypes.POINTER(ggml_tensor)]
lib.ggml_view_tensor.restype = ctypes.POINTER(ggml_tensor)


# // Context tensor enumeration and lookup
# GGML_API struct ggml_tensor * ggml_get_first_tensor(struct ggml_context * ctx);
def ggml_get_first_tensor(ctx: ggml_context_p) -> ggml_tensor_p:
    """Get the first tensor from the ggml context.

    Parameters:
        ctx: ggml context

    Returns:
        Pointer to ggml_tensor"""
    return lib.ggml_get_first_tensor(ctx)


lib.ggml_get_first_tensor.argtypes = [ggml_context_p]
lib.ggml_get_first_tensor.restype = ctypes.POINTER(ggml_tensor)


# GGML_API struct ggml_tensor * ggml_get_next_tensor (struct ggml_context * ctx, struct ggml_tensor * tensor);
def ggml_get_next_tensor(ctx: ggml_context_p, tensor: ggml_tensor_p) -> ggml_tensor_p:
    """Get the next tensor from the ggml context.

    Parameters:
        ctx: ggml context
        tensor: tensor

    Returns:
        Pointer to ggml_tensor"""
    return lib.ggml_get_next_tensor(ctx, tensor)


lib.ggml_get_next_tensor.argtypes = [ggml_context_p, ctypes.POINTER(ggml_tensor)]
lib.ggml_get_next_tensor.restype = ctypes.POINTER(ggml_tensor)


# GGML_API struct ggml_tensor * ggml_get_tensor(struct ggml_context * ctx, const char * name);
def ggml_get_tensor(ctx: ggml_context_p, name: bytes) -> ggml_tensor_p:
    """Get a tensor from the ggml context by name.

    Parameters:
        ctx: ggml context
        name: name of tensor

    Returns:
        Pointer to ggml_tensor"""
    return lib.ggml_get_tensor(ctx, name)


lib.ggml_get_tensor.argtypes = [ggml_context_p, ctypes.c_char_p]
lib.ggml_get_tensor.restype = ctypes.POINTER(ggml_tensor)


# GGML_API struct ggml_tensor * ggml_set_zero(struct ggml_tensor * tensor);
def ggml_set_zero(
    tensor: ggml_tensor_p,
) -> ggml_tensor_p:
    """Zero all elements in a tensor.

    Parameters:
        tensor: tensor

    Returns:
        Pointer to ggml_tensor"""
    return lib.ggml_set_zero(tensor)


lib.ggml_set_zero.argtypes = [ctypes.POINTER(ggml_tensor)]
lib.ggml_set_zero.restype = ctypes.POINTER(ggml_tensor)


# GGML_API struct ggml_tensor * ggml_set_i32 (struct ggml_tensor * tensor, int32_t value);
def ggml_set_i32(
    tensor: ggml_tensor_p,
    value: Union[ctypes.c_int32, int],
) -> ggml_tensor_p:
    """Set all elements in a tensor to the given integer value.

    Parameters:
        tensor: tensor
        value: integer value

    Returns:
        Pointer to ggml_tensor"""
    return lib.ggml_set_i32(tensor, value)


lib.ggml_set_i32.argtypes = [ctypes.POINTER(ggml_tensor), ctypes.c_int32]
lib.ggml_set_i32.restype = ctypes.POINTER(ggml_tensor)


# GGML_API struct ggml_tensor * ggml_set_f32 (struct ggml_tensor * tensor, float value);
def ggml_set_f32(
    tensor: ggml_tensor_p,
    value: Union[ctypes.c_float, float],
) -> ggml_tensor_p:
    """Set all elements in a tensor to the given float value.

    Parameters:
        tensor: tensor
        value: float value

    Returns:
        Pointer to ggml_tensor"""
    return lib.ggml_set_f32(tensor, value)


lib.ggml_set_f32.argtypes = [ctypes.POINTER(ggml_tensor), ctypes.c_float]
lib.ggml_set_f32.restype = ctypes.POINTER(ggml_tensor)


# // Converts a flat index into coordinates
# GGML_API void    ggml_unravel_index(const struct ggml_tensor * tensor, int64_t i, int64_t * i0, int64_t * i1, int64_t * i2, int64_t * i3);
def ggml_unravel_index(
    tensor: ggml_tensor_p,
    i: Union[ctypes.c_int64, int],
    i0,  # type: "ctypes._Pointer(ctypes.c_int64)" # type: ignore
    i1,  # type: "ctypes._Pointer(ctypes.c_int64)" # type: ignore
    i2,  # type: "ctypes._Pointer(ctypes.c_int64)" # type: ignore
    i3,  # type: "ctypes._Pointer(ctypes.c_int64)" # type: ignore
):
    """Convert a flat index into coordinates.

    Parameters:
        tensor: tensor
        i: flat index
        i0: pointer to index 0
        i1: pointer to index 1
        i2: pointer to index 2
        i3: pointer to index 3"""
    return lib.ggml_unravel_index(tensor, i, i0, i1, i2, i3)


lib.ggml_unravel_index.argtypes = [
    ctypes.POINTER(ggml_tensor),
    ctypes.c_int64,
    ctypes.POINTER(ctypes.c_int64),
    ctypes.POINTER(ctypes.c_int64),
    ctypes.POINTER(ctypes.c_int64),
    ctypes.POINTER(ctypes.c_int64),
]
lib.ggml_unravel_index.restype = None


# GGML_API int32_t ggml_get_i32_1d(const struct ggml_tensor * tensor, int i);
def ggml_get_i32_1d(
    tensor: ggml_tensor_p,
    i: Union[ctypes.c_int, int],
) -> int:
    """Get the integer value of the i-th element in a 1-dimensional tensor.

    Parameters:
        tensor: tensor
        i: index of element

    Returns:
        integer value of element at index i"""
    return lib.ggml_get_i32_1d(tensor, i)


lib.ggml_get_i32_1d.argtypes = [ctypes.POINTER(ggml_tensor), ctypes.c_int]
lib.ggml_get_i32_1d.restype = ctypes.c_int32


# GGML_API void    ggml_set_i32_1d(const struct ggml_tensor * tensor, int i, int32_t value);
def ggml_set_i32_1d(
    tensor: ggml_tensor_p,
    i: Union[ctypes.c_int, int],
    value: Union[ctypes.c_int32, int],
):
    """Set the integer value of the i-th element in a 1-dimensional tensor.

    Parameters:
        tensor: tensor
        i: index of element
        value: integer value to set element to"""
    return lib.ggml_set_i32_1d(tensor, i, value)


lib.ggml_set_i32_1d.argtypes = [
    ctypes.POINTER(ggml_tensor),
    ctypes.c_int,
    ctypes.c_int32,
]
lib.ggml_set_i32_1d.restype = None


# GGML_API int32_t ggml_get_i32_nd(const struct ggml_tensor * tensor, int i0, int i1, int i2, int i3);
def ggml_get_i32_nd(
    tensor: ggml_tensor_p,
    i0: Union[ctypes.c_int, int],
    i1: Union[ctypes.c_int, int],
    i2: Union[ctypes.c_int, int],
    i3: Union[ctypes.c_int, int],
) -> int:
    """Get the integer value of the element at the given coordinates in a 4-dimensional tensor.

    Parameters:
        tensor: tensor
        i0: index of element in dimension 0
        i1: index of element in dimension 1
        i2: index of element in dimension 2
        i3: index of element in dimension 3

    Returns:
        integer value of element at coordinates"""
    return lib.ggml_get_i32_nd(tensor, i0, i1, i2, i3)


lib.ggml_get_i32_nd.argtypes = [
    ctypes.POINTER(ggml_tensor),
    ctypes.c_int,
    ctypes.c_int,
    ctypes.c_int,
    ctypes.c_int,
]
lib.ggml_get_i32_nd.restype = ctypes.c_int32


# GGML_API void    ggml_set_i32_nd(const struct ggml_tensor * tensor, int i0, int i1, int i2, int i3, int32_t value);
def ggml_set_i32_nd(
    tensor: ggml_tensor_p,
    i0: Union[ctypes.c_int, int],
    i1: Union[ctypes.c_int, int],
    i2: Union[ctypes.c_int, int],
    i3: Union[ctypes.c_int, int],
    value: Union[ctypes.c_int32, int],
):
    """Set the integer value of the element at the given coordinates in a 4-dimensional tensor.

    Parameters:
        tensor: tensor
        i0: index of element in dimension 0
        i1: index of element in dimension 1
        i2: index of element in dimension 2
        i3: index of element in dimension 3
        value: integer value to set element to"""
    return lib.ggml_set_i32_nd(tensor, i0, i1, i2, i3, value)


lib.ggml_set_i32_nd.argtypes = [
    ctypes.POINTER(ggml_tensor),
    ctypes.c_int,
    ctypes.c_int,
    ctypes.c_int,
    ctypes.c_int,
    ctypes.c_int32,
]
lib.ggml_set_i32_nd.restype = None


# GGML_API float   ggml_get_f32_1d(const struct ggml_tensor * tensor, int i);
def ggml_get_f32_1d(
    tensor: ggml_tensor_p,
    i: Union[ctypes.c_int, int],
) -> float:
    """Get the float value of the i-th element in a 1-dimensional tensor.

    Parameters:
        tensor: tensor

    Returns:
        float value of element at index i"""
    return lib.ggml_get_f32_1d(tensor, i)


lib.ggml_get_f32_1d.argtypes = [ctypes.POINTER(ggml_tensor), ctypes.c_int]
lib.ggml_get_f32_1d.restype = ctypes.c_float


# GGML_API void    ggml_set_f32_1d(const struct ggml_tensor * tensor, int i, float value);
def ggml_set_f32_1d(
    tensor: ggml_tensor_p,
    i: Union[ctypes.c_int, int],
    value: Union[ctypes.c_float, float],
):
    """Set the float value of the i-th element in a 1-dimensional tensor.

    Parameters:
        tensor: tensor
        i: index of element
        value: float value to set element to"""
    return lib.ggml_set_f32_1d(tensor, i, value)


lib.ggml_set_f32_1d.argtypes = [
    ctypes.POINTER(ggml_tensor),
    ctypes.c_int,
    ctypes.c_float,
]
lib.ggml_set_f32_1d.restype = None


# GGML_API float   ggml_get_f32_nd(const struct ggml_tensor * tensor, int i0, int i1, int i2, int i3);
def ggml_get_f32_nd(
    tensor: ggml_tensor_p,
    i0: Union[ctypes.c_int, int],
    i1: Union[ctypes.c_int, int],
    i2: Union[ctypes.c_int, int],
    i3: Union[ctypes.c_int, int],
) -> float:
    """Get the float value of the element at the given coordinates in a 4-dimensional tensor.

    Parameters:
        tensor: tensor
        i0: index of element in dimension 0
        i1: index of element in dimension 1
        i2: index of element in dimension 2
        i3: index of element in dimension 3

    Returns:
        float value of element at coordinates"""
    return lib.ggml_get_f32_nd(tensor, i0, i1, i2, i3)


lib.ggml_get_f32_nd.argtypes = [
    ctypes.POINTER(ggml_tensor),
    ctypes.c_int,
    ctypes.c_int,
    ctypes.c_int,
    ctypes.c_int,
]
lib.ggml_get_f32_nd.restype = ctypes.c_float


# GGML_API void    ggml_set_f32_nd(const struct ggml_tensor * tensor, int i0, int i1, int i2, int i3, float value);
def ggml_set_f32_nd(
    tensor: ggml_tensor_p,
    i0: Union[ctypes.c_int, int],
    i1: Union[ctypes.c_int, int],
    i2: Union[ctypes.c_int, int],
    i3: Union[ctypes.c_int, int],
    value: Union[ctypes.c_float, float],
):
    """Set the float value of the element at the given coordinates in a 4-dimensional tensor.

    Parameters:
        tensor: tensor
        i0: index of element in dimension 0
        i1: index of element in dimension 1
        i2: index of element in dimension 2
        i3: index of element in dimension 3
        value: float value to set element to"""
    return lib.ggml_set_f32_nd(tensor, i0, i1, i2, i3, value)


lib.ggml_set_f32_nd.argtypes = [
    ctypes.POINTER(ggml_tensor),
    ctypes.c_int,
    ctypes.c_int,
    ctypes.c_int,
    ctypes.c_int,
    ctypes.c_float,
]
lib.ggml_set_f32_nd.restype = None


# GGML_API void *  ggml_get_data    (const struct ggml_tensor * tensor);
def ggml_get_data(
    tensor: ggml_tensor_p,
) -> Optional[ctypes.c_void_p]:
    """Get the data pointer of a tensor.

    Parameters:
        tensor: tensor

    Returns:
        Pointer to data, or None if tensor has no data"""
    return lib.ggml_get_data(tensor)


lib.ggml_get_data.argtypes = [ctypes.POINTER(ggml_tensor)]
lib.ggml_get_data.restype = ctypes.c_void_p


# GGML_API float * ggml_get_data_f32(const struct ggml_tensor * tensor);
def ggml_get_data_f32(
    tensor: ggml_tensor_p,
) -> Optional[CFloatArray]:
    """Get the data pointer of a tensor as a float array.

    Parameters:
        tensor: tensor

    Returns:
        (Optional[ctypes.Array[ctypes.c_float]]): array of float to data, or None if tensor has no data
    """
    return lib.ggml_get_data_f32(tensor)


lib.ggml_get_data_f32.argtypes = [ctypes.POINTER(ggml_tensor)]
lib.ggml_get_data_f32.restype = ctypes.POINTER(ctypes.c_float)


# GGML_API enum ggml_unary_op ggml_get_unary_op(const struct ggml_tensor * tensor);
def ggml_get_unary_op(
    tensor: ggml_tensor_p,
) -> int:
    """Get the unary operation of a tensor.

    Parameters:
        tensor: tensor

    Returns:
        unary operation"""
    return lib.ggml_get_unary_op(tensor)


lib.ggml_get_unary_op.argtypes = [ctypes.POINTER(ggml_tensor)]
lib.ggml_get_unary_op.restype = ctypes.c_int


# GGML_API const char *         ggml_get_name(const struct ggml_tensor * tensor);
def ggml_get_name(
    tensor: ggml_tensor_p,
) -> bytes:
    """Get the name of a tensor.

    Parameters:
        tensor: tensor

    Returns:
        name of tensor"""
    return lib.ggml_get_name(tensor)


lib.ggml_get_name.argtypes = [ctypes.POINTER(ggml_tensor)]
lib.ggml_get_name.restype = ctypes.c_char_p


# GGML_API struct ggml_tensor * ggml_set_name(struct ggml_tensor * tensor, const char * name);
def ggml_set_name(
    tensor: ggml_tensor_p,
    name: bytes,
) -> ggml_tensor_p:
    """Set the name of a tensor.

    Parameters:
        tensor: tensor
        name: name to set tensor to

    Returns:
        Pointer to ggml_tensor"""
    return lib.ggml_set_name(tensor, name)


lib.ggml_set_name.argtypes = [ctypes.POINTER(ggml_tensor), ctypes.c_char_p]
lib.ggml_set_name.restype = ctypes.POINTER(ggml_tensor)


# GGML_API struct ggml_tensor * ggml_format_name(struct ggml_tensor * tensor, const char * fmt, ...);
def ggml_format_name(
    tensor: ggml_tensor_p,
    fmt: bytes,
    *args: Sequence[Union[bool, int, float, str]],
) -> ggml_tensor_p:
    """Format the name of a tensor using the given format c string and arguments.

    Parameters:
        tensor: tensor
        fmt: format c string
        args: arguments to format string

    Returns:
        Pointer to ggml_tensor"""
    return lib.ggml_format_name(tensor, fmt, *args)


lib.ggml_format_name.argtypes = [ctypes.POINTER(ggml_tensor), ctypes.c_char_p]
lib.ggml_format_name.restype = ctypes.POINTER(ggml_tensor)

# //
# // operations on tensors with backpropagation
# //


# GGML_API struct ggml_tensor * ggml_dup(
#         struct ggml_context * ctx,
#         struct ggml_tensor  * a);
def ggml_dup(ctx: ggml_context_p, a: ggml_tensor_p) -> ggml_tensor_p:
    return lib.ggml_dup(ctx, a)


lib.ggml_dup.argtypes = [ggml_context_p, ctypes.POINTER(ggml_tensor)]
lib.ggml_dup.restype = ctypes.POINTER(ggml_tensor)


# // in-place, returns view(a)
# GGML_API struct ggml_tensor * ggml_dup_inplace(
#         struct ggml_context * ctx,
#         struct ggml_tensor  * a);
def ggml_dup_inplace(ctx: ggml_context_p, a: ggml_tensor_p) -> ggml_tensor_p:
    return lib.ggml_dup_inplace(ctx, a)


lib.ggml_dup_inplace.argtypes = [ggml_context_p, ctypes.POINTER(ggml_tensor)]
lib.ggml_dup_inplace.restype = ctypes.POINTER(ggml_tensor)


# GGML_API struct ggml_tensor * ggml_add(
#         struct ggml_context * ctx,
#         struct ggml_tensor  * a,
#         struct ggml_tensor  * b);
def ggml_add(
    ctx: ggml_context_p,
    a: ggml_tensor_p,
    b: ggml_tensor_p,
) -> ggml_tensor_p:
    """Add two tensors together and return the result.

    Parameters:
        ctx: ggml context
        a: first tensor
        b: second tensor

    Returns:
        Pointer to ggml_tensor"""
    return lib.ggml_add(ctx, a, b)


lib.ggml_add.argtypes = [
    ggml_context_p,
    ctypes.POINTER(ggml_tensor),
    ctypes.POINTER(ggml_tensor),
]
lib.ggml_add.restype = ctypes.POINTER(ggml_tensor)


# GGML_API struct ggml_tensor * ggml_add_inplace(
#         struct ggml_context * ctx,
#         struct ggml_tensor  * a,
#         struct ggml_tensor  * b);
def ggml_add_inplace(
    ctx: ggml_context_p,
    a: ggml_tensor_p,
    b: ggml_tensor_p,
) -> ggml_tensor_p:
    """Add two tensors together and store the result in the first tensor.

    Parameters:
        ctx: ggml context
        a: first tensor
        b: second tensor

    Returns:
        Pointer to ggml_tensor"""
    return lib.ggml_add_inplace(ctx, a, b)


lib.ggml_add_inplace.argtypes = [
    ggml_context_p,
    ctypes.POINTER(ggml_tensor),
    ctypes.POINTER(ggml_tensor),
]
lib.ggml_add_inplace.restype = ctypes.POINTER(ggml_tensor)


# GGML_API struct ggml_tensor * ggml_add_cast(
#         struct ggml_context * ctx,
#         struct ggml_tensor  * a,
#         struct ggml_tensor  * b,
#         enum   ggml_type      type);
def ggml_add_cast(
    ctx: ggml_context_p,
    a: ggml_tensor_p,
    b: ggml_tensor_p,
    type: Union[ctypes.c_int, int],
) -> ggml_tensor_p:
    """Add two tensors together and cast the result to the given type.

    Parameters:
        ctx: ggml context
        a: first tensor
        b: second tensor
        type: type to cast result to

    Returns:
        Pointer to ggml_tensor"""
    return lib.ggml_add_cast(ctx, a, b, type)


lib.ggml_add_cast.argtypes = [
    ggml_context_p,
    ctypes.POINTER(ggml_tensor),
    ctypes.POINTER(ggml_tensor),
    ctypes.c_int,
]
lib.ggml_add_cast.restype = ctypes.POINTER(ggml_tensor)


# GGML_API struct ggml_tensor * ggml_add1(
#         struct ggml_context * ctx,
#         struct ggml_tensor  * a,
#         struct ggml_tensor  * b);
def ggml_add1(
    ctx: ggml_context_p,
    a: ggml_tensor_p,
    b: ggml_tensor_p,
) -> ggml_tensor_p:
    return lib.ggml_add1(ctx, a, b)


lib.ggml_add1.argtypes = [
    ggml_context_p,
    ctypes.POINTER(ggml_tensor),
    ctypes.POINTER(ggml_tensor),
]
lib.ggml_add1.restype = ctypes.POINTER(ggml_tensor)


# GGML_API struct ggml_tensor * ggml_add1_inplace(
#         struct ggml_context * ctx,
#         struct ggml_tensor  * a,
#         struct ggml_tensor  * b);
def ggml_add1_inplace(
    ctx: ggml_context_p,
    a: ggml_tensor_p,
    b: ggml_tensor_p,
) -> ggml_tensor_p:
    return lib.ggml_add1_inplace(ctx, a, b)


lib.ggml_add1_inplace.argtypes = [
    ggml_context_p,
    ctypes.POINTER(ggml_tensor),
    ctypes.POINTER(ggml_tensor),
]
lib.ggml_add1_inplace.restype = ctypes.POINTER(ggml_tensor)


# GGML_API struct ggml_tensor * ggml_acc(
#         struct ggml_context * ctx,
#         struct ggml_tensor  * a,
#         struct ggml_tensor  * b,
#         size_t                nb1,
#         size_t                nb2,
#         size_t                nb3,
#         size_t                offset);
def ggml_acc(
    ctx: ggml_context_p,
    a: ggml_tensor_p,
    b: ggml_tensor_p,
    nb1: Union[ctypes.c_size_t, int],
    nb2: Union[ctypes.c_size_t, int],
    nb3: Union[ctypes.c_size_t, int],
    offset: Union[ctypes.c_size_t, int],
) -> ggml_tensor_p:
    return lib.ggml_acc(ctx, a, b, nb1, nb2, nb3, offset)


lib.ggml_acc.argtypes = [
    ggml_context_p,
    ctypes.POINTER(ggml_tensor),
    ctypes.POINTER(ggml_tensor),
    ctypes.c_size_t,
    ctypes.c_size_t,
    ctypes.c_size_t,
    ctypes.c_size_t,
]
lib.ggml_acc.restype = ctypes.POINTER(ggml_tensor)


# GGML_API struct ggml_tensor * ggml_acc_inplace(
#         struct ggml_context * ctx,
#         struct ggml_tensor  * a,
#         struct ggml_tensor  * b,
#         size_t                nb1,
#         size_t                nb2,
#         size_t                nb3,
#         size_t                offset);
def ggml_acc_inplace(
    ctx: ggml_context_p,
    a: ggml_tensor_p,
    b: ggml_tensor_p,
    nb1: Union[ctypes.c_size_t, int],
    nb2: Union[ctypes.c_size_t, int],
    nb3: Union[ctypes.c_size_t, int],
    offset: Union[ctypes.c_size_t, int],
) -> ggml_tensor_p:
    return lib.ggml_acc_inplace(ctx, a, b, nb1, nb2, nb3, offset)


lib.ggml_acc_inplace.argtypes = [
    ggml_context_p,
    ctypes.POINTER(ggml_tensor),
    ctypes.POINTER(ggml_tensor),
    ctypes.c_size_t,
    ctypes.c_size_t,
    ctypes.c_size_t,
    ctypes.c_size_t,
]
lib.ggml_acc_inplace.restype = ctypes.POINTER(ggml_tensor)


# GGML_API struct ggml_tensor * ggml_sub(
#         struct ggml_context * ctx,
#         struct ggml_tensor  * a,
#         struct ggml_tensor  * b);
def ggml_sub(
    ctx: ggml_context_p,
    a: ggml_tensor_p,
    b: ggml_tensor_p,
) -> ggml_tensor_p:
    """Subtract two tensors and return the result.

    Parameters:
        ctx: ggml context
        a: first tensor
        b: second tensor

    Returns:
        Pointer to ggml_tensor"""
    return lib.ggml_sub(ctx, a, b)


lib.ggml_sub.argtypes = [
    ggml_context_p,
    ctypes.POINTER(ggml_tensor),
    ctypes.POINTER(ggml_tensor),
]
lib.ggml_sub.restype = ctypes.POINTER(ggml_tensor)


# GGML_API struct ggml_tensor * ggml_sub_inplace(
#         struct ggml_context * ctx,
#         struct ggml_tensor  * a,
#         struct ggml_tensor  * b);
def ggml_sub_inplace(
    ctx: ggml_context_p,
    a: ggml_tensor_p,
    b: ggml_tensor_p,
) -> ggml_tensor_p:
    """Subtract two tensors and store the result in the first tensor.

    Parameters:
        ctx: ggml context
        a: first tensor
        b: second tensor

    Returns:
        Pointer to ggml_tensor"""
    return lib.ggml_sub_inplace(ctx, a, b)


lib.ggml_sub_inplace.argtypes = [
    ggml_context_p,
    ctypes.POINTER(ggml_tensor),
    ctypes.POINTER(ggml_tensor),
]
lib.ggml_sub_inplace.restype = ctypes.POINTER(ggml_tensor)


# GGML_API struct ggml_tensor * ggml_mul(
#         struct ggml_context * ctx,
#         struct ggml_tensor  * a,
#         struct ggml_tensor  * b);
def ggml_mul(
    ctx: ggml_context_p,
    a: ggml_tensor_p,
    b: ggml_tensor_p,
) -> ggml_tensor_p:
    """Element-wise multiply two tensors and return the result.

    Parameters:
        ctx: ggml context
        a: first tensor
        b: second tensor

    Returns:
        Pointer to ggml_tensor"""
    return lib.ggml_mul(ctx, a, b)


lib.ggml_mul.argtypes = [
    ggml_context_p,
    ctypes.POINTER(ggml_tensor),
    ctypes.POINTER(ggml_tensor),
]
lib.ggml_mul.restype = ctypes.POINTER(ggml_tensor)


# GGML_API struct ggml_tensor * ggml_mul_inplace(
#         struct ggml_context * ctx,
#         struct ggml_tensor  * a,
#         struct ggml_tensor  * b);
def ggml_mul_inplace(
    ctx: ggml_context_p,
    a: ggml_tensor_p,
    b: ggml_tensor_p,
) -> ggml_tensor_p:
    """Element-wise multiply two tensors and store the result in the first tensor.

    Parameters:
        ctx: ggml context
        a: first tensor
        b: second tensor

    Returns:
        Pointer to ggml_tensor"""
    return lib.ggml_mul_inplace(ctx, a, b)


lib.ggml_mul_inplace.argtypes = [
    ggml_context_p,
    ctypes.POINTER(ggml_tensor),
    ctypes.POINTER(ggml_tensor),
]
lib.ggml_mul_inplace.restype = ctypes.POINTER(ggml_tensor)


# GGML_API struct ggml_tensor * ggml_div(
#         struct ggml_context * ctx,
#         struct ggml_tensor  * a,
#         struct ggml_tensor  * b);
def ggml_div(
    ctx: ggml_context_p,
    a: ggml_tensor_p,
    b: ggml_tensor_p,
) -> ggml_tensor_p:
    """Element-wise divide two tensors and return the result.

    Parameters:
        ctx: ggml context
        a: first tensor
        b: second tensor

    Returns:
        Pointer to ggml_tensor"""
    return lib.ggml_div(ctx, a, b)


lib.ggml_div.argtypes = [
    ggml_context_p,
    ctypes.POINTER(ggml_tensor),
    ctypes.POINTER(ggml_tensor),
]
lib.ggml_div.restype = ctypes.POINTER(ggml_tensor)


# GGML_API struct ggml_tensor * ggml_div_inplace(
#         struct ggml_context * ctx,
#         struct ggml_tensor  * a,
#         struct ggml_tensor  * b);
def ggml_div_inplace(
    ctx: ggml_context_p,
    a: ggml_tensor_p,
    b: ggml_tensor_p,
) -> ggml_tensor_p:
    """Element-wise divide two tensors and store the result in the first tensor.

    Parameters:
        ctx: ggml context
        a: first tensor
        b: second tensor

    Returns:
        Pointer to ggml_tensor"""
    return lib.ggml_div_inplace(ctx, a, b)


lib.ggml_div_inplace.argtypes = [
    ggml_context_p,
    ctypes.POINTER(ggml_tensor),
    ctypes.POINTER(ggml_tensor),
]
lib.ggml_div_inplace.restype = ctypes.POINTER(ggml_tensor)


# GGML_API struct ggml_tensor * ggml_sqr(
#         struct ggml_context * ctx,
#         struct ggml_tensor  * a);
def ggml_sqr(
    ctx: ggml_context_p,
    a: ggml_tensor_p,
) -> ggml_tensor_p:
    """Square all elements in a tensor and return the result.

    Parameters:
        ctx: ggml context
        a: tensor

    Returns:
        Pointer to ggml_tensor"""
    return lib.ggml_sqr(ctx, a)


lib.ggml_sqr.argtypes = [ggml_context_p, ctypes.POINTER(ggml_tensor)]
lib.ggml_sqr.restype = ctypes.POINTER(ggml_tensor)


# GGML_API struct ggml_tensor * ggml_sqr_inplace(
#         struct ggml_context * ctx,
#         struct ggml_tensor  * a);
def ggml_sqr_inplace(
    ctx: ggml_context_p,
    a: ggml_tensor_p,
) -> ggml_tensor_p:
    """Square all elements in a tensor and store the result in the first tensor.

    Parameters:
        ctx: ggml context
        a: tensor

    Returns:
        Pointer to ggml_tensor"""
    return lib.ggml_sqr_inplace(ctx, a)


lib.ggml_sqr_inplace.argtypes = [ggml_context_p, ctypes.POINTER(ggml_tensor)]
lib.ggml_sqr_inplace.restype = ctypes.POINTER(ggml_tensor)


# GGML_API struct ggml_tensor * ggml_sqrt(
#         struct ggml_context * ctx,
#         struct ggml_tensor  * a);
def ggml_sqrt(
    ctx: ggml_context_p,
    a: ggml_tensor_p,
) -> ggml_tensor_p:
    """Square root all elements in a tensor and return the result.

    Parameters:
        ctx: ggml context
        a: tensor

    Returns:
        Pointer to ggml_tensor"""
    return lib.ggml_sqrt(ctx, a)


lib.ggml_sqrt.argtypes = [ggml_context_p, ctypes.POINTER(ggml_tensor)]
lib.ggml_sqrt.restype = ctypes.POINTER(ggml_tensor)


# GGML_API struct ggml_tensor * ggml_sqrt_inplace(
#         struct ggml_context * ctx,
#         struct ggml_tensor  * a);
def ggml_sqrt_inplace(
    ctx: ggml_context_p,
    a: ggml_tensor_p,
) -> ggml_tensor_p:
    """Square root all elements in a tensor and store the result in the first tensor.

    Parameters:
        ctx: ggml context

    Returns:
        Pointer to ggml_tensor"""
    return lib.ggml_sqrt_inplace(ctx, a)


lib.ggml_sqrt_inplace.argtypes = [ggml_context_p, ctypes.POINTER(ggml_tensor)]
lib.ggml_sqrt_inplace.restype = ctypes.POINTER(ggml_tensor)


# GGML_API struct ggml_tensor * ggml_log(
#         struct ggml_context * ctx,
#         struct ggml_tensor  * a);
def ggml_log(ctx: ggml_context_p, a: ggml_tensor_p) -> ggml_tensor_p:
    """Take the natural logarithm of all elements in a tensor and return the result.

    Parameters:
        ctx: ggml context
        a: tensor

    Returns:
        Pointer to ggml_tensor"""
    return lib.ggml_log(ctx, a)


lib.ggml_log.argtypes = [ggml_context_p, ctypes.POINTER(ggml_tensor)]
lib.ggml_log.restype = ctypes.POINTER(ggml_tensor)


# GGML_API struct ggml_tensor * ggml_log_inplace(
#         struct ggml_context * ctx,
#         struct ggml_tensor  * a);
def ggml_log_inplace(
    ctx: ggml_context_p,
    a: ggml_tensor_p,
) -> ggml_tensor_p:
    """Take the natural logarithm of all elements in a tensor and store the result in the first tensor.

    Parameters:
        ctx: ggml context
        a: tensor

    Returns:
        Pointer to ggml_tensor"""
    return lib.ggml_log_inplace(ctx, a)


lib.ggml_log_inplace.argtypes = [ggml_context_p, ctypes.POINTER(ggml_tensor)]
lib.ggml_log_inplace.restype = ctypes.POINTER(ggml_tensor)


# // return scalar
# GGML_API struct ggml_tensor * ggml_sum(
#         struct ggml_context * ctx,
#         struct ggml_tensor  * a);
def ggml_sum(ctx: ggml_context_p, a: ggml_tensor_p) -> ggml_tensor_p:
    """Sum all elements in a tensor and return the result.

    Parameters:
        ctx: ggml context
        a: tensor

    Returns:
        Pointer to ggml_tensor"""
    return lib.ggml_sum(ctx, a)


lib.ggml_sum.argtypes = [ggml_context_p, ctypes.POINTER(ggml_tensor)]
lib.ggml_sum.restype = ctypes.POINTER(ggml_tensor)


# // sums along rows, with input shape [a,b,c,d] return shape [1,b,c,d]
# GGML_API struct ggml_tensor * ggml_sum_rows(
#         struct ggml_context * ctx,
#         struct ggml_tensor  * a);
def ggml_sum_rows(ctx: ggml_context_p, a: ggml_tensor_p) -> ggml_tensor_p:
    """Sum all elements in a tensor along the first axis and return the result.

    sums along rows, with input shape [a,b,c,d] return shape [1,b,c,d]

    Parameters:
        ctx: ggml context
        a: tensor

    Returns:
        Pointer to ggml_tensor"""
    return lib.ggml_sum_rows(ctx, a)


lib.ggml_sum_rows.argtypes = [ggml_context_p, ctypes.POINTER(ggml_tensor)]
lib.ggml_sum_rows.restype = ctypes.POINTER(ggml_tensor)


# // mean along rows
# GGML_API struct ggml_tensor * ggml_mean(
#         struct ggml_context * ctx,
#         struct ggml_tensor  * a);
def ggml_mean(ctx: ggml_context_p, a: ggml_tensor_p) -> ggml_tensor_p:
    """Take the mean of all elements in a tensor and return the result.

    Parameters:
        ctx: ggml context
        a: tensor

    Returns:
        Pointer to ggml_tensor"""
    return lib.ggml_mean(ctx, a)


lib.ggml_mean.argtypes = [ggml_context_p, ctypes.POINTER(ggml_tensor)]
lib.ggml_mean.restype = ctypes.POINTER(ggml_tensor)


# // argmax along rows
# GGML_API struct ggml_tensor * ggml_argmax(
#         struct ggml_context * ctx,
#         struct ggml_tensor  * a);
def ggml_argmax(ctx: ggml_context_p, a: ggml_tensor_p) -> ggml_tensor_p:
    """Take the argmax of all elements in a tensor and return the result.

    argmax along rows

    Parameters:
        ctx: ggml context
        a: tensor

    Returns:
        Pointer to ggml_tensor"""
    return lib.ggml_argmax(ctx, a)


lib.ggml_argmax.argtypes = [ggml_context_p, ctypes.POINTER(ggml_tensor)]
lib.ggml_argmax.restype = ctypes.POINTER(ggml_tensor)


# // if a is the same shape as b, and a is not parameter, return a
# // otherwise, return a new tensor: repeat(a) to fit in b
# GGML_API struct ggml_tensor * ggml_repeat(
#         struct ggml_context * ctx,
#         struct ggml_tensor  * a,
#         struct ggml_tensor  * b);
def ggml_repeat(
    ctx: ggml_context_p,
    a: ggml_tensor_p,
    b: ggml_tensor_p,
) -> ggml_tensor_p:
    """Repeat a tensor to fit the shape of another tensor.

    If a is the same shape as b, and a is not parameter, return a

    Parameters:
        ctx: ggml context
        a: tensor to repeat
        b: tensor to fit

    Returns:
        Pointer to ggml_tensor"""
    return lib.ggml_repeat(ctx, a, b)


lib.ggml_repeat.argtypes = [
    ggml_context_p,
    ctypes.POINTER(ggml_tensor),
    ctypes.POINTER(ggml_tensor),
]
lib.ggml_repeat.restype = ctypes.POINTER(ggml_tensor)


# // sums repetitions in a into shape of b
# GGML_API struct ggml_tensor * ggml_repeat_back(
#         struct ggml_context * ctx,
#         struct ggml_tensor  * a,
#         struct ggml_tensor  * b);
def ggml_repeat_back(
    ctx: ggml_context_p,
    a: ggml_tensor_p,
    b: ggml_tensor_p,
) -> ggml_tensor_p:
    return lib.ggml_repeat_back(ctx, a, b)


lib.ggml_repeat_back.argtypes = [
    ggml_context_p,
    ctypes.POINTER(ggml_tensor),
    ctypes.POINTER(ggml_tensor),
]
lib.ggml_repeat_back.restype = ctypes.POINTER(ggml_tensor)


# // concat a and b on dim 2
# // used in stable-diffusion
# GGML_API struct ggml_tensor * ggml_concat(
#         struct ggml_context * ctx,
#         struct ggml_tensor  * a,
#         struct ggml_tensor  * b);
def ggml_concat(
    ctx: ggml_context_p,
    a: ggml_tensor_p,
    b: ggml_tensor_p,
) -> ggml_tensor_p:
    """Concatenate two tensors along the second axis and return the result.

    Parameters:
        ctx: ggml context
        a: first tensor
        b: second tensor

    Returns:
        Pointer to ggml_tensor"""
    return lib.ggml_concat(ctx, a, b)


lib.ggml_concat.argtypes = [
    ggml_context_p,
    ctypes.POINTER(ggml_tensor),
    ctypes.POINTER(ggml_tensor),
]
lib.ggml_concat.restype = ctypes.POINTER(ggml_tensor)


# GGML_API struct ggml_tensor * ggml_abs(
#         struct ggml_context * ctx,
#         struct ggml_tensor  * a);
def ggml_abs(ctx: ggml_context_p, a: ggml_tensor_p) -> ggml_tensor_p:
    """Take the absolute value of all elements in a tensor and return the result.

    Parameters:
        ctx: ggml context
        a: tensor

    Returns:
        Pointer to ggml_tensor"""
    return lib.ggml_abs(ctx, a)


lib.ggml_abs.argtypes = [ggml_context_p, ctypes.POINTER(ggml_tensor)]
lib.ggml_abs.restype = ctypes.POINTER(ggml_tensor)


# GGML_API struct ggml_tensor * ggml_abs_inplace(
#         struct ggml_context * ctx,
#         struct ggml_tensor  * a);
def ggml_abs_inplace(
    ctx: ggml_context_p,
    a: ggml_tensor_p,
) -> ggml_tensor_p:
    """Take the absolute value of all elements in a tensor and store the result in the first tensor.

    Parameters:
        ctx: ggml context
        a: tensor

    Returns:
        Pointer to ggml_tensor"""
    return lib.ggml_abs_inplace(ctx, a)


lib.ggml_abs_inplace.argtypes = [ggml_context_p, ctypes.POINTER(ggml_tensor)]
lib.ggml_abs_inplace.restype = ctypes.POINTER(ggml_tensor)


# GGML_API struct ggml_tensor * ggml_sgn(
#         struct ggml_context * ctx,
#         struct ggml_tensor  * a);
def ggml_sgn(ctx: ggml_context_p, a: ggml_tensor_p) -> ggml_tensor_p:
    """Get the sign of all elements in a tensor and return the result.

    Parameters:
        ctx: ggml context
        a: tensor

    Returns:
        Pointer to ggml_tensor"""
    return lib.ggml_sgn(ctx, a)


lib.ggml_sgn.argtypes = [ggml_context_p, ctypes.POINTER(ggml_tensor)]
lib.ggml_sgn.restype = ctypes.POINTER(ggml_tensor)


# GGML_API struct ggml_tensor * ggml_sgn_inplace(
#         struct ggml_context * ctx,
#         struct ggml_tensor  * a);
def ggml_sgn_inplace(
    ctx: ggml_context_p,
    a: ggml_tensor_p,
) -> ggml_tensor_p:
    """Get the sign of all elements in a tensor and store the result in the first tensor.

    Parameters:
        ctx: ggml context
        a: tensor

    Returns:
        Pointer to ggml_tensor"""
    return lib.ggml_sgn_inplace(ctx, a)


lib.ggml_sgn_inplace.argtypes = [ggml_context_p, ctypes.POINTER(ggml_tensor)]
lib.ggml_sgn_inplace.restype = ctypes.POINTER(ggml_tensor)


# GGML_API struct ggml_tensor * ggml_neg(
#         struct ggml_context * ctx,
#         struct ggml_tensor  * a);
def ggml_neg(ctx: ggml_context_p, a: ggml_tensor_p) -> ggml_tensor_p:
    """Negate all elements in a tensor and return the result.

    Parameters:
        ctx: ggml context
        a: tensor

    Returns:
        Pointer to ggml_tensor"""
    return lib.ggml_neg(ctx, a)


lib.ggml_neg.argtypes = [ggml_context_p, ctypes.POINTER(ggml_tensor)]
lib.ggml_neg.restype = ctypes.POINTER(ggml_tensor)


# GGML_API struct ggml_tensor * ggml_neg_inplace(
#         struct ggml_context * ctx,
#         struct ggml_tensor  * a);
def ggml_neg_inplace(
    ctx: ggml_context_p,
    a: ggml_tensor_p,
) -> ggml_tensor_p:
    """Negate all elements in a tensor and store the result in the first tensor.

    Parameters:
        ctx: ggml context
        a: tensor

    Returns:
        Pointer to ggml_tensor"""
    return lib.ggml_neg_inplace(ctx, a)


lib.ggml_neg_inplace.argtypes = [ggml_context_p, ctypes.POINTER(ggml_tensor)]
lib.ggml_neg_inplace.restype = ctypes.POINTER(ggml_tensor)


# GGML_API struct ggml_tensor * ggml_step(
#         struct ggml_context * ctx,
#         struct ggml_tensor  * a);
def ggml_step(ctx: ggml_context_p, a: ggml_tensor_p) -> ggml_tensor_p:
    return lib.ggml_step(ctx, a)


lib.ggml_step.argtypes = [ggml_context_p, ctypes.POINTER(ggml_tensor)]
lib.ggml_step.restype = ctypes.POINTER(ggml_tensor)


# GGML_API struct ggml_tensor * ggml_tanh(
#         struct ggml_context * ctx,
#         struct ggml_tensor  * a);
def ggml_tanh(ctx: ggml_context_p, a: ggml_tensor_p) -> ggml_tensor_p:
    """Apply the tanh activation function to all elements in a tensor and return the result.

    Parameters:
        ctx: ggml context
        a: tensor

    Returns:
        Pointer to ggml_tensor"""
    return lib.ggml_tanh(ctx, a)


lib.ggml_tanh.argtypes = [ggml_context_p, ctypes.POINTER(ggml_tensor)]
lib.ggml_tanh.restype = ctypes.POINTER(ggml_tensor)


# GGML_API struct ggml_tensor * ggml_tanh_inplace(
#         struct ggml_context * ctx,
#         struct ggml_tensor  * a);
def ggml_tanh_inplace(
    ctx: ggml_context_p,
    a: ggml_tensor_p,
) -> ggml_tensor_p:
    """Apply the tanh activation function to all elements in a tensor and store the result in the first tensor.

    Parameters:
        ctx: ggml context
        a: tensor

    Returns:
        Pointer to ggml_tensor"""
    return lib.ggml_tanh_inplace(ctx, a)


lib.ggml_tanh_inplace.argtypes = [ggml_context_p, ctypes.POINTER(ggml_tensor)]
lib.ggml_tanh_inplace.restype = ctypes.POINTER(ggml_tensor)


# GGML_API struct ggml_tensor * ggml_elu(
#         struct ggml_context * ctx,
#         struct ggml_tensor  * a);
def ggml_elu(ctx: ggml_context_p, a: ggml_tensor_p) -> ggml_tensor_p:
    """Apply the ELU activation function to all elements in a tensor and return the result.

    Parameters:
        ctx: ggml context
        a: tensor

    Returns:
        Pointer to ggml_tensor"""
    return lib.ggml_elu(ctx, a)


lib.ggml_elu.argtypes = [ggml_context_p, ctypes.POINTER(ggml_tensor)]
lib.ggml_elu.restype = ctypes.POINTER(ggml_tensor)


# GGML_API struct ggml_tensor * ggml_elu_inplace(
#         struct ggml_context * ctx,
#         struct ggml_tensor  * a);
def ggml_elu_inplace(
    ctx: ggml_context_p,
    a: ggml_tensor_p,
) -> ggml_tensor_p:
    """Apply the ELU activation function to all elements in a tensor and store the result in the first tensor.

    Parameters:
        ctx: ggml context
        a: tensor

    Returns:
        Pointer to ggml_tensor"""
    return lib.ggml_elu_inplace(ctx, a)


lib.ggml_elu_inplace.argtypes = [ggml_context_p, ctypes.POINTER(ggml_tensor)]
lib.ggml_elu_inplace.restype = ctypes.POINTER(ggml_tensor)


# GGML_API struct ggml_tensor * ggml_relu(
#         struct ggml_context * ctx,
#         struct ggml_tensor  * a);
def ggml_relu(ctx: ggml_context_p, a: ggml_tensor_p) -> ggml_tensor_p:
    """Apply the ReLU activation function to all elements in a tensor and return the result.

    Parameters:
        ctx: ggml context
        a: tensor

    Returns:
        Pointer to ggml_tensor"""
    return lib.ggml_relu(ctx, a)


lib.ggml_relu.argtypes = [ggml_context_p, ctypes.POINTER(ggml_tensor)]
lib.ggml_relu.restype = ctypes.POINTER(ggml_tensor)


# GGML_API struct ggml_tensor * ggml_leaky(
#         struct ggml_context * ctx,
#         struct ggml_tensor  * a);
def ggml_leaky(ctx: ggml_context_p, a: ggml_tensor_p) -> ggml_tensor_p:
    """Apply the Leaky ReLU activation function to all elements in a tensor and return the result.

    Parameters:
        ctx: ggml context
        a: tensor

    Returns:
        Pointer to ggml_tensor"""

    return lib.ggml_leaky(ctx, a)


lib.ggml_leaky.argtypes = [ggml_context_p, ctypes.POINTER(ggml_tensor)]
lib.ggml_leaky.restype = ctypes.POINTER(ggml_tensor)


# GGML_API struct ggml_tensor * ggml_relu_inplace(
#         struct ggml_context * ctx,
#         struct ggml_tensor  * a);
def ggml_relu_inplace(
    ctx: ggml_context_p,
    a: ggml_tensor_p,
) -> ggml_tensor_p:
    """Apply the ReLU activation function to all elements in a tensor and store the result in the first tensor.

    Parameters:
        ctx: ggml context
        a: tensor

    Returns:
        Pointer to ggml_tensor"""
    return lib.ggml_relu_inplace(ctx, a)


lib.ggml_relu_inplace.argtypes = [ggml_context_p, ctypes.POINTER(ggml_tensor)]
lib.ggml_relu_inplace.restype = ctypes.POINTER(ggml_tensor)


# // TODO: double-check this computation is correct
# GGML_API struct ggml_tensor * ggml_gelu(
#         struct ggml_context * ctx,
#         struct ggml_tensor  * a);
def ggml_gelu(ctx: ggml_context_p, a: ggml_tensor_p) -> ggml_tensor_p:
    """Apply the Gaussian Error Linear Unit activation function to all elements in a tensor and return the result.

    Parameters:
        ctx: ggml context
        a: tensor

    Returns:
        Pointer to ggml_tensor"""
    return lib.ggml_gelu(ctx, a)


lib.ggml_gelu.argtypes = [ggml_context_p, ctypes.POINTER(ggml_tensor)]
lib.ggml_gelu.restype = ctypes.POINTER(ggml_tensor)


# GGML_API struct ggml_tensor * ggml_gelu_inplace(
#         struct ggml_context * ctx,
#         struct ggml_tensor  * a);
def ggml_gelu_inplace(
    ctx: ggml_context_p,
    a: ggml_tensor_p,
) -> ggml_tensor_p:
    """Apply the Gaussian Error Linear Unit activation function to all elements in a tensor and store the result in the first tensor.

    Parameters:
        ctx: ggml context
        a: tensor

    Returns:
        Pointer to ggml_tensor"""
    return lib.ggml_gelu_inplace(ctx, a)


lib.ggml_gelu_inplace.argtypes = [ggml_context_p, ctypes.POINTER(ggml_tensor)]
lib.ggml_gelu_inplace.restype = ctypes.POINTER(ggml_tensor)


# GGML_API struct ggml_tensor * ggml_gelu_quick(
#         struct ggml_context * ctx,
#         struct ggml_tensor  * a);
def ggml_gelu_quick(ctx: ggml_context_p, a: ggml_tensor_p) -> ggml_tensor_p:
    """Apply the Gaussian Error Linear Unit activation function to all elements in a tensor and return the result.

    Parameters:
        ctx: ggml context
        a: tensor

    Returns:
        Pointer to ggml_tensor"""
    return lib.ggml_gelu_quick(ctx, a)


lib.ggml_gelu_quick.argtypes = [ggml_context_p, ctypes.POINTER(ggml_tensor)]
lib.ggml_gelu_quick.restype = ctypes.POINTER(ggml_tensor)


# GGML_API struct ggml_tensor * ggml_gelu_quick_inplace(
#         struct ggml_context * ctx,
#         struct ggml_tensor  * a);
def ggml_gelu_quick_inplace(
    ctx: ggml_context_p,
    a: ggml_tensor_p,
) -> ggml_tensor_p:
    """Apply the Gaussian Error Linear Unit activation function to all elements in a tensor and store the result in the first tensor.

    Parameters:
        ctx: ggml context
        a: tensor

    Returns:
        Pointer to ggml_tensor"""
    return lib.ggml_gelu_quick_inplace(ctx, a)


lib.ggml_gelu_quick_inplace.argtypes = [ggml_context_p, ctypes.POINTER(ggml_tensor)]
lib.ggml_gelu_quick_inplace.restype = ctypes.POINTER(ggml_tensor)


# GGML_API struct ggml_tensor * ggml_silu(
#         struct ggml_context * ctx,
#         struct ggml_tensor  * a);
def ggml_silu(ctx: ggml_context_p, a: ggml_tensor_p) -> ggml_tensor_p:
    """Apply the Sigmoid Linear Unit activation function to all elements in a tensor and return the result.

    Parameters:
        ctx: ggml context
        a: tensor

    Returns:
        Pointer to ggml_tensor"""
    return lib.ggml_silu(ctx, a)


lib.ggml_silu.argtypes = [ggml_context_p, ctypes.POINTER(ggml_tensor)]
lib.ggml_silu.restype = ctypes.POINTER(ggml_tensor)


# GGML_API struct ggml_tensor * ggml_silu_inplace(
#         struct ggml_context * ctx,
#         struct ggml_tensor  * a);
def ggml_silu_inplace(
    ctx: ggml_context_p,
    a: ggml_tensor_p,
) -> ggml_tensor_p:
    """Apply the Sigmoid Linear Unit activation function to all elements in a tensor and store the result in the first tensor.

    Parameters:
        ctx: ggml context
        a: tensor

    Returns:
        Pointer to ggml_tensor"""
    return lib.ggml_silu_inplace(ctx, a)


lib.ggml_silu_inplace.argtypes = [ggml_context_p, ctypes.POINTER(ggml_tensor)]
lib.ggml_silu_inplace.restype = ctypes.POINTER(ggml_tensor)


# // a - x
# // b - dy
# GGML_API struct ggml_tensor * ggml_silu_back(
#         struct ggml_context * ctx,
#         struct ggml_tensor  * a,
#         struct ggml_tensor  * b);
def ggml_silu_back(
    ctx: ggml_context_p,
    a: ggml_tensor_p,
    b: ggml_tensor_p,
) -> ggml_tensor_p:
    return lib.ggml_silu_back(ctx, a, b)


lib.ggml_silu_back.argtypes = [
    ggml_context_p,
    ctypes.POINTER(ggml_tensor),
    ctypes.POINTER(ggml_tensor),
]
lib.ggml_silu_back.restype = ctypes.POINTER(ggml_tensor)


# // normalize along rows
# GGML_API struct ggml_tensor * ggml_norm(
#         struct ggml_context * ctx,
#         struct ggml_tensor  * a
#         float                eps);
def ggml_norm(
    ctx: ggml_context_p,
    a: ggml_tensor_p,
    eps: Union[ctypes.c_float, float],
) -> ggml_tensor_p:
    """Normalize all elements in a tensor along the first axis and return the result.

    normalize along rows.

    Parameters:
        ctx: ggml context
        a: tensor
        eps: minimum value to avoid division by zero

    Returns:
        Pointer to ggml_tensor"""
    return lib.ggml_norm(ctx, a, eps)


lib.ggml_norm.argtypes = [ggml_context_p, ctypes.POINTER(ggml_tensor), ctypes.c_float]
lib.ggml_norm.restype = ctypes.POINTER(ggml_tensor)


# GGML_API struct ggml_tensor * ggml_norm_inplace(
#         struct ggml_context * ctx,
#         struct ggml_tensor  * a
#         float                eps);
def ggml_norm_inplace(
    ctx: ggml_context_p,
    a: ggml_tensor_p,
    eps: Union[ctypes.c_float, float],
) -> ggml_tensor_p:
    """Normalize all elements in a tensor along the first axis and store the result in the first tensor.

    normalize along rows.

    Parameters:
        ctx: ggml context
        a: tensor
        eps: minimum value to avoid division by zero

    Returns:
        Pointer to ggml_tensor"""
    return lib.ggml_norm_inplace(ctx, a, eps)


lib.ggml_norm_inplace.argtypes = [
    ggml_context_p,
    ctypes.POINTER(ggml_tensor),
    ctypes.c_float,
]
lib.ggml_norm_inplace.restype = ctypes.POINTER(ggml_tensor)


# GGML_API struct ggml_tensor * ggml_rms_norm(
#         struct ggml_context * ctx,
#         struct ggml_tensor  * a,
#         float                 eps);
def ggml_rms_norm(
    ctx: ggml_context_p,
    a: ggml_tensor_p,
    eps: Union[ctypes.c_float, float],
) -> ggml_tensor_p:
    """Compute the RMS norm of a tensor and return the result.

    Parameters:
        ctx: ggml context
        a: tensor
        eps: float

    Returns:
        Pointer to ggml_tensor"""
    return lib.ggml_rms_norm(ctx, a, eps)


lib.ggml_rms_norm.argtypes = [
    ggml_context_p,
    ctypes.POINTER(ggml_tensor),
    ctypes.c_float,
]
lib.ggml_rms_norm.restype = ctypes.POINTER(ggml_tensor)


# GGML_API struct ggml_tensor * ggml_rms_norm_inplace(
#         struct ggml_context * ctx,
#         struct ggml_tensor  * a,
#         float                 eps);
def ggml_rms_norm_inplace(
    ctx: ggml_context_p,
    a: ggml_tensor_p,
    eps: Union[ctypes.c_float, float],
) -> ggml_tensor_p:
    return lib.ggml_rms_norm_inplace(ctx, a, eps)


lib.ggml_rms_norm_inplace.argtypes = [
    ggml_context_p,
    ctypes.POINTER(ggml_tensor),
    ctypes.c_float,
]
lib.ggml_rms_norm_inplace.restype = ctypes.POINTER(ggml_tensor)


# // group normalize along ne0*ne1*n_groups
# // used in stable-diffusion
# // TODO: eps is hardcoded to 1e-6 for now
# GGML_API struct ggml_tensor * ggml_group_norm(
#         struct ggml_context * ctx,
#         struct ggml_tensor  * a,
#         int                   n_groups);
def ggml_group_norm(
    ctx: ggml_context_p,
    a: ggml_tensor_p,
    n_groups: int,
) -> ggml_tensor_p:
    """Group normalize a tensor and return the result.

    Parameters:
        ctx: ggml context
        a: tensor
        n_groups: int

    Returns:
        Pointer to ggml_tensor"""
    return lib.ggml_group_norm(ctx, a, n_groups)


lib.ggml_group_norm.argtypes = [
    ggml_context_p,
    ctypes.POINTER(ggml_tensor),
    ctypes.c_int,
]
lib.ggml_group_norm.restype = ctypes.POINTER(ggml_tensor)


# GGML_API struct ggml_tensor * ggml_group_norm_inplace(
#         struct ggml_context * ctx,
#         struct ggml_tensor  * a,
#         int                   n_groups);
def ggml_group_norm_inplace(
    ctx: ggml_context_p,
    a: ggml_tensor_p,
    n_groups: int,
) -> ggml_tensor_p:
    """Group normalize a tensor and store the result in the first tensor.

    Parameters:
        ctx: ggml context
        a: tensor
        n_groups: int

    Returns:
        Pointer to ggml_tensor"""
    return lib.ggml_group_norm_inplace(ctx, a, n_groups)


lib.ggml_group_norm_inplace.argtypes = [
    ggml_context_p,
    ctypes.POINTER(ggml_tensor),
    ctypes.c_int,
]
lib.ggml_group_norm_inplace.restype = ctypes.POINTER(ggml_tensor)


# // a - x
# // b - dy
# GGML_API struct ggml_tensor * ggml_rms_norm_back(
#         struct ggml_context * ctx,
#         struct ggml_tensor  * a,
#         struct ggml_tensor  * b
#         float                 eps);
def ggml_rms_norm_back(
    ctx: ggml_context_p,
    a: ggml_tensor_p,
    b: ggml_tensor_p,
    eps: Union[ctypes.c_float, float],
) -> ggml_tensor_p:
    return lib.ggml_rms_norm_back(ctx, a, b, eps)


lib.ggml_rms_norm_back.argtypes = [
    ggml_context_p,
    ctypes.POINTER(ggml_tensor),
    ctypes.POINTER(ggml_tensor),
    ctypes.c_float,
]
lib.ggml_rms_norm_back.restype = ctypes.POINTER(ggml_tensor)


# // A: k columns, n rows => [ne03, ne02, n, k]
# // B: k columns, m rows  (i.e. we transpose it internally) => [ne03 * x, ne02 * y, m, k]
# // result is n columns, m rows => [ne03 * x, ne02 * y, m, n]
# GGML_API struct ggml_tensor * ggml_mul_mat(
#         struct ggml_context * ctx,
#         struct ggml_tensor  * a,
#         struct ggml_tensor  * b);
def ggml_mul_mat(
    ctx: ggml_context_p,
    a: ggml_tensor_p,
    b: ggml_tensor_p,
) -> ggml_tensor_p:
    """Multiply two matrices and return the result.

    A: k columns, n rows => [ne03, ne02, n, k]
    B: k columns, m rows  (i.e. we transpose it internally) => [ne03 * x, ne02 * y, m, k]
    result is n columns, m rows => [ne03 * x, ne02 * y, m, n]

    Parameters:
        ctx: ggml context
        a: tensor
        b: tensor

    Returns:
        Pointer to ggml_tensor"""
    return lib.ggml_mul_mat(ctx, a, b)


lib.ggml_mul_mat.argtypes = [
    ggml_context_p,
    ctypes.POINTER(ggml_tensor),
    ctypes.POINTER(ggml_tensor),
]
lib.ggml_mul_mat.restype = ctypes.POINTER(ggml_tensor)


# // A: m columns, n rows,
# // B: p columns, n rows,
# // result is m columns, p rows
# GGML_API struct ggml_tensor * ggml_out_prod(
#         struct ggml_context * ctx,
#         struct ggml_tensor  * a,
#         struct ggml_tensor  * b);
def ggml_out_prod(
    ctx: ggml_context_p,
    a: ggml_tensor_p,
    b: ggml_tensor_p,
) -> ggml_tensor_p:
    """Compute the outer product of two matrices and return the result.

    A: m columns, n rows,
    B: p columns, n rows,
    result is m columns, p rows

    Parameters:
        ctx: ggml context
        a: tensor
        b: tensor

    Returns:
        Pointer to ggml_tensor"""
    return lib.ggml_out_prod(ctx, a, b)


lib.ggml_out_prod.argtypes = [
    ggml_context_p,
    ctypes.POINTER(ggml_tensor),
    ctypes.POINTER(ggml_tensor),
]
lib.ggml_out_prod.restype = ctypes.POINTER(ggml_tensor)

# //
# // operations on tensors without backpropagation
# //


# GGML_API struct ggml_tensor * ggml_scale(
#         struct ggml_context * ctx,
#         struct ggml_tensor  * a,
#         struct ggml_tensor  * b);
def ggml_scale(
    ctx: ggml_context_p,
    a: ggml_tensor_p,
    b: ggml_tensor_p,
) -> ggml_tensor_p:
    """Scale a tensor by another tensor and return the result.

    Parameters:
        ctx: ggml context
        a: tensor
        b: tensor

    Returns:
        Pointer to ggml_tensor"""
    return lib.ggml_scale(ctx, a, b)


lib.ggml_scale.argtypes = [
    ggml_context_p,
    ctypes.POINTER(ggml_tensor),
    ctypes.POINTER(ggml_tensor),
]
lib.ggml_scale.restype = ctypes.POINTER(ggml_tensor)


# // in-place, returns view(a)
# GGML_API struct ggml_tensor * ggml_scale_inplace(
#         struct ggml_context * ctx,
#         struct ggml_tensor  * a,
#         struct ggml_tensor  * b);
def ggml_scale_inplace(
    ctx: ggml_context_p,
    a: ggml_tensor_p,
    b: ggml_tensor_p,
) -> ggml_tensor_p:
    """Scale a tensor by another tensor and store the result in the first tensor.

    Parameters:
        ctx: ggml context
        a: tensor

    Returns:
        Pointer to ggml_tensor"""
    return lib.ggml_scale_inplace(ctx, a, b)


lib.ggml_scale_inplace.argtypes = [
    ggml_context_p,
    ctypes.POINTER(ggml_tensor),
    ctypes.POINTER(ggml_tensor),
]
lib.ggml_scale_inplace.restype = ctypes.POINTER(ggml_tensor)


# // b -> view(a,offset,nb1,nb2,3), return modified a
# GGML_API struct ggml_tensor * ggml_set(
#         struct ggml_context * ctx,
#         struct ggml_tensor  * a,
#         struct ggml_tensor  * b,
#         size_t                nb1,
#         size_t                nb2,
#         size_t                nb3,
#         size_t                offset);
def ggml_set(
    ctx: ggml_context_p,
    a: ggml_tensor_p,
    b: ggml_tensor_p,
    nb1: Union[ctypes.c_size_t, int],
    nb2: Union[ctypes.c_size_t, int],
    nb3: Union[ctypes.c_size_t, int],
    offset: Union[ctypes.c_size_t, int],
) -> ggml_tensor_p:
    return lib.ggml_set(ctx, a, b, nb1, nb2, nb3, offset)


lib.ggml_set.argtypes = [
    ggml_context_p,
    ctypes.POINTER(ggml_tensor),
    ctypes.POINTER(ggml_tensor),
    ctypes.c_size_t,
    ctypes.c_size_t,
    ctypes.c_size_t,
    ctypes.c_size_t,
]
lib.ggml_set.restype = ctypes.POINTER(ggml_tensor)


# // b -> view(a,offset,nb1,nb2,3), return view(a)
# GGML_API struct ggml_tensor * ggml_set_inplace(
#         struct ggml_context * ctx,
#         struct ggml_tensor  * a,
#         struct ggml_tensor  * b,
#         size_t                nb1,
#         size_t                nb2,
#         size_t                nb3,
#         size_t                offset);
def ggml_set_inplace(
    ctx: ggml_context_p,
    a: ggml_tensor_p,
    b: ggml_tensor_p,
    nb1: Union[ctypes.c_size_t, int],
    nb2: Union[ctypes.c_size_t, int],
    nb3: Union[ctypes.c_size_t, int],
    offset: Union[ctypes.c_size_t, int],
) -> ggml_tensor_p:
    return lib.ggml_set_inplace(ctx, a, b, nb1, nb2, nb3, offset)


lib.ggml_set_inplace.argtypes = [
    ggml_context_p,
    ctypes.POINTER(ggml_tensor),
    ctypes.POINTER(ggml_tensor),
    ctypes.c_size_t,
    ctypes.c_size_t,
    ctypes.c_size_t,
    ctypes.c_size_t,
]
lib.ggml_set_inplace.restype = ctypes.POINTER(ggml_tensor)


# GGML_API struct ggml_tensor * ggml_set_1d(
#         struct ggml_context * ctx,
#         struct ggml_tensor  * a,
#         struct ggml_tensor  * b,
#         size_t                offset);
def ggml_set_1d(
    ctx: ggml_context_p,
    a: ggml_tensor_p,
    b: ggml_tensor_p,
    offset: Union[ctypes.c_size_t, int],
) -> ggml_tensor_p:
    return lib.ggml_set_1d(ctx, a, b, offset)


lib.ggml_set_1d.argtypes = [
    ggml_context_p,
    ctypes.POINTER(ggml_tensor),
    ctypes.POINTER(ggml_tensor),
    ctypes.c_size_t,
]
lib.ggml_set_1d.restype = ctypes.POINTER(ggml_tensor)


# GGML_API struct ggml_tensor * ggml_set_1d_inplace(
#         struct ggml_context * ctx,
#         struct ggml_tensor  * a,
#         struct ggml_tensor  * b,
#         size_t                offset);
def ggml_set_1d_inplace(
    ctx: ggml_context_p,
    a: ggml_tensor_p,
    b: ggml_tensor_p,
    offset: Union[ctypes.c_size_t, int],
) -> ggml_tensor_p:
    return lib.ggml_set_1d_inplace(ctx, a, b, offset)


lib.ggml_set_1d_inplace.argtypes = [
    ggml_context_p,
    ctypes.POINTER(ggml_tensor),
    ctypes.POINTER(ggml_tensor),
    ctypes.c_size_t,
]
lib.ggml_set_1d_inplace.restype = ctypes.POINTER(ggml_tensor)


# // b -> view(a,offset,nb1,nb2,3), return modified a
# GGML_API struct ggml_tensor * ggml_set_2d(
#         struct ggml_context * ctx,
#         struct ggml_tensor  * a,
#         struct ggml_tensor  * b,
#         size_t                nb1,
#         size_t                offset);
def ggml_set_2d(
    ctx: ggml_context_p,
    a: ggml_tensor_p,
    b: ggml_tensor_p,
    nb1: Union[ctypes.c_size_t, int],
    offset: Union[ctypes.c_size_t, int],
) -> ggml_tensor_p:
    return lib.ggml_set_2d(ctx, a, b, nb1, offset)


lib.ggml_set_2d.argtypes = [
    ggml_context_p,
    ctypes.POINTER(ggml_tensor),
    ctypes.POINTER(ggml_tensor),
    ctypes.c_size_t,
    ctypes.c_size_t,
]
lib.ggml_set_2d.restype = ctypes.POINTER(ggml_tensor)


# // b -> view(a,offset,nb1,nb2,3), return view(a)
# GGML_API struct ggml_tensor * ggml_set_2d_inplace(
#         struct ggml_context * ctx,
#         struct ggml_tensor  * a,
#         struct ggml_tensor  * b,
#         size_t                nb1,
#         size_t                offset);
def ggml_set_2d_inplace(
    ctx: ggml_context_p,
    a: ggml_tensor_p,
    b: ggml_tensor_p,
    nb1: Union[ctypes.c_size_t, int],
    offset: Union[ctypes.c_size_t, int],
) -> ggml_tensor_p:
    return lib.ggml_set_2d_inplace(ctx, a, b, nb1, offset)


lib.ggml_set_2d_inplace.argtypes = [
    ggml_context_p,
    ctypes.POINTER(ggml_tensor),
    ctypes.POINTER(ggml_tensor),
    ctypes.c_size_t,
    ctypes.c_size_t,
]
lib.ggml_set_2d_inplace.restype = ctypes.POINTER(ggml_tensor)


# // a -> b, return view(b)
# GGML_API struct ggml_tensor * ggml_cpy(
#         struct ggml_context * ctx,
#         struct ggml_tensor  * a,
#         struct ggml_tensor  * b);
def ggml_cpy(
    ctx: ggml_context_p,
    a: ggml_tensor_p,
    b: ggml_tensor_p,
) -> ggml_tensor_p:
    return lib.ggml_cpy(ctx, a, b)


lib.ggml_cpy.argtypes = [
    ggml_context_p,
    ctypes.POINTER(ggml_tensor),
    ctypes.POINTER(ggml_tensor),
]
lib.ggml_cpy.restype = ctypes.POINTER(ggml_tensor)


# // a -> b, in-place, return view(b)
# GGML_API struct ggml_tensor * ggml_cpy_inplace(
#         struct ggml_context * ctx,
#         struct ggml_tensor  * a,
#         struct ggml_tensor  * b);
def ggml_cpy_inplace(
    ctx: ggml_context_p,
    a: ggml_tensor_p,
    b: ggml_tensor_p,
) -> ggml_tensor_p:
    return lib.ggml_cpy_inplace(ctx, a, b)


lib.ggml_cpy_inplace.argtypes = [
    ggml_context_p,
    ctypes.POINTER(ggml_tensor),
    ctypes.POINTER(ggml_tensor),
]
lib.ggml_cpy_inplace.restype = ctypes.POINTER(ggml_tensor)


# // make contiguous
# GGML_API struct ggml_tensor * ggml_cont(
#         struct ggml_context * ctx,
#         struct ggml_tensor  * a);
def ggml_cont(ctx: ggml_context_p, a: ggml_tensor_p) -> ggml_tensor_p:
    """Make a tensor contiguous and return the result.

    Parameters:
        ctx: ggml context
        a: tensor

    Returns:
        Pointer to ggml_tensor"""
    return lib.ggml_cont(ctx, a)


lib.ggml_cont.argtypes = [ggml_context_p, ctypes.POINTER(ggml_tensor)]
lib.ggml_cont.restype = ctypes.POINTER(ggml_tensor)


# // make contiguous, in-place
# GGML_API struct ggml_tensor * ggml_cont_inplace(
#         struct ggml_context * ctx,
#         struct ggml_tensor  * a);
def ggml_cont_inplace(
    ctx: ggml_context_p,
    a: ggml_tensor_p,
) -> ggml_tensor_p:
    """Make a tensor contiguous and store the result in the first tensor.

    Parameters:
        ctx: ggml context
        a: tensor

    Returns:
        Pointer to ggml_tensor"""
    return lib.ggml_cont_inplace(ctx, a)


lib.ggml_cont_inplace.argtypes = [ggml_context_p, ctypes.POINTER(ggml_tensor)]
lib.ggml_cont_inplace.restype = ctypes.POINTER(ggml_tensor)


# // make contiguous, with new shape
# GGML_API struct ggml_tensor * ggml_cont_1d(
#         struct ggml_context * ctx,
#         struct ggml_tensor  * a,
#         int64_t               ne0);
def ggml_cont_1d(
    ctx: ggml_context_p,
    a: ggml_tensor_p,
    ne0: Union[ctypes.c_int64, int],
) -> ggml_tensor_p:
    return lib.ggml_cont_1d(ctx, a, ne0)


lib.ggml_cont_1d.argtypes = [
    ggml_context_p,
    ctypes.POINTER(ggml_tensor),
    ctypes.c_int64,
]
lib.ggml_cont_1d.restype = ctypes.POINTER(ggml_tensor)


# GGML_API struct ggml_tensor * ggml_cont_2d(
#         struct ggml_context * ctx,
#         struct ggml_tensor  * a,
#         int64_t               ne0,
#         int64_t               ne1);
def ggml_cont_2d(
    ctx: ggml_context_p,
    a: ggml_tensor_p,
    ne0: Union[ctypes.c_int64, int],
    ne1: Union[ctypes.c_int64, int],
) -> ggml_tensor_p:
    return lib.ggml_cont_2d(ctx, a, ne0, ne1)


lib.ggml_cont_2d.argtypes = [
    ggml_context_p,
    ctypes.POINTER(ggml_tensor),
    ctypes.c_int64,
    ctypes.c_int64,
]
lib.ggml_cont_2d.restype = ctypes.POINTER(ggml_tensor)


# GGML_API struct ggml_tensor * ggml_cont_3d(
#         struct ggml_context * ctx,
#         struct ggml_tensor  * a,
#         int64_t               ne0,
#         int64_t               ne1,
#         int64_t               ne2);
def ggml_cont_3d(
    ctx: ggml_context_p,
    a: ggml_tensor_p,
    ne0: Union[ctypes.c_int64, int],
    ne1: Union[ctypes.c_int64, int],
    ne2: Union[ctypes.c_int64, int],
) -> ggml_tensor_p:
    return lib.ggml_cont_3d(ctx, a, ne0, ne1, ne2)


lib.ggml_cont_3d.argtypes = [
    ggml_context_p,
    ctypes.POINTER(ggml_tensor),
    ctypes.c_int64,
    ctypes.c_int64,
    ctypes.c_int64,
]
lib.ggml_cont_3d.restype = ctypes.POINTER(ggml_tensor)


# GGML_API struct ggml_tensor * ggml_cont_4d(
#         struct ggml_context * ctx,
#         struct ggml_tensor  * a,
#         int64_t               ne0,
#         int64_t               ne1,
#         int64_t               ne2,
#         int64_t               ne3);
def ggml_cont_4d(
    ctx: ggml_context_p,
    a: ggml_tensor_p,
    ne0: Union[ctypes.c_int64, int],
    ne1: Union[ctypes.c_int64, int],
    ne2: Union[ctypes.c_int64, int],
    ne3: Union[ctypes.c_int64, int],
) -> ggml_tensor_p:
    return lib.ggml_cont_4d(ctx, a, ne0, ne1, ne2, ne3)


lib.ggml_cont_4d.argtypes = [
    ggml_context_p,
    ctypes.POINTER(ggml_tensor),
    ctypes.c_int64,
    ctypes.c_int64,
    ctypes.c_int64,
    ctypes.c_int64,
]
lib.ggml_cont_4d.restype = ctypes.POINTER(ggml_tensor)


# // return view(a), b specifies the new shape
# // TODO: when we start computing gradient, make a copy instead of view
# GGML_API struct ggml_tensor * ggml_reshape(
#         struct ggml_context * ctx,
#         struct ggml_tensor  * a,
#         struct ggml_tensor  * b);
def ggml_reshape(
    ctx: ggml_context_p,
    a: ggml_tensor_p,
    b: ggml_tensor_p,
) -> ggml_tensor_p:
    return lib.ggml_reshape(ctx, a, b)


lib.ggml_reshape.argtypes = [
    ggml_context_p,
    ctypes.POINTER(ggml_tensor),
    ctypes.POINTER(ggml_tensor),
]
lib.ggml_reshape.restype = ctypes.POINTER(ggml_tensor)


# // return view(a)
# // TODO: when we start computing gradient, make a copy instead of view
# GGML_API struct ggml_tensor * ggml_reshape_1d(
#         struct ggml_context * ctx,
#         struct ggml_tensor  * a,
#         int64_t               ne0);
def ggml_reshape_1d(
    ctx: ggml_context_p,
    a: ggml_tensor_p,
    ne0: Union[ctypes.c_int64, int],
) -> ggml_tensor_p:
    return lib.ggml_reshape_1d(ctx, a, ne0)


lib.ggml_reshape_1d.argtypes = [
    ggml_context_p,
    ctypes.POINTER(ggml_tensor),
    ctypes.c_int64,
]
lib.ggml_reshape_1d.restype = ctypes.POINTER(ggml_tensor)


# GGML_API struct ggml_tensor * ggml_reshape_2d(
#         struct ggml_context * ctx,
#         struct ggml_tensor  * a,
#         int64_t               ne0,
#         int64_t               ne1);
def ggml_reshape_2d(
    ctx: ggml_context_p,
    a: ggml_tensor_p,
    ne0: Union[ctypes.c_int64, int],
    ne1: Union[ctypes.c_int64, int],
) -> ggml_tensor_p:
    return lib.ggml_reshape_2d(ctx, a, ne0, ne1)


lib.ggml_reshape_2d.argtypes = [
    ggml_context_p,
    ctypes.POINTER(ggml_tensor),
    ctypes.c_int64,
    ctypes.c_int64,
]
lib.ggml_reshape_2d.restype = ctypes.POINTER(ggml_tensor)


# // return view(a)
# // TODO: when we start computing gradient, make a copy instead of view
# GGML_API struct ggml_tensor * ggml_reshape_3d(
#         struct ggml_context * ctx,
#         struct ggml_tensor  * a,
#         int64_t               ne0,
#         int64_t               ne1,
#         int64_t               ne2);
def ggml_reshape_3d(
    ctx: ggml_context_p,
    a: ggml_tensor_p,
    ne0: Union[ctypes.c_int64, int],
    ne1: Union[ctypes.c_int64, int],
    ne2: Union[ctypes.c_int64, int],
) -> ggml_tensor_p:
    return lib.ggml_reshape_3d(ctx, a, ne0, ne1, ne2)


lib.ggml_reshape_3d.argtypes = [
    ggml_context_p,
    ctypes.POINTER(ggml_tensor),
    ctypes.c_int64,
    ctypes.c_int64,
    ctypes.c_int64,
]
lib.ggml_reshape_3d.restype = ctypes.POINTER(ggml_tensor)


# GGML_API struct ggml_tensor * ggml_reshape_4d(
#         struct ggml_context * ctx,
#         struct ggml_tensor  * a,
#         int64_t               ne0,
#         int64_t               ne1,
#         int64_t               ne2,
#         int64_t               ne3);
def ggml_reshape_4d(
    ctx: ggml_context_p,
    a: ggml_tensor_p,
    ne0: Union[ctypes.c_int64, int],
    ne1: Union[ctypes.c_int64, int],
    ne2: Union[ctypes.c_int64, int],
    ne3: Union[ctypes.c_int64, int],
) -> ggml_tensor_p:
    return lib.ggml_reshape_4d(ctx, a, ne0, ne1, ne2, ne3)


lib.ggml_reshape_4d.argtypes = [
    ggml_context_p,
    ctypes.POINTER(ggml_tensor),
    ctypes.c_int64,
    ctypes.c_int64,
    ctypes.c_int64,
    ctypes.c_int64,
]
lib.ggml_reshape_4d.restype = ctypes.POINTER(ggml_tensor)


# // offset in bytes
# GGML_API struct ggml_tensor * ggml_view_1d(
#         struct ggml_context * ctx,
#         struct ggml_tensor  * a,
#         int64_t               ne0,
#         size_t                offset);
def ggml_view_1d(
    ctx: ggml_context_p,
    a: ggml_tensor_p,
    ne0: Union[ctypes.c_int64, int],
    offset: Union[ctypes.c_size_t, int],
) -> ggml_tensor_p:
    return lib.ggml_view_1d(ctx, a, ne0, offset)


lib.ggml_view_1d.argtypes = [
    ggml_context_p,
    ctypes.POINTER(ggml_tensor),
    ctypes.c_int64,
    ctypes.c_size_t,
]
lib.ggml_view_1d.restype = ctypes.POINTER(ggml_tensor)


# GGML_API struct ggml_tensor * ggml_view_2d(
#         struct ggml_context * ctx,
#         struct ggml_tensor  * a,
#         int64_t               ne0,
#         int64_t               ne1,
#         size_t                nb1, // row stride in bytes
#         size_t                offset);
def ggml_view_2d(
    ctx: ggml_context_p,
    a: ggml_tensor_p,
    ne0: Union[ctypes.c_int64, int],
    ne1: Union[ctypes.c_int64, int],
    nb1: Union[ctypes.c_size_t, int],
    offset: Union[ctypes.c_size_t, int],
) -> ggml_tensor_p:
    return lib.ggml_view_2d(ctx, a, ne0, ne1, nb1, offset)


lib.ggml_view_2d.argtypes = [
    ggml_context_p,
    ctypes.POINTER(ggml_tensor),
    ctypes.c_int64,
    ctypes.c_int64,
    ctypes.c_size_t,
    ctypes.c_size_t,
]
lib.ggml_view_2d.restype = ctypes.POINTER(ggml_tensor)


# GGML_API struct ggml_tensor * ggml_view_3d(
#         struct ggml_context * ctx,
#         struct ggml_tensor  * a,
#         int64_t               ne0,
#         int64_t               ne1,
#         int64_t               ne2,
#         size_t                nb1, // row   stride in bytes
#         size_t                nb2, // slice stride in bytes
#         size_t                offset);
def ggml_view_3d(
    ctx: ggml_context_p,
    a: ggml_tensor_p,
    ne0: Union[ctypes.c_int64, int],
    ne1: Union[ctypes.c_int64, int],
    ne2: Union[ctypes.c_int64, int],
    nb1: Union[ctypes.c_size_t, int],
    nb2: Union[ctypes.c_size_t, int],
    offset: Union[ctypes.c_size_t, int],
) -> ggml_tensor_p:
    return lib.ggml_view_3d(ctx, a, ne0, ne1, ne2, nb1, nb2, offset)


lib.ggml_view_3d.argtypes = [
    ggml_context_p,
    ctypes.POINTER(ggml_tensor),
    ctypes.c_int64,
    ctypes.c_int64,
    ctypes.c_int64,
    ctypes.c_size_t,
    ctypes.c_size_t,
    ctypes.c_size_t,
]
lib.ggml_view_3d.restype = ctypes.POINTER(ggml_tensor)


# GGML_API struct ggml_tensor * ggml_view_4d(
#         struct ggml_context * ctx,
#         struct ggml_tensor  * a,
#         int64_t               ne0,
#         int64_t               ne1,
#         int64_t               ne2,
#         int64_t               ne3,
#         size_t                nb1, // row   stride in bytes
#         size_t                nb2, // slice stride in bytes
#         size_t                nb3,
#         size_t                offset);
def ggml_view_4d(
    ctx: ggml_context_p,
    a: ggml_tensor_p,
    ne0: Union[ctypes.c_int64, int],
    ne1: Union[ctypes.c_int64, int],
    ne2: Union[ctypes.c_int64, int],
    ne3: Union[ctypes.c_int64, int],
    nb1: Union[ctypes.c_size_t, int],
    nb2: Union[ctypes.c_size_t, int],
    nb3: Union[ctypes.c_size_t, int],
    offset: Union[ctypes.c_size_t, int],
) -> ggml_tensor_p:
    return lib.ggml_view_4d(ctx, a, ne0, ne1, ne2, ne3, nb1, nb2, nb3, offset)


lib.ggml_view_4d.argtypes = [
    ggml_context_p,
    ctypes.POINTER(ggml_tensor),
    ctypes.c_int64,
    ctypes.c_int64,
    ctypes.c_int64,
    ctypes.c_int64,
    ctypes.c_size_t,
    ctypes.c_size_t,
    ctypes.c_size_t,
    ctypes.c_size_t,
]
lib.ggml_view_4d.restype = ctypes.POINTER(ggml_tensor)


# GGML_API struct ggml_tensor * ggml_permute(
#         struct ggml_context * ctx,
#         struct ggml_tensor  * a,
#         int                   axis0,
#         int                   axis1,
#         int                   axis2,
#         int                   axis3);
def ggml_permute(
    ctx: ggml_context_p,
    a: ggml_tensor_p,
    axis0: Union[ctypes.c_int, int],
    axis1: Union[ctypes.c_int, int],
    axis2: Union[ctypes.c_int, int],
    axis3: Union[ctypes.c_int, int],
) -> ggml_tensor_p:
    return lib.ggml_permute(ctx, a, axis0, axis1, axis2, axis3)


lib.ggml_permute.argtypes = [
    ggml_context_p,
    ctypes.POINTER(ggml_tensor),
    ctypes.c_int,
    ctypes.c_int,
    ctypes.c_int,
    ctypes.c_int,
]
lib.ggml_permute.restype = ctypes.POINTER(ggml_tensor)


# // alias for ggml_permute(ctx, a, 1, 0, 2, 3)
# GGML_API struct ggml_tensor * ggml_transpose(
#         struct ggml_context * ctx,
#         struct ggml_tensor  * a);
def ggml_transpose(ctx: ggml_context_p, a: ggml_tensor_p) -> ggml_tensor_p:
    """Transpose *the first two dimensions* of a tensor and return the result.

    alias for `ggml_permute(ctx, a, 1, 0, 2, 3)`

    Parameters:
        ctx: ggml context
        a: tensor

    Returns:
        Pointer to ggml_tensor"""
    return lib.ggml_transpose(ctx, a)


lib.ggml_transpose.argtypes = [ggml_context_p, ctypes.POINTER(ggml_tensor)]
lib.ggml_transpose.restype = ctypes.POINTER(ggml_tensor)


# GGML_API struct ggml_tensor * ggml_get_rows(
#         struct ggml_context * ctx,
#         struct ggml_tensor  * a,
#         struct ggml_tensor  * b);
def ggml_get_rows(
    ctx: ggml_context_p,
    a: ggml_tensor_p,
    b: ggml_tensor_p,
) -> ggml_tensor_p:
    return lib.ggml_get_rows(ctx, a, b)


lib.ggml_get_rows.argtypes = [
    ggml_context_p,
    ctypes.POINTER(ggml_tensor),
    ctypes.POINTER(ggml_tensor),
]
lib.ggml_get_rows.restype = ctypes.POINTER(ggml_tensor)


# GGML_API struct ggml_tensor * ggml_get_rows_back(
#         struct ggml_context * ctx,
#         struct ggml_tensor  * a,
#         struct ggml_tensor  * b,
#         struct ggml_tensor  * c);
def ggml_get_rows_back(
    ctx: ggml_context_p,
    a: ggml_tensor_p,
    b: ggml_tensor_p,
    c: ggml_tensor_p,
) -> ggml_tensor_p:
    return lib.ggml_get_rows_back(ctx, a, b, c)


lib.ggml_get_rows_back.argtypes = [
    ggml_context_p,
    ctypes.POINTER(ggml_tensor),
    ctypes.POINTER(ggml_tensor),
    ctypes.POINTER(ggml_tensor),
]
lib.ggml_get_rows_back.restype = ctypes.POINTER(ggml_tensor)


# GGML_API struct ggml_tensor * ggml_diag(
#     struct ggml_context     * ctx,
#     struct ggml_tensor      * a);
def ggml_diag(ctx: ggml_context_p, a: ggml_tensor_p) -> ggml_tensor_p:
    return lib.ggml_diag(ctx, a)


lib.ggml_diag.argtypes = [ggml_context_p, ctypes.POINTER(ggml_tensor)]
lib.ggml_diag.restype = ctypes.POINTER(ggml_tensor)


# // set elements above the diagonal to -INF
# GGML_API struct ggml_tensor * ggml_diag_mask_inf(
#         struct ggml_context * ctx,
#         struct ggml_tensor  * a,
#         int                   n_past);
def ggml_diag_mask_inf(
    ctx: ggml_context_p,
    a: ggml_tensor_p,
    n_past: Union[ctypes.c_int, int],
) -> ggml_tensor_p:
    return lib.ggml_diag_mask_inf(ctx, a, n_past)


lib.ggml_diag_mask_inf.argtypes = [
    ggml_context_p,
    ctypes.POINTER(ggml_tensor),
    ctypes.c_int,
]
lib.ggml_diag_mask_inf.restype = ctypes.POINTER(ggml_tensor)


# // in-place, returns view(a)
# GGML_API struct ggml_tensor * ggml_diag_mask_inf_inplace(
#         struct ggml_context * ctx,
#         struct ggml_tensor  * a,
#         int                   n_past);
def ggml_diag_mask_inf_inplace(
    ctx: ggml_context_p,
    a: ggml_tensor_p,
    n_past: Union[ctypes.c_int, int],
) -> ggml_tensor_p:
    return lib.ggml_diag_mask_inf_inplace(ctx, a, n_past)


lib.ggml_diag_mask_inf_inplace.argtypes = [
    ggml_context_p,
    ctypes.POINTER(ggml_tensor),
    ctypes.c_int,
]
lib.ggml_diag_mask_inf_inplace.restype = ctypes.POINTER(ggml_tensor)


# // set elements above the diagonal to 0
# GGML_API struct ggml_tensor * ggml_diag_mask_zero(
#         struct ggml_context * ctx,
#         struct ggml_tensor  * a,
#         int                   n_past);
def ggml_diag_mask_zero(
    ctx: ggml_context_p,
    a: ggml_tensor_p,
    n_past: Union[ctypes.c_int, int],
) -> ggml_tensor_p:
    return lib.ggml_diag_mask_zero(ctx, a, n_past)


lib.ggml_diag_mask_zero.argtypes = [
    ggml_context_p,
    ctypes.POINTER(ggml_tensor),
    ctypes.c_int,
]
lib.ggml_diag_mask_zero.restype = ctypes.POINTER(ggml_tensor)


# // in-place, returns view(a)
# GGML_API struct ggml_tensor * ggml_diag_mask_zero_inplace(
#         struct ggml_context * ctx,
#         struct ggml_tensor  * a,
#         int                   n_past);
def ggml_diag_mask_zero_inplace(
    ctx: ggml_context_p,
    a: ggml_tensor_p,
    n_past: Union[ctypes.c_int, int],
) -> ggml_tensor_p:
    return lib.ggml_diag_mask_zero_inplace(ctx, a, n_past)


lib.ggml_diag_mask_zero_inplace.argtypes = [
    ggml_context_p,
    ctypes.POINTER(ggml_tensor),
    ctypes.c_int,
]
lib.ggml_diag_mask_zero_inplace.restype = ctypes.POINTER(ggml_tensor)


# GGML_API struct ggml_tensor * ggml_soft_max(
#         struct ggml_context * ctx,
#         struct ggml_tensor  * a);
def ggml_soft_max(ctx: ggml_context_p, a: ggml_tensor_p) -> ggml_tensor_p:
    return lib.ggml_soft_max(ctx, a)


lib.ggml_soft_max.argtypes = [ggml_context_p, ctypes.POINTER(ggml_tensor)]
lib.ggml_soft_max.restype = ctypes.POINTER(ggml_tensor)


# // in-place, returns view(a)
# GGML_API struct ggml_tensor * ggml_soft_max_inplace(
#         struct ggml_context * ctx,
#         struct ggml_tensor  * a);
def ggml_soft_max_inplace(ctx: ggml_context_p, a: ggml_tensor_p) -> ggml_tensor_p:
    return lib.ggml_soft_max_inplace(ctx, a)


lib.ggml_soft_max_inplace.argtypes = [ggml_context_p, ctypes.POINTER(ggml_tensor)]
lib.ggml_soft_max_inplace.restype = ctypes.POINTER(ggml_tensor)


# GGML_API struct ggml_tensor * ggml_soft_max_back(
#         struct ggml_context * ctx,
#         struct ggml_tensor  * a,
#         struct ggml_tensor  * b);
def ggml_soft_max_back(
    ctx: ggml_context_p,
    a: ggml_tensor_p,
    b: ggml_tensor_p,
) -> ggml_tensor_p:
    return lib.ggml_soft_max_back(ctx, a, b)


lib.ggml_soft_max_back.argtypes = [
    ggml_context_p,
    ctypes.POINTER(ggml_tensor),
    ctypes.POINTER(ggml_tensor),
]
lib.ggml_soft_max_back.restype = ctypes.POINTER(ggml_tensor)


# // in-place, returns view(a)
# GGML_API struct ggml_tensor * ggml_soft_max_back_inplace(
#         struct ggml_context * ctx,
#         struct ggml_tensor  * a,
#         struct ggml_tensor  * b);
def ggml_soft_max_back_inplace(
    ctx: ggml_context_p,
    a: ggml_tensor_p,
    b: ggml_tensor_p,
) -> ggml_tensor_p:
    return lib.ggml_soft_max_back_inplace(ctx, a, b)


lib.ggml_soft_max_back_inplace.argtypes = [
    ggml_context_p,
    ctypes.POINTER(ggml_tensor),
    ctypes.POINTER(ggml_tensor),
]
lib.ggml_soft_max_back_inplace.restype = ctypes.POINTER(ggml_tensor)


# // rotary position embedding
# // if mode & 1 == 1, skip n_past elements (DEPRECATED)
# // if mode & 2 == 1, GPT-NeoX style
# // if mode & 4 == 1, ChatGLM style
# //
# // b is an int32 vector with size a->ne[2], it contains the positions
# GGML_API struct ggml_tensor * ggml_rope(
#         struct ggml_context * ctx,
#         struct ggml_tensor  * a,
#         struct ggml_tensor  * b,
#         int                   n_dims,
#         int                   mode,
#         int                   n_ctx);
def ggml_rope(
    ctx: ggml_context_p,
    a: ggml_tensor_p,
    b: ggml_tensor_p,
    n_dims: Union[ctypes.c_int, int],
    mode: Union[ctypes.c_int, int],
    n_ctx: Union[ctypes.c_int, int],
) -> ggml_tensor_p:
    """Rotary position embedding

    Parameters:
        ctx: ggml context
        a: tensor
        b: int32 vector with size a->ne[2], it contains the positions
        n_dims: number of dimensions
        mode: if mode & 1 == 1, skip n_past elements (DEPRECATED)
                if mode & 2 == 1, GPT-NeoX style
                if mode & 4 == 1, ChatGLM style
        n_ctx: context size

    Returns:
        Pointer to ggml_tensor"""
    return lib.ggml_rope(ctx, a, b, n_dims, mode, n_ctx)


lib.ggml_rope.argtypes = [
    ggml_context_p,
    ctypes.POINTER(ggml_tensor),
    ctypes.POINTER(ggml_tensor),
    ctypes.c_int,
    ctypes.c_int,
    ctypes.c_int,
]
lib.ggml_rope.restype = ctypes.POINTER(ggml_tensor)


# // in-place, returns view(a)
# GGML_API struct ggml_tensor * ggml_rope_inplace(
#         struct ggml_context * ctx,
#         struct ggml_tensor  * a,
#         struct ggml_tensor  * b,
#         int                   n_dims,
#         int                   mode,
#         int                   n_ctx);
def ggml_rope_inplace(
    ctx: ggml_context_p,
    a: ggml_tensor_p,
    b: ggml_tensor_p,
    n_dims: Union[ctypes.c_int, int],
    mode: Union[ctypes.c_int, int],
    n_ctx: Union[ctypes.c_int, int],
) -> ggml_tensor_p:
    """Rotary position embedding inplace

    Parameters:
        ctx: ggml context
        a: tensor
        b: int32 vector with size a->ne[2], it contains the positions
        n_dims: number of dimensions
        mode: if mode & 1 == 1, skip n_past elements (DEPRECATED)
                if mode & 2 == 1, GPT-NeoX style
                if mode & 4 == 1, ChatGLM style
        n_ctx: context size

    Returns:
        Pointer to ggml_tensor"""
    return lib.ggml_rope_inplace(ctx, a, b, n_dims, mode, n_ctx)


lib.ggml_rope_inplace.argtypes = [
    ggml_context_p,
    ctypes.POINTER(ggml_tensor),
    ctypes.POINTER(ggml_tensor),
    ctypes.c_int,
    ctypes.c_int,
    ctypes.c_int,
]
lib.ggml_rope_inplace.restype = ctypes.POINTER(ggml_tensor)


# // custom RoPE
# GGML_API struct ggml_tensor * ggml_rope_custom(
#         struct ggml_context * ctx,
#         struct ggml_tensor  * a,
#         struct ggml_tensor  * b,
#         int                   n_dims,
#         int                   mode,
#         int                   n_ctx,
#         int                   n_orig_ctx,
#         float                 freq_base,
#         float                 freq_scale,
#         float                 ext_factor,
#         float                 attn_factor,
#         float                 beta_fast,
#         float                 beta_slow);
def ggml_rope_custom(
    ctx: ggml_context_p,
    a: ggml_tensor_p,
    b: ggml_tensor_p,
    n_dims: Union[ctypes.c_int, int],
    mode: Union[ctypes.c_int, int],
    n_ctx: Union[ctypes.c_int, int],
    n_orig_ctx: Union[ctypes.c_int, int],
    freq_base: Union[ctypes.c_float, float],
    freq_scale: Union[ctypes.c_float, float],
    ext_factor: Union[ctypes.c_float, float],
    attn_factor: Union[ctypes.c_float, float],
    beta_fast: Union[ctypes.c_float, float],
    beta_slow: Union[ctypes.c_float, float],
) -> ggml_tensor_p:
    """Custom rotary position embedding"""
    return lib.ggml_rope_custom(
        ctx,
        a,
        b,
        n_dims,
        mode,
        n_ctx,
        n_orig_ctx,
        freq_base,
        freq_scale,
        ext_factor,
        attn_factor,
        beta_fast,
        beta_slow,
    )


lib.ggml_rope_custom.argtypes = [
    ggml_context_p,
    ctypes.POINTER(ggml_tensor),
    ctypes.POINTER(ggml_tensor),
    ctypes.c_int,
    ctypes.c_int,
    ctypes.c_int,
    ctypes.c_int,
    ctypes.c_float,
    ctypes.c_float,
    ctypes.c_float,
    ctypes.c_float,
    ctypes.c_float,
    ctypes.c_float,
]
lib.ggml_rope_custom.restype = ctypes.POINTER(ggml_tensor)


# // in-place, returns view(a)
# GGML_API struct ggml_tensor * ggml_rope_custom_inplace(
#         struct ggml_context * ctx,
#         struct ggml_tensor  * a,
#         struct ggml_tensor  * b,
#         int                   n_dims,
#         int                   mode,
#         int                   n_ctx,
#         int                   n_orig_ctx,
#         float                 freq_base,
#         float                 freq_scale,
#         float                 ext_factor,
#         float                 attn_factor,
#         float                 beta_fast,
#         float                 beta_slow);
def ggml_rope_custom_inplace(
    ctx: ggml_context_p,
    a: ggml_tensor_p,
    b: ggml_tensor_p,
    n_dims: Union[ctypes.c_int, int],
    mode: Union[ctypes.c_int, int],
    n_ctx: Union[ctypes.c_int, int],
    n_orig_ctx: Union[ctypes.c_int, int],
    freq_base: Union[ctypes.c_float, float],
    freq_scale: Union[ctypes.c_float, float],
    ext_factor: Union[ctypes.c_float, float],
    attn_factor: Union[ctypes.c_float, float],
    beta_fast: Union[ctypes.c_float, float],
    beta_slow: Union[ctypes.c_float, float],
) -> ggml_tensor_p:
    """Custom rotary position embedding inplace"""
    return lib.ggml_rope_custom_inplace(
        ctx,
        a,
        b,
        n_dims,
        mode,
        n_ctx,
        n_orig_ctx,
        freq_base,
        freq_scale,
        ext_factor,
        attn_factor,
        beta_fast,
        beta_slow,
    )


lib.ggml_rope_custom_inplace.argtypes = [
    ggml_context_p,
    ctypes.POINTER(ggml_tensor),
    ctypes.POINTER(ggml_tensor),
    ctypes.c_int,
    ctypes.c_int,
    ctypes.c_int,
    ctypes.c_int,
    ctypes.c_float,
    ctypes.c_float,
    ctypes.c_float,
    ctypes.c_float,
    ctypes.c_float,
    ctypes.c_float,
]
lib.ggml_rope_custom_inplace.restype = ctypes.POINTER(ggml_tensor)


# // compute correction dims for YaRN RoPE scaling
# void ggml_rope_yarn_corr_dims(
#     int n_dims, int n_orig_ctx, float freq_base, float beta_fast, float beta_slow, float dims[2]);
def ggml_rope_yarn_corr_dims(
    n_dims: Union[ctypes.c_int, int],
    n_orig_ctx: Union[ctypes.c_int, int],
    freq_base: Union[ctypes.c_float, float],
    beta_fast: Union[ctypes.c_float, float],
    beta_slow: Union[ctypes.c_float, float],
    dims: CFloatArray,
) -> None:
    """Compute correction dims for YaRN RoPE scaling"""
    return lib.ggml_rope_yarn_corr_dims(
        n_dims,
        n_orig_ctx,
        freq_base,
        beta_fast,
        beta_slow,
        dims,
    )


lib.ggml_rope_yarn_corr_dims.argtypes = [
    ctypes.c_int,
    ctypes.c_int,
    ctypes.c_float,
    ctypes.c_float,
    ctypes.c_float,
    ctypes.POINTER(ctypes.c_float),
]
lib.ggml_rope_yarn_corr_dims.restype = None


# // xPos RoPE, in-place, returns view(a)
# GGML_API struct ggml_tensor * ggml_rope_xpos_inplace(
#         struct ggml_context * ctx,
#         struct ggml_tensor  * a,
#         struct ggml_tensor  * b,
#         int                   n_dims,
#         float                 base,
#         bool                  down);
def ggml_rope_xpos_inplace(
    ctx: ggml_context_p,
    a: ggml_tensor_p,
    b: ggml_tensor_p,
    n_dims: Union[ctypes.c_int, int],
    base: Union[ctypes.c_float, float],
    down: Union[ctypes.c_bool, bool],
) -> ggml_tensor_p:
    """xPos RoPE, in-place, returns view(a)"""
    return lib.ggml_rope_xpos_inplace(ctx, a, b, n_dims, base, down)


lib.ggml_rope_xpos_inplace.argtypes = [
    ggml_context_p,
    ctypes.POINTER(ggml_tensor),
    ctypes.POINTER(ggml_tensor),
    ctypes.c_int,
    ctypes.c_float,
    ctypes.c_bool,
]
lib.ggml_rope_xpos_inplace.restype = ctypes.POINTER(ggml_tensor)


# // rotary position embedding backward, i.e compute dx from dy
# // a - dy
# GGML_API struct ggml_tensor * ggml_rope_back(
#         struct ggml_context * ctx,
#         struct ggml_tensor  * a,
#         struct ggml_tensor  * b,
#         int                   n_dims,
#         int                   mode,
#         int                   n_ctx,
#         int                   n_orig_ctx,
#         float                 freq_base,
#         float                 freq_scale,
#         float                 ext_factor,
#         float                 attn_factor,
#         float                 beta_fast,
#         float                 beta_slow,
#         float                 xpos_base,
#         bool                  xpos_down);
def ggml_rope_back(
    ctx: ggml_context_p,
    a: ggml_tensor_p,
    b: ggml_tensor_p,
    n_dims: Union[ctypes.c_int, int],
    mode: Union[ctypes.c_int, int],
    n_ctx: Union[ctypes.c_int, int],
    n_orig_ctx: Union[ctypes.c_int, int],
    freq_base: Union[ctypes.c_float, float],
    freq_scale: Union[ctypes.c_float, float],
    ext_factor: Union[ctypes.c_float, float],
    attn_factor: Union[ctypes.c_float, float],
    beta_fast: Union[ctypes.c_float, float],
    beta_slow: Union[ctypes.c_float, float],
    xpos_base: Union[ctypes.c_float, float],
    xpos_down: Union[ctypes.c_bool, bool],
) -> ggml_tensor_p:
    """Rotary position embedding backward pass"""
    return lib.ggml_rope_back(
        ctx,
        a,
        b,
        n_dims,
        mode,
        n_ctx,
        n_orig_ctx,
        freq_base,
        freq_scale,
        ext_factor,
        attn_factor,
        beta_fast,
        beta_slow,
        xpos_base,
        xpos_down,
    )


lib.ggml_rope_back.argtypes = [
    ggml_context_p,
    ctypes.POINTER(ggml_tensor),
    ctypes.POINTER(ggml_tensor),
    ctypes.c_int,
    ctypes.c_int,
    ctypes.c_int,
    ctypes.c_int,
    ctypes.c_float,
    ctypes.c_float,
    ctypes.c_float,
    ctypes.c_float,
    ctypes.c_float,
    ctypes.c_float,
    ctypes.c_float,
    ctypes.c_bool,
]
lib.ggml_rope_back.restype = ctypes.POINTER(ggml_tensor)


# // alibi position embedding
# // in-place, returns view(a)
# GGML_API struct ggml_tensor * ggml_alibi(
#         struct ggml_context * ctx,
#         struct ggml_tensor  * a,
#         int                   n_past,
#         int                   n_head,
#         float                 bias_max);
def ggml_alibi(
    ctx: ggml_context_p,
    a: ggml_tensor_p,
    n_past: Union[ctypes.c_int, int],
    n_head: Union[ctypes.c_int, int],
    bias_max: Union[ctypes.c_float, float],
) -> ggml_tensor_p:
    return lib.ggml_alibi(ctx, a, n_past, n_head, bias_max)


lib.ggml_alibi.argtypes = [
    ggml_context_p,
    ctypes.POINTER(ggml_tensor),
    ctypes.c_int,
    ctypes.c_int,
    ctypes.c_float,
]
lib.ggml_alibi.restype = ctypes.POINTER(ggml_tensor)


# // clamp
# // in-place, returns view(a)
# GGML_API struct ggml_tensor * ggml_clamp(
#         struct ggml_context * ctx,
#         struct ggml_tensor  * a,
#         float                 min,
#         float                 max);
def ggml_clamp(
    ctx: ggml_context_p,
    a: ggml_tensor_p,
    min: Union[ctypes.c_float, float],
    max: Union[ctypes.c_float, float],
) -> ggml_tensor_p:
    """Clamp tensor values between min and max

    Parameters:
        ctx: ggml context
        a: tensor
        min: minimum value
        max: maximum value

    Returns:
        Pointer to ggml_tensor"""
    return lib.ggml_clamp(ctx, a, min, max)


lib.ggml_clamp.argtypes = [
    ggml_context_p,
    ctypes.POINTER(ggml_tensor),
    ctypes.c_float,
    ctypes.c_float,
]
lib.ggml_clamp.restype = ctypes.POINTER(ggml_tensor)


# GGML_API struct ggml_tensor * ggml_im2col(
#         struct ggml_context * ctx,
#         struct ggml_tensor  * a,
#         struct ggml_tensor  * b,
#         int                  s0,
#         int                  s1,
#         int                  p0,
#         int                  p1,
#         int                  d0,
#         int                  d1,
#         bool                 is_2D);
def ggml_im2col(
    ctx: ggml_context_p,
    a: ggml_tensor_p,
    b: ggml_tensor_p,
    s0: Union[ctypes.c_int, int],
    s1: Union[ctypes.c_int, int],
    p0: Union[ctypes.c_int, int],
    p1: Union[ctypes.c_int, int],
    d0: Union[ctypes.c_int, int],
    d1: Union[ctypes.c_int, int],
    is_2D: Union[ctypes.c_bool, bool],
) -> ggml_tensor_p:
    return lib.ggml_im2col(ctx, a, b, s0, s1, p0, p1, d0, d1, is_2D)


lib.ggml_im2col.argtypes = [
    ggml_context_p,
    ctypes.POINTER(ggml_tensor),
    ctypes.POINTER(ggml_tensor),
    ctypes.c_int,
    ctypes.c_int,
    ctypes.c_int,
    ctypes.c_int,
    ctypes.c_int,
    ctypes.c_int,
    ctypes.c_bool,
]
lib.ggml_im2col.restype = ctypes.POINTER(ggml_tensor)


# GGML_API struct ggml_tensor * ggml_conv_1d(
#         struct ggml_context * ctx,
#         struct ggml_tensor  * a,
#         struct ggml_tensor  * b,
#         int                   s0,  // stride
#         int                   p0,  // padding
#         int                   d0); // dilation
def ggml_conv_1d(
    ctx: ggml_context_p,
    a: ggml_tensor_p,
    b: ggml_tensor_p,
    s0: Union[ctypes.c_int, int],
    p0: Union[ctypes.c_int, int],
    d0: Union[ctypes.c_int, int],
) -> ggml_tensor_p:
    """Convolution 1D

    Parameters:
        a: input tensor
        b: filter tensor
        s0: stride
        p0: padding
        d0: dilation

    Returns:
        output tensor"""
    return lib.ggml_conv_1d(ctx, a, b, s0, p0, d0)


lib.ggml_conv_1d.argtypes = [
    ggml_context_p,
    ctypes.POINTER(ggml_tensor),
    ctypes.POINTER(ggml_tensor),
    ctypes.c_int,
    ctypes.c_int,
    ctypes.c_int,
]
lib.ggml_conv_1d.restype = ctypes.POINTER(ggml_tensor)


# // conv_1d with padding = half
# // alias for ggml_conv_1d(a, b, s, a->ne[0]/2, d)
# GGML_API struct ggml_tensor* ggml_conv_1d_ph(
#         struct ggml_context * ctx,
#         struct ggml_tensor  * a,
#         struct ggml_tensor  * b,
#         int                   s,
#         int                   d);
def ggml_conv_1d_ph(
    ctx: ggml_context_p,
    a: ggml_tensor_p,
    b: ggml_tensor_p,
    s: Union[ctypes.c_int, int],
    d: Union[ctypes.c_int, int],
) -> ggml_tensor_p:
    """Convolution 1D with padding = half

    Parameters:
        a: input tensor
        b: filter tensor
        s: stride
        d: dilation

    Returns:
        output tensor"""
    return lib.ggml_conv_1d_ph(ctx, a, b, s, d)


lib.ggml_conv_1d_ph.argtypes = [
    ggml_context_p,
    ctypes.POINTER(ggml_tensor),
    ctypes.POINTER(ggml_tensor),
    ctypes.c_int,
    ctypes.c_int,
]
lib.ggml_conv_1d_ph.restype = ctypes.POINTER(ggml_tensor)


# GGML_API struct ggml_tensor * ggml_conv_transpose_1d(
#         struct ggml_context * ctx,
#         struct ggml_tensor  * a,
#         struct ggml_tensor  * b,
#         int                   s0,
#         int                   p0,
#         int                   d0);
def ggml_conv_transpose_1d(
    ctx: ggml_context_p,
    a: ggml_tensor_p,
    b: ggml_tensor_p,
    s0: Union[ctypes.c_int, int],
    p0: Union[ctypes.c_int, int],
    d0: Union[ctypes.c_int, int],
) -> ggml_tensor_p:
    """Convolution transpose 1D

    Parameters:
        a: input tensor
        b: filter tensor
        s0: stride
        p0: padding
        d0: dilation

    Returns:
        output tensor"""
    return lib.ggml_conv_transpose_1d(ctx, a, b, s0, p0, d0)


lib.ggml_conv_transpose_1d.argtypes = [
    ggml_context_p,
    ctypes.POINTER(ggml_tensor),
    ctypes.POINTER(ggml_tensor),
    ctypes.c_int,
    ctypes.c_int,
    ctypes.c_int,
]
lib.ggml_conv_transpose_1d.restype = ctypes.POINTER(ggml_tensor)


# GGML_API struct ggml_tensor * ggml_conv_2d(
#         struct ggml_context * ctx,
#         struct ggml_tensor  * a,
#         struct ggml_tensor  * b,
#         int                   s0,
#         int                   s1,
#         int                   p0,
#         int                   p1,
#         int                   d0,
#         int                   d1);
def ggml_conv_2d(
    ctx: ggml_context_p,
    a: ggml_tensor_p,
    b: ggml_tensor_p,
    s0: Union[ctypes.c_int, int],
    s1: Union[ctypes.c_int, int],
    p0: Union[ctypes.c_int, int],
    p1: Union[ctypes.c_int, int],
    d0: Union[ctypes.c_int, int],
    d1: Union[ctypes.c_int, int],
) -> ggml_tensor_p:
    """Convolution 2D

    Parameters:
        a: input tensor
        b: filter tensor
        s0: stride
        s1: stride
        p0: padding
        p1: padding
        d0: dilation
        d1: dilation

    Returns:
        output tensor"""
    return lib.ggml_conv_2d(ctx, a, b, s0, s1, p0, p1, d0, d1)


lib.ggml_conv_2d.argtypes = [
    ggml_context_p,
    ctypes.POINTER(ggml_tensor),
    ctypes.POINTER(ggml_tensor),
    ctypes.c_int,
    ctypes.c_int,
    ctypes.c_int,
    ctypes.c_int,
    ctypes.c_int,
    ctypes.c_int,
]
lib.ggml_conv_2d.restype = ctypes.POINTER(ggml_tensor)


# // kernel size is a->ne[0] x a->ne[1]
# // stride is equal to kernel size
# // padding is zero
# // example:
# // a:     16   16    3  768
# // b:   1024 1024    3    1
# // res:   64   64  768    1
# // used in sam
# GGML_API struct ggml_tensor * ggml_conv_2d_sk_p0(
#         struct ggml_context * ctx,
#         struct ggml_tensor  * a,
#         struct ggml_tensor  * b);
def ggml_conv_2d_sk_p0(
    ctx: ggml_context_p,
    a: ggml_tensor_p,
    b: ggml_tensor_p,
) -> ggml_tensor_p:
    """Convolution 2D

    Parameters:
        a: input tensor
        b: filter tensor

    Returns:
        output tensor"""
    return lib.ggml_conv_2d_sk_p0(ctx, a, b)


lib.ggml_conv_2d_sk_p0.argtypes = [
    ggml_context_p,
    ctypes.POINTER(ggml_tensor),
    ctypes.POINTER(ggml_tensor),
]
lib.ggml_conv_2d_sk_p0.restype = ctypes.POINTER(ggml_tensor)


# // kernel size is a->ne[0] x a->ne[1]
# // stride is 1
# // padding is half
# // example:
# // a:      3    3    256  256
# // b:     64   64    256    1
# // res:   64   64    256    1
# // used in sam
# GGML_API struct ggml_tensor * ggml_conv_2d_s1_ph(
#         struct ggml_context * ctx,
#         struct ggml_tensor  * a,
#         struct ggml_tensor  * b);
def ggml_conv_2d_s1_ph(
    ctx: ggml_context_p,
    a: ggml_tensor_p,
    b: ggml_tensor_p,
) -> ggml_tensor_p:
    """Convolution 2D with stride = 1 and padding = half

    Parameters:
        a: input tensor
        b: filter tensor

    Returns:
        output tensor"""
    return lib.ggml_conv_2d_s1_ph(ctx, a, b)


lib.ggml_conv_2d_s1_ph.argtypes = [
    ggml_context_p,
    ctypes.POINTER(ggml_tensor),
    ctypes.POINTER(ggml_tensor),
]
lib.ggml_conv_2d_s1_ph.restype = ctypes.POINTER(ggml_tensor)


# GGML_API struct ggml_tensor * ggml_conv_transpose_2d_p0(
#         struct ggml_context * ctx,
#         struct ggml_tensor  * a,
#         struct ggml_tensor  * b,
#         int                   stride);
def ggml_conv_transpose_2d_p0(
    ctx: ggml_context_p,
    a: ggml_tensor_p,
    b: ggml_tensor_p,
    stride: Union[ctypes.c_int, int],
) -> ggml_tensor_p:
    """Convolution Transpose 2D with padding = zero

    Parameters:
        a: input tensor
        b: filter tensor
        stride: stride

    Returns:
        output tensor"""
    return lib.ggml_conv_transpose_2d_p0(ctx, a, b, stride)


lib.ggml_conv_transpose_2d_p0.argtypes = [
    ggml_context_p,
    ctypes.POINTER(ggml_tensor),
    ctypes.POINTER(ggml_tensor),
    ctypes.c_int,
]
lib.ggml_conv_transpose_2d_p0.restype = ctypes.POINTER(ggml_tensor)

# enum ggml_op_pool {
#     GGML_OP_POOL_MAX,
#     GGML_OP_POOL_AVG,
#     GGML_OP_POOL_COUNT,
# };
GGML_OP_POOL_MAX = 0
GGML_OP_POOL_AVG = 1
GGML_OP_POOL_COUNT = 2


# GGML_API struct ggml_tensor * ggml_pool_1d(
#         struct ggml_context * ctx,
#         struct ggml_tensor  * a,
#         enum ggml_op_pool     op,
#         int                   k0, // kernel size
#         int                   s0, // stride
#         int                   p0); // padding
def ggml_pool_1d(
    ctx: ggml_context_p,
    a: ggml_tensor_p,
    op: Union[ctypes.c_int, int],
    k0: Union[ctypes.c_int, int],
    s0: Union[ctypes.c_int, int],
    p0: Union[ctypes.c_int, int],
) -> ggml_tensor_p:
    """1D Pooling

    Parameters:
        a: input tensor
        op: pooling operation
        k0: kernel size
        s0: stride
        p0: padding

    Returns:
        output tensor"""
    return lib.ggml_pool_1d(ctx, a, op, k0, s0, p0)


lib.ggml_pool_1d.argtypes = [
    ggml_context_p,
    ctypes.POINTER(ggml_tensor),
    ctypes.c_int,
    ctypes.c_int,
    ctypes.c_int,
    ctypes.c_int,
]
lib.ggml_pool_1d.restype = ctypes.POINTER(ggml_tensor)


# // the result will have 2*p0 padding for the first dimension
# // and 2*p1 padding for the second dimension
# GGML_API struct ggml_tensor * ggml_pool_2d(
#         struct ggml_context * ctx,
#         struct ggml_tensor  * a,
#         enum ggml_op_pool     op,
#         int                   k0,
#         int                   k1,
#         int                   s0,
#         int                   s1,
#         float                 p0,
#         float                 p1);
def ggml_pool_2d(
    ctx: ggml_context_p,
    a: ggml_tensor_p,
    op: Union[ctypes.c_int, int],
    k0: Union[ctypes.c_int, int],
    k1: Union[ctypes.c_int, int],
    s0: Union[ctypes.c_int, int],
    s1: Union[ctypes.c_int, int],
    p0: Union[ctypes.c_float, float],
    p1: Union[ctypes.c_float, float],
) -> ggml_tensor_p:
    """2D Pooling

    Parameters:
        a: input tensor
        op: pooling operation
        k0: kernel size
        k1: kernel size
        s0: stride
        s1: stride
        p0: padding
        p1: padding

    Returns:
        output tensor"""
    return lib.ggml_pool_2d(ctx, a, op, k0, k1, s0, s1, p0, p1)


lib.ggml_pool_2d.argtypes = [
    ggml_context_p,
    ctypes.POINTER(ggml_tensor),
    ctypes.c_int,
    ctypes.c_int,
    ctypes.c_int,
    ctypes.c_int,
    ctypes.c_float,
    ctypes.c_float,
]
lib.ggml_pool_2d.restype = ctypes.POINTER(ggml_tensor)


# // nearest interpolate
# // used in stable-diffusion
# GGML_API struct ggml_tensor * ggml_upscale(
#         struct ggml_context * ctx,
#         struct ggml_tensor  * a,
#         int                   scale_factor);
def ggml_upscale(
    ctx: ggml_context_p,
    a: ggml_tensor_p,
    scale_factor: Union[ctypes.c_int, int],
) -> ggml_tensor_p:
    """Upscale

    Parameters:
        a: input tensor
        scale_factor: scale factor

    Returns:
        output tensor"""
    return lib.ggml_upscale(ctx, a, scale_factor)


lib.ggml_upscale.argtypes = [
    ggml_context_p,
    ctypes.POINTER(ggml_tensor),
    ctypes.c_int,
]
lib.ggml_upscale.restype = ctypes.POINTER(ggml_tensor)


# GGML_API struct ggml_tensor * ggml_flash_attn(
#         struct ggml_context * ctx,
#         struct ggml_tensor  * q,
#         struct ggml_tensor  * k,
#         struct ggml_tensor  * v,
#         bool                  masked);
def ggml_flash_attn(
    ctx: ggml_context_p,
    q: ggml_tensor_p,
    k: ggml_tensor_p,
    v: ggml_tensor_p,
    masked: Union[ctypes.c_bool, bool],
) -> ggml_tensor_p:
    return lib.ggml_flash_attn(ctx, q, k, v, masked)


lib.ggml_flash_attn.argtypes = [
    ggml_context_p,
    ctypes.POINTER(ggml_tensor),
    ctypes.POINTER(ggml_tensor),
    ctypes.POINTER(ggml_tensor),
    ctypes.c_bool,
]
lib.ggml_flash_attn.restype = ctypes.POINTER(ggml_tensor)


# GGML_API struct ggml_tensor * ggml_flash_attn_back(
#         struct ggml_context * ctx,
#         struct ggml_tensor  * q,
#         struct ggml_tensor  * k,
#         struct ggml_tensor  * v,
#         struct ggml_tensor  * d,
#         bool                  masked);
def ggml_flash_attn_back(
    ctx: ggml_context_p,
    q: ggml_tensor_p,
    k: ggml_tensor_p,
    v: ggml_tensor_p,
    d: ggml_tensor_p,
    masked: Union[ctypes.c_bool, bool],
) -> ggml_tensor_p:
    return lib.ggml_flash_attn_back(ctx, q, k, v, d, masked)


lib.ggml_flash_attn_back.argtypes = [
    ggml_context_p,
    ctypes.POINTER(ggml_tensor),
    ctypes.POINTER(ggml_tensor),
    ctypes.POINTER(ggml_tensor),
    ctypes.POINTER(ggml_tensor),
    ctypes.c_bool,
]
lib.ggml_flash_attn_back.restype = ctypes.POINTER(ggml_tensor)


# GGML_API struct ggml_tensor * ggml_flash_ff(
#         struct ggml_context * ctx,
#         struct ggml_tensor  * a,
#         struct ggml_tensor  * b0,
#         struct ggml_tensor  * b1,
#         struct ggml_tensor  * c0,
#         struct ggml_tensor  * c1);
def ggml_flash_ff(
    ctx: ggml_context_p,
    a: ggml_tensor_p,
    b0: ggml_tensor_p,
    b1: ggml_tensor_p,
    c0: ggml_tensor_p,
    c1: ggml_tensor_p,
) -> ggml_tensor_p:
    return lib.ggml_flash_ff(ctx, a, b0, b1, c0, c1)


lib.ggml_flash_ff.argtypes = [
    ggml_context_p,
    ctypes.POINTER(ggml_tensor),
    ctypes.POINTER(ggml_tensor),
    ctypes.POINTER(ggml_tensor),
    ctypes.POINTER(ggml_tensor),
    ctypes.POINTER(ggml_tensor),
]
lib.ggml_flash_ff.restype = ctypes.POINTER(ggml_tensor)


# // partition into non-overlapping windows with padding if needed
# // example:
# // a:   768   64   64    1
# // w:    14
# // res: 768   14   14    25
# // used in sam
# GGML_API struct ggml_tensor * ggml_win_part(
#         struct ggml_context * ctx,
#         struct ggml_tensor  * a,
#         int                   w);
def ggml_win_part(
    ctx: ggml_context_p,
    a: ggml_tensor_p,
    w: Union[ctypes.c_int, int],
) -> ggml_tensor_p:
    return lib.ggml_win_part(ctx, a, w)


lib.ggml_win_part.argtypes = [
    ggml_context_p,
    ctypes.POINTER(ggml_tensor),
    ctypes.c_int,
]
lib.ggml_win_part.restype = ctypes.POINTER(ggml_tensor)


# // reverse of ggml_win_part
# // used in sam
# GGML_API struct ggml_tensor * ggml_win_unpart(
#         struct ggml_context * ctx,
#         struct ggml_tensor  * a,
#         int                   w0,
#         int                   h0,
#         int                   w);
def ggml_win_unpart(
    ctx: ggml_context_p,
    a: ggml_tensor_p,
    w0: Union[ctypes.c_int, int],
    h0: Union[ctypes.c_int, int],
    w: Union[ctypes.c_int, int],
) -> ggml_tensor_p:
    return lib.ggml_win_unpart(ctx, a, w0, h0, w)


lib.ggml_win_unpart.argtypes = [
    ggml_context_p,
    ctypes.POINTER(ggml_tensor),
    ctypes.c_int,
    ctypes.c_int,
    ctypes.c_int,
]
lib.ggml_win_unpart.restype = ctypes.POINTER(ggml_tensor)


# GGML_API struct ggml_tensor * ggml_unary(
#         struct ggml_context * ctx,
#             struct ggml_tensor * a,
#             enum ggml_unary_op op);
def ggml_unary(
    ctx: ggml_context_p,
    a: ggml_tensor_p,
    op: Union[ctypes.c_int, int],
) -> ggml_tensor_p:
    return lib.ggml_unary(ctx, a, op)


lib.ggml_unary.argtypes = [
    ggml_context_p,
    ctypes.POINTER(ggml_tensor),
    ctypes.c_int,
]
lib.ggml_unary.restype = ctypes.POINTER(ggml_tensor)


# GGML_API struct ggml_tensor * ggml_unary_inplace(
#     struct ggml_context * ctx,
#     struct ggml_tensor  * a,
#     enum ggml_unary_op op);
def ggml_unary_inplace(
    ctx: ggml_context_p,
    a: ggml_tensor_p,
    op: Union[ctypes.c_int, int],
) -> ggml_tensor_p:
    return lib.ggml_unary_inplace(ctx, a, op)


lib.ggml_unary_inplace.argtypes = [
    ggml_context_p,
    ctypes.POINTER(ggml_tensor),
    ctypes.c_int,
]
lib.ggml_unary_inplace.restype = ctypes.POINTER(ggml_tensor)


# // used in sam
# GGML_API struct ggml_tensor * ggml_get_rel_pos(
#         struct ggml_context * ctx,
#         struct ggml_tensor  * a,
#         int                   qh,
#         int                   kh);
def ggml_get_rel_pos(
    ctx: ggml_context_p,
    a: ggml_tensor_p,
    qh: Union[ctypes.c_int, int],
    kh: Union[ctypes.c_int, int],
) -> ggml_tensor_p:
    return lib.ggml_get_rel_pos(ctx, a, qh, kh)


lib.ggml_get_rel_pos.argtypes = [
    ggml_context_p,
    ctypes.POINTER(ggml_tensor),
    ctypes.c_int,
    ctypes.c_int,
]
lib.ggml_get_rel_pos.restype = ctypes.POINTER(ggml_tensor)


# // used in sam
# GGML_API struct ggml_tensor * ggml_add_rel_pos(
#         struct ggml_context * ctx,
#         struct ggml_tensor  * a,
#         struct ggml_tensor  * pw,
#         struct ggml_tensor  * ph);
def ggml_add_rel_pos(
    ctx: ggml_context_p,
    a: ggml_tensor_p,
    pw: ggml_tensor_p,
    ph: ggml_tensor_p,
) -> ggml_tensor_p:
    return lib.ggml_add_rel_pos(ctx, a, pw, ph)


lib.ggml_add_rel_pos.argtypes = [
    ggml_context_p,
    ctypes.POINTER(ggml_tensor),
    ctypes.POINTER(ggml_tensor),
    ctypes.POINTER(ggml_tensor),
]
lib.ggml_add_rel_pos.restype = ctypes.POINTER(ggml_tensor)


# GGML_API struct ggml_tensor * ggml_add_rel_pos_inplace(
#         struct ggml_context * ctx,
#         struct ggml_tensor  * a,
#         struct ggml_tensor  * pw,
#         struct ggml_tensor  * ph);
def ggml_add_rel_pos_inplace(
    ctx: ggml_context_p,
    a: ggml_tensor_p,
    pw: ggml_tensor_p,
    ph: ggml_tensor_p,
) -> ggml_tensor_p:
    return lib.ggml_add_rel_pos_inplace(ctx, a, pw, ph)


lib.ggml_add_rel_pos_inplace.argtypes = [
    ggml_context_p,
    ctypes.POINTER(ggml_tensor),
    ctypes.POINTER(ggml_tensor),
    ctypes.POINTER(ggml_tensor),
]
lib.ggml_add_rel_pos_inplace.restype = ctypes.POINTER(ggml_tensor)

# // custom operators (DEPRECATED)

# typedef void (*ggml_unary_op_f32_t)(const int, float *, const float *);
ggml_unary_op_f32_t = ctypes.CFUNCTYPE(
    None, ctypes.c_int, ctypes.POINTER(ctypes.c_float), ctypes.POINTER(ctypes.c_float)
)

# typedef void (*ggml_binary_op_f32_t)(const int, float *, const float *, const float *);
ggml_binary_op_f32_t = ctypes.CFUNCTYPE(
    None,
    ctypes.c_int,
    ctypes.POINTER(ctypes.c_float),
    ctypes.POINTER(ctypes.c_float),
    ctypes.POINTER(ctypes.c_float),
)

# typedef void (*ggml_custom1_op_f32_t)(struct ggml_tensor *, const struct ggml_tensor *);
ggml_custom1_op_f32_t = ctypes.CFUNCTYPE(
    None, ctypes.POINTER(ggml_tensor), ctypes.POINTER(ggml_tensor)
)
"""Unary operator function type"""

# typedef void (*ggml_custom2_op_f32_t)(struct ggml_tensor *, const struct ggml_tensor *, const struct ggml_tensor *);
ggml_custom2_op_f32_t = ctypes.CFUNCTYPE(
    None,
    ctypes.POINTER(ggml_tensor),
    ctypes.POINTER(ggml_tensor),
    ctypes.POINTER(ggml_tensor),
)
"""Binary operator function type"""

# typedef void (*ggml_custom3_op_f32_t)(struct ggml_tensor *, const struct ggml_tensor *, const struct ggml_tensor *, const struct ggml_tensor *);
ggml_custom3_op_f32_t = ctypes.CFUNCTYPE(
    None,
    ctypes.POINTER(ggml_tensor),
    ctypes.POINTER(ggml_tensor),
    ctypes.POINTER(ggml_tensor),
    ctypes.POINTER(ggml_tensor),
)
"""Ternary operator function type"""


# GGML_API struct ggml_tensor * ggml_map_unary_f32(
#         struct ggml_context        * ctx,
#         struct ggml_tensor         * a,
#                ggml_unary_op_f32_t   fun);
def ggml_map_unary_f32(
    ctx: ggml_context_p, a: ggml_tensor_p, fun: "ctypes._FuncPointer"  # type: ignore
) -> ggml_tensor_p:
    return lib.ggml_map_unary_f32(ctx, a, fun)


lib.ggml_map_unary_f32.argtypes = [
    ggml_context_p,
    ctypes.POINTER(ggml_tensor),
    ggml_unary_op_f32_t,
]
lib.ggml_map_unary_f32.restype = ctypes.POINTER(ggml_tensor)


# GGML_API struct ggml_tensor * ggml_map_unary_inplace_f32(
#         struct ggml_context        * ctx,
#         struct ggml_tensor         * a,
#                 ggml_unary_op_f32_t   fun);
def ggml_map_unary_inplace_f32(
    ctx: ggml_context_p, a: ggml_tensor_p, fun: "ctypes._FuncPointer"  # type: ignore
) -> ggml_tensor_p:
    return lib.ggml_map_unary_inplace_f32(ctx, a, fun)


lib.ggml_map_unary_inplace_f32.argtypes = [
    ggml_context_p,
    ctypes.POINTER(ggml_tensor),
    ggml_unary_op_f32_t,
]
lib.ggml_map_unary_inplace_f32.restype = ctypes.POINTER(ggml_tensor)


# GGML_API struct ggml_tensor * ggml_map_binary_f32(
#         struct ggml_context         * ctx,
#         struct ggml_tensor          * a,
#         struct ggml_tensor          * b,
#                ggml_binary_op_f32_t   fun);
def ggml_map_binary_f32(
    ctx: ggml_context_p,
    a: ggml_tensor_p,
    b: ggml_tensor_p,
    fun: "ctypes._FuncPointer",  # type: ignore
) -> ggml_tensor_p:
    return lib.ggml_map_binary_f32(ctx, a, b, fun)


lib.ggml_map_binary_f32.argtypes = [
    ggml_context_p,
    ctypes.POINTER(ggml_tensor),
    ctypes.POINTER(ggml_tensor),
    ggml_binary_op_f32_t,
]
lib.ggml_map_binary_f32.restype = ctypes.POINTER(ggml_tensor)


# GGML_API struct ggml_tensor * ggml_map_binary_inplace_f32(
#         struct ggml_context         * ctx,
#         struct ggml_tensor          * a,
#         struct ggml_tensor          * b,
#                 ggml_binary_op_f32_t   fun);
def ggml_map_binary_inplace_f32(
    ctx: ggml_context_p,
    a: ggml_tensor_p,
    b: ggml_tensor_p,
    fun: "ctypes._FuncPointer",  # type: ignore
) -> ggml_tensor_p:
    return lib.ggml_map_binary_inplace_f32(ctx, a, b, fun)


lib.ggml_map_binary_inplace_f32.argtypes = [
    ggml_context_p,
    ctypes.POINTER(ggml_tensor),
    ctypes.POINTER(ggml_tensor),
    ggml_binary_op_f32_t,
]
lib.ggml_map_binary_inplace_f32.restype = ctypes.POINTER(ggml_tensor)


# GGML_API struct ggml_tensor * ggml_map_custom1_f32(
#         struct ggml_context          * ctx,
#         struct ggml_tensor           * a,
#                 ggml_custom1_op_f32_t   fun);
def ggml_map_custom1_f32(
    ctx: ggml_context_p, a: ggml_tensor_p, fun: "ctypes._FuncPointer"  # type: ignore
) -> ggml_tensor_p:
    """Custom unary operator on a tensor.

    Example:
        ```python
        import ggml

        @ggml.ggml_custom1_op_f32_t
        def custom_op(b: ggml.tensor_p, a: ggml.tensor_p):
            # do something with a and copy to b
            return

        ...

        b = ggml.ggml_map_custom1_f32(ctx, a, custom_op)
        ```

    Parameters:
        a: input tensor
        fun (ggml.ggml_custom1_op_f32_t): function to apply to each element

    Returns:
        output tensor"""
    return lib.ggml_map_custom1_f32(ctx, a, fun)


lib.ggml_map_custom1_f32.argtypes = [
    ggml_context_p,
    ctypes.POINTER(ggml_tensor),
    ggml_custom1_op_f32_t,
]
lib.ggml_map_custom1_f32.restype = ctypes.POINTER(ggml_tensor)


# GGML_API struct ggml_tensor * ggml_map_custom1_inplace_f32(
#         struct ggml_context          * ctx,
#         struct ggml_tensor           * a,
#                 ggml_custom1_op_f32_t   fun);
def ggml_map_custom1_inplace_f32(
    ctx: ggml_context_p, a: ggml_tensor_p, fun: "ctypes._CFuncPtr"  # type: ignore
) -> ggml_tensor_p:
    """Custom unary operator on a tensor inplace.

    Parameters:
        a: input tensor
        fun (ggml.ggml_custom1_op_f32_t): function to apply to each element

    Returns:
        output tensor"""
    return lib.ggml_map_custom1_inplace_f32(ctx, a, fun)


lib.ggml_map_custom1_inplace_f32.argtypes = [
    ggml_context_p,
    ctypes.POINTER(ggml_tensor),
    ggml_custom1_op_f32_t,
]
lib.ggml_map_custom1_inplace_f32.restype = ctypes.POINTER(ggml_tensor)


# GGML_API struct ggml_tensor * ggml_map_custom2_f32(
#         struct ggml_context          * ctx,
#         struct ggml_tensor           * a,
#         struct ggml_tensor           * b,
#                 ggml_custom2_op_f32_t   fun);
def ggml_map_custom2_f32(
    ctx: ggml_context_p,
    a: ggml_tensor_p,
    b: ggml_tensor_p,
    fun: "ctypes._FuncPointer",  # type: ignore
) -> ggml_tensor_p:
    """Custom binary operator on two tensors.

    Parameters:
        a: input tensor
        b: input tensor
        fun (ggml.ggml_custom2_op_f32_t): function to apply to each element

    Returns:
        output tensor"""
    return lib.ggml_map_custom2_f32(ctx, a, b, fun)


lib.ggml_map_custom2_f32.argtypes = [
    ggml_context_p,
    ctypes.POINTER(ggml_tensor),
    ctypes.POINTER(ggml_tensor),
    ggml_custom2_op_f32_t,
]
lib.ggml_map_custom2_f32.restype = ctypes.POINTER(ggml_tensor)


# GGML_API struct ggml_tensor * ggml_map_custom2_inplace_f32(
#         struct ggml_context          * ctx,
#         struct ggml_tensor           * a,
#         struct ggml_tensor           * b,
#                 ggml_custom2_op_f32_t   fun);
def ggml_map_custom2_inplace_f32(
    ctx: ggml_context_p,
    a: ggml_tensor_p,
    b: ggml_tensor_p,
    fun: "ctypes._FuncPointer",  # type: ignore
) -> ggml_tensor_p:
    """Custom binary operator on two tensors inplace.

    Parameters:
        a: input tensor
        b: input tensor
        fun (ggml.ggml_custom2_op_f32_t): function to apply to each element

    Returns:
        output tensor"""
    return lib.ggml_map_custom2_inplace_f32(ctx, a, b, fun)


lib.ggml_map_custom2_inplace_f32.argtypes = [
    ggml_context_p,
    ctypes.POINTER(ggml_tensor),
    ctypes.POINTER(ggml_tensor),
    ggml_custom2_op_f32_t,
]
lib.ggml_map_custom2_inplace_f32.restype = ctypes.POINTER(ggml_tensor)


# GGML_API struct ggml_tensor * ggml_map_custom3_f32(
#         struct ggml_context          * ctx,
#         struct ggml_tensor           * a,
#         struct ggml_tensor           * b,
#         struct ggml_tensor           * c,
#                 ggml_custom3_op_f32_t   fun);
def ggml_map_custom3_f32(
    ctx: ggml_context_p,
    a: ggml_tensor_p,
    b: ggml_tensor_p,
    c: ggml_tensor_p,
    fun: "ctypes._FuncPointer",  # type: ignore
) -> ggml_tensor_p:
    """Custom ternary operator on three tensors.

    Parameters:
        a: input tensor
        b: input tensor
        c: input tensor
        fun (ggml.ggml_custom3_op_f32_t): function to apply to each element

    Returns:
        output tensor"""
    return lib.ggml_map_custom3_f32(ctx, a, b, c, fun)


lib.ggml_map_custom3_f32.argtypes = [
    ggml_context_p,
    ctypes.POINTER(ggml_tensor),
    ctypes.POINTER(ggml_tensor),
    ctypes.POINTER(ggml_tensor),
    ggml_custom3_op_f32_t,
]
lib.ggml_map_custom3_f32.restype = ctypes.POINTER(ggml_tensor)


# GGML_API struct ggml_tensor * ggml_map_custom3_inplace_f32(
#         struct ggml_context          * ctx,
#         struct ggml_tensor           * a,
#         struct ggml_tensor           * b,
#         struct ggml_tensor           * c,
#                 ggml_custom3_op_f32_t   fun);
def ggml_map_custom3_inplace_f32(
    ctx: ggml_context_p,
    a: ggml_tensor_p,
    b: ggml_tensor_p,
    c: ggml_tensor_p,
    fun: "ctypes._FuncPointer",  # type: ignore
) -> ggml_tensor_p:
    """Custom ternary operator on three tensors inplace.

    Parameters:
        a: input tensor
        b: input tensor
        c: input tensor
        fun (ggml.ggml_custom3_op_f32_t): function to apply to each element

    Returns:
        output tensor"""
    return lib.ggml_map_custom3_inplace_f32(ctx, a, b, c, fun)


lib.ggml_map_custom3_inplace_f32.argtypes = [
    ggml_context_p,
    ctypes.POINTER(ggml_tensor),
    ctypes.POINTER(ggml_tensor),
    ctypes.POINTER(ggml_tensor),
    ggml_custom3_op_f32_t,
]
lib.ggml_map_custom3_inplace_f32.restype = ctypes.POINTER(ggml_tensor)

# // custom operators v2

# typedef void (*ggml_custom1_op_t)(struct ggml_tensor * dst , const struct ggml_tensor * a, int ith, int nth, void * userdata);
ggml_custom1_op_t = ctypes.CFUNCTYPE(
    None,
    ctypes.POINTER(ggml_tensor),
    ctypes.POINTER(ggml_tensor),
    ctypes.c_int,
    ctypes.c_int,
    ctypes.c_void_p,
)
"""Custom unary operator on a tensor."""

# typedef void (*ggml_custom2_op_t)(struct ggml_tensor * dst , const struct ggml_tensor * a, const struct ggml_tensor * b, int ith, int nth, void * userdata);
ggml_custom2_op_t = ctypes.CFUNCTYPE(
    None,
    ctypes.POINTER(ggml_tensor),
    ctypes.POINTER(ggml_tensor),
    ctypes.POINTER(ggml_tensor),
    ctypes.c_int,
    ctypes.c_int,
    ctypes.c_void_p,
)
"""Custom binary operator on two tensors."""

# typedef void (*ggml_custom3_op_t)(struct ggml_tensor * dst , const struct ggml_tensor * a, const struct ggml_tensor * b, const struct ggml_tensor * c, int ith, int nth, void * userdata);
ggml_custom3_op_t = ctypes.CFUNCTYPE(
    None,
    ctypes.POINTER(ggml_tensor),
    ctypes.POINTER(ggml_tensor),
    ctypes.POINTER(ggml_tensor),
    ctypes.POINTER(ggml_tensor),
    ctypes.c_int,
    ctypes.c_int,
    ctypes.c_void_p,
)
"""Custom ternary operator on three tensors."""

# #define GGML_N_TASKS_MAX -1
GGML_N_TASKS_MAX = -1


# GGML_API struct ggml_tensor * ggml_map_custom1(
#         struct ggml_context   * ctx,
#         struct ggml_tensor    * a,
#         ggml_custom1_op_t       fun,
#         int                     n_tasks,
#         void                  * userdata);
def ggml_map_custom1(
    ctx: ggml_context_p,
    a: ggml_tensor_p,
    fun: "ctypes._FuncPointer",  # type: ignore
    n_tasks: Union[ctypes.c_int, int],
    userdata: Optional[ctypes.c_void_p],
) -> ggml_tensor_p:
    return lib.ggml_map_custom1(ctx, a, fun, n_tasks, userdata)


lib.ggml_map_custom1.argtypes = [
    ggml_context_p,
    ctypes.POINTER(ggml_tensor),
    ggml_custom1_op_t,
    ctypes.c_int,
    ctypes.c_void_p,
]
lib.ggml_map_custom1.restype = ctypes.POINTER(ggml_tensor)


# GGML_API struct ggml_tensor * ggml_map_custom1_inplace(
#         struct ggml_context   * ctx,
#         struct ggml_tensor    * a,
#         ggml_custom1_op_t       fun,
#         int                     n_tasks,
#         void                  * userdata);
def ggml_map_custom1_inplace(
    ctx: ggml_context_p,
    a: ggml_tensor_p,
    fun: "ctypes._FuncPointer",  # type: ignore
    n_tasks: Union[ctypes.c_int, int],
    userdata: Optional[ctypes.c_void_p],
) -> ggml_tensor_p:
    return lib.ggml_map_custom1_inplace(ctx, a, fun, n_tasks, userdata)


lib.ggml_map_custom1_inplace.argtypes = [
    ggml_context_p,
    ctypes.POINTER(ggml_tensor),
    ggml_custom1_op_t,
    ctypes.c_int,
    ctypes.c_void_p,
]
lib.ggml_map_custom1_inplace.restype = ctypes.POINTER(ggml_tensor)


# GGML_API struct ggml_tensor * ggml_map_custom2(
#         struct ggml_context   * ctx,
#         struct ggml_tensor    * a,
#         struct ggml_tensor    * b,
#         ggml_custom2_op_t       fun,
#         int                     n_tasks,
#         void                  * userdata);
def ggml_map_custom2(
    ctx: ggml_context_p,
    a: ggml_tensor_p,
    b: ggml_tensor_p,
    fun: "ctypes._FuncPointer",  # type: ignore
    n_tasks: Union[ctypes.c_int, int],
    userdata: Optional[ctypes.c_void_p],
) -> ggml_tensor_p:
    return lib.ggml_map_custom2(ctx, a, b, fun, n_tasks, userdata)


lib.ggml_map_custom2.argtypes = [
    ggml_context_p,
    ctypes.POINTER(ggml_tensor),
    ctypes.POINTER(ggml_tensor),
    ggml_custom2_op_t,
    ctypes.c_int,
    ctypes.c_void_p,
]
lib.ggml_map_custom2.restype = ctypes.POINTER(ggml_tensor)


# GGML_API struct ggml_tensor * ggml_map_custom2_inplace(
#         struct ggml_context   * ctx,
#         struct ggml_tensor    * a,
#         struct ggml_tensor    * b,
#         ggml_custom2_op_t       fun,
#         int                     n_tasks,
#         void                  * userdata);
def ggml_map_custom2_inplace(
    ctx: ggml_context_p,
    a: ggml_tensor_p,
    b: ggml_tensor_p,
    fun: "ctypes._FuncPointer",  # type: ignore
    n_tasks: Union[ctypes.c_int, int],
    userdata: Optional[ctypes.c_void_p],
) -> ggml_tensor_p:
    return lib.ggml_map_custom2_inplace(ctx, a, b, fun, n_tasks, userdata)


lib.ggml_map_custom2_inplace.argtypes = [
    ggml_context_p,
    ctypes.POINTER(ggml_tensor),
    ctypes.POINTER(ggml_tensor),
    ggml_custom2_op_t,
    ctypes.c_int,
    ctypes.c_void_p,
]
lib.ggml_map_custom2_inplace.restype = ctypes.POINTER(ggml_tensor)


# GGML_API struct ggml_tensor * ggml_map_custom3(
#         struct ggml_context   * ctx,
#         struct ggml_tensor    * a,
#         struct ggml_tensor    * b,
#         struct ggml_tensor    * c,
#         ggml_custom3_op_t       fun,
#         int                     n_tasks,
#         void                  * userdata);
def ggml_map_custom3(
    ctx: ggml_context_p,
    a: ggml_tensor_p,
    b: ggml_tensor_p,
    c: ggml_tensor_p,
    fun: "ctypes._FuncPointer",  # type: ignore
    n_tasks: Union[ctypes.c_int, int],
    userdata: Optional[ctypes.c_void_p],
) -> ggml_tensor_p:
    return lib.ggml_map_custom3(ctx, a, b, c, fun, n_tasks, userdata)


lib.ggml_map_custom3.argtypes = [
    ggml_context_p,
    ctypes.POINTER(ggml_tensor),
    ctypes.POINTER(ggml_tensor),
    ctypes.POINTER(ggml_tensor),
    ggml_custom3_op_t,
    ctypes.c_int,
    ctypes.c_void_p,
]
lib.ggml_map_custom3.restype = ctypes.POINTER(ggml_tensor)


# GGML_API struct ggml_tensor * ggml_map_custom3_inplace(
#         struct ggml_context   * ctx,
#         struct ggml_tensor    * a,
#         struct ggml_tensor    * b,
#         struct ggml_tensor    * c,
#         ggml_custom3_op_t       fun,
#         int                     n_tasks,
#         void                  * userdata);
def ggml_map_custom3_inplace(
    ctx: ggml_context_p,
    a: ggml_tensor_p,
    b: ggml_tensor_p,
    c: ggml_tensor_p,
    fun: "ctypes._FuncPointer",  # type: ignore
    n_tasks: Union[ctypes.c_int, int],
    userdata: Optional[ctypes.c_void_p],
) -> ggml_tensor_p:
    return lib.ggml_map_custom3_inplace(ctx, a, b, c, fun, n_tasks, userdata)


lib.ggml_map_custom3_inplace.argtypes = [
    ggml_context_p,
    ctypes.POINTER(ggml_tensor),
    ctypes.POINTER(ggml_tensor),
    ctypes.POINTER(ggml_tensor),
    ggml_custom3_op_t,
    ctypes.c_int,
    ctypes.c_void_p,
]
lib.ggml_map_custom3_inplace.restype = ctypes.POINTER(ggml_tensor)

# // loss function


# GGML_API struct ggml_tensor * ggml_cross_entropy_loss(
#         struct ggml_context         * ctx,
#         struct ggml_tensor          * a,
#         struct ggml_tensor          * b);
def ggml_cross_entropy_loss(
    ctx: ggml_context_p,
    a: ggml_tensor_p,
    b: ggml_tensor_p,
) -> ggml_tensor_p:
    return lib.ggml_cross_entropy_loss(ctx, a, b)


lib.ggml_cross_entropy_loss.argtypes = [
    ggml_context_p,
    ctypes.POINTER(ggml_tensor),
    ctypes.POINTER(ggml_tensor),
]
lib.ggml_cross_entropy_loss.restype = ctypes.POINTER(ggml_tensor)


# GGML_API struct ggml_tensor * ggml_cross_entropy_loss_back(
#         struct ggml_context         * ctx,
#         struct ggml_tensor          * a,
#         struct ggml_tensor          * b,
#         struct ggml_tensor          * c);
def ggml_cross_entropy_loss_back(
    ctx: ggml_context_p,
    a: ggml_tensor_p,
    b: ggml_tensor_p,
    c: ggml_tensor_p,
) -> ggml_tensor_p:
    return lib.ggml_cross_entropy_loss_back(ctx, a, b, c)


lib.ggml_cross_entropy_loss_back.argtypes = [
    ggml_context_p,
    ctypes.POINTER(ggml_tensor),
    ctypes.POINTER(ggml_tensor),
    ctypes.POINTER(ggml_tensor),
]
lib.ggml_cross_entropy_loss_back.restype = ctypes.POINTER(ggml_tensor)

# //
# // automatic differentiation
# //


# GGML_API void ggml_set_param(
#         struct ggml_context * ctx,
#         struct ggml_tensor  * tensor);
def ggml_set_param(ctx: ggml_context_p, tensor: ggml_tensor_p):
    return lib.ggml_set_param(ctx, tensor)


lib.ggml_set_param.argtypes = [ggml_context_p, ctypes.POINTER(ggml_tensor)]
lib.ggml_set_param.restype = None


# GGML_API void ggml_build_forward_expand (struct ggml_cgraph * cgraph, struct ggml_tensor * tensor);
def ggml_build_forward_expand(
    cgraph: ggml_cgraph_p,
    tensor: ggml_tensor_p,
):
    """Add a tensor to the forward computation graph. This is used to
    compute and save the value of the tensor.

    Parameters:
        cgraph: The graph.
        tensor: The tensor."""
    return lib.ggml_build_forward_expand(cgraph, tensor)


lib.ggml_build_forward_expand.argtypes = [
    ctypes.POINTER(ggml_cgraph),
    ctypes.POINTER(ggml_tensor),
]
lib.ggml_build_forward_expand.restype = None


# GGML_API void ggml_build_backward_expand(struct ggml_context * ctx, struct ggml_cgraph * gf, struct ggml_cgraph * gb, bool keep);
def ggml_build_backward_expand(
    ctx: ggml_context_p,
    gf: ggml_cgraph_p,
    gb: ggml_cgraph_p,
    keep: Union[ctypes.c_bool, bool],
):
    """Add a tensor to the backward computation graph. This is used to
    compute the gradient of the tensor.

    Parameters:
        ctx: The context.
        gf: The forward graph.
        gb: The backward graph.
        keep: Whether to keep the tensor."""
    return lib.ggml_build_backward_expand(ctx, gf, gb, keep)


lib.ggml_build_backward_expand.argtypes = [
    ggml_context_p,
    ctypes.POINTER(ggml_cgraph),
    ctypes.POINTER(ggml_cgraph),
    ctypes.c_bool,
]
lib.ggml_build_backward_expand.restype = None


<<<<<<< HEAD
# GGML_API struct ggml_cgraph ggml_build_forward (struct ggml_tensor * tensor);
def ggml_build_forward(
    tensor: ggml_tensor_p,
) -> ggml_cgraph:
    """Build the forward computation graph.
=======
# // graph allocation in a context
# GGML_API struct ggml_cgraph * ggml_new_graph         (struct ggml_context * ctx); // size = GGML_DEFAULT_GRAPH_SIZE, grads = false
def ggml_new_graph(ctx: ggml_context_p) -> ggml_cgraph_p:
    """Create a new graph.
>>>>>>> 33e3abf5

    Parameters:
        ctx: The context.

    Returns:
        The graph."""
    return lib.ggml_new_graph(ctx)


lib.ggml_new_graph.argtypes = [ggml_context_p]
lib.ggml_new_graph.restype = ctypes.POINTER(ggml_cgraph)


# GGML_API struct ggml_cgraph * ggml_new_graph_custom  (struct ggml_context * ctx, size_t size, bool grads);
def ggml_new_graph_custom(
    ctx: ggml_context_p,
    size: Union[ctypes.c_size_t, int],
    grads: Union[ctypes.c_bool, bool],
) -> ggml_cgraph_p:
    """Create a new graph with custom size and grads.

    Parameters:
        ctx: The context.
        size: The size of the graph.
        grads: Whether to keep the gradients.

    Returns:
        The graph."""
    return lib.ggml_new_graph_custom(ctx, size, grads)


lib.ggml_new_graph_custom.argtypes = [ggml_context_p, ctypes.c_size_t, ctypes.c_bool]
lib.ggml_new_graph_custom.restype = ctypes.POINTER(ggml_cgraph)


# GGML_API struct ggml_cgraph * ggml_graph_dup         (struct ggml_context * ctx, struct ggml_cgraph * cgraph);
def ggml_graph_dup(
    ctx: ggml_context_p,
    cgraph: ggml_cgraph_p,
) -> ggml_cgraph_p:
    """Duplicate a graph.

    Parameters:
        ctx: The context.
        cgraph: The graph.

    Returns:
        The graph."""
    return lib.ggml_graph_dup(ctx, cgraph)


lib.ggml_graph_dup.argtypes = [ggml_context_p, ctypes.POINTER(ggml_cgraph)]
lib.ggml_graph_dup.restype = ctypes.POINTER(ggml_cgraph)


# GGML_API struct ggml_cgraph * ggml_graph_view        (struct ggml_context * ctx, struct ggml_cgraph * cgraph, int i0, int i1);
def ggml_graph_view(
    ctx: ggml_context_p,
    cgraph: ggml_cgraph_p,
    i0: Union[ctypes.c_int, int],
    i1: Union[ctypes.c_int, int],
) -> ggml_cgraph_p:
    """Create a view of a graph.

    Parameters:
        ctx: The context.
        cgraph: The graph.
        i0: The start index.
        i1: The end index.

    Returns:
        The graph."""
    return lib.ggml_graph_view(ctx, cgraph, i0, i1)


lib.ggml_graph_view.argtypes = [
    ggml_context_p,
    ctypes.POINTER(ggml_cgraph),
    ctypes.c_int,
    ctypes.c_int,
]
lib.ggml_graph_view.restype = ctypes.POINTER(ggml_cgraph)


# GGML_API void                 ggml_graph_cpy         (struct ggml_cgraph * src, struct ggml_cgraph * dst);
def ggml_graph_cpy(
    src: ggml_cgraph_p,
    dst: ggml_cgraph_p,
):
    """Copy a graph.

    Parameters:
        src: The source graph.
        dst: The destination graph."""
    return lib.ggml_graph_cpy(src, dst)


lib.ggml_graph_cpy.argtypes = [ctypes.POINTER(ggml_cgraph), ctypes.POINTER(ggml_cgraph)]
lib.ggml_graph_cpy.restype = None


# GGML_API void                 ggml_graph_reset       (struct ggml_cgraph * cgraph);  // zero grads
def ggml_graph_reset(
    cgraph: ggml_cgraph_p,
):
    """Reset a graph.

    Parameters:
        cgraph: The graph."""
    return lib.ggml_graph_reset(cgraph)


lib.ggml_graph_reset.argtypes = [ctypes.POINTER(ggml_cgraph)]
lib.ggml_graph_reset.restype = None


# GGML_API void                 ggml_graph_clear       (struct ggml_cgraph * cgraph);
def ggml_graph_clear(
    cgraph: ggml_cgraph_p,
):
    """Clear a graph.

    Parameters:
        cgraph: The graph."""
    return lib.ggml_graph_clear(cgraph)


lib.ggml_graph_clear.argtypes = [ctypes.POINTER(ggml_cgraph)]
lib.ggml_graph_clear.restype = None


# GGML_API size_t ggml_graph_overhead(void);
def ggml_graph_overhead() -> int:
    """Get the overhead of the graph."""
    return lib.ggml_graph_overhead()


lib.ggml_graph_overhead.argtypes = []
lib.ggml_graph_overhead.restype = ctypes.c_size_t


# GGML_API size_t ggml_graph_overhead_custom(size_t size, bool grads);
def ggml_graph_overhead_custom(
    size: Union[ctypes.c_size_t, int],
    grads: Union[ctypes.c_bool, bool],
) -> int:
    return lib.ggml_graph_overhead_custom(size, grads)


lib.ggml_graph_overhead_custom.argtypes = [ctypes.c_size_t, ctypes.c_bool]
lib.ggml_graph_overhead_custom.restype = ctypes.c_size_t


# // ggml_graph_plan() has to be called before ggml_graph_compute()
# // when plan.work_size > 0, caller must allocate memory for plan.work_data
# GGML_API struct ggml_cplan ggml_graph_plan   (struct ggml_cgraph * cgraph, int n_threads /*= GGML_DEFAULT_N_THREADS*/);
def ggml_graph_plan(
    cgraph: ggml_cgraph_p,
    n_threads: Union[ctypes.c_int, int] = GGML_DEFAULT_N_THREADS,
) -> ggml_cplan:
    """Plan the computation graph.

    Parameters:
        cgraph: The graph.
        n_threads: The number of threads to use.

    Returns:
        The plan."""
    return lib.ggml_graph_plan(cgraph, n_threads)


lib.ggml_graph_plan.argtypes = [
    ctypes.POINTER(ggml_cgraph),
    ctypes.c_int,
]
lib.ggml_graph_plan.restype = ggml_cplan


# GGML_API int               ggml_graph_compute(struct ggml_cgraph * cgraph, struct ggml_cplan * cplan);
def ggml_graph_compute(
    cgraph: ggml_cgraph_p,
    cplan: ggml_cplan_p,
) -> int:
    return lib.ggml_graph_compute(cgraph, cplan)


lib.ggml_graph_compute.argtypes = [
    ctypes.POINTER(ggml_cgraph),
    ctypes.POINTER(ggml_cplan),
]
lib.ggml_graph_compute.restype = ctypes.c_int


# // same as ggml_graph_compute() but the work data is allocated as a part of the context
# // note: the drawback of this API is that you must have ensured that the context has enough memory for the work data
# GGML_API void ggml_graph_compute_with_ctx(struct ggml_context * ctx, struct ggml_cgraph * cgraph, int n_threads);
def ggml_graph_compute_with_ctx(
    ctx: ggml_context_p,
    cgraph: ggml_cgraph_p,
    n_threads: Union[ctypes.c_int, int],
):
    """Compute the graph with a context.

    Parameters:
        ctx: The context.
        cgraph: The graph.
        n_threads: The number of threads to use."""
    return lib.ggml_graph_compute_with_ctx(ctx, cgraph, n_threads)


lib.ggml_graph_compute_with_ctx.argtypes = [
    ggml_context_p,
    ctypes.POINTER(ggml_cgraph),
    ctypes.c_int,
]
lib.ggml_graph_compute_with_ctx.restype = None


# GGML_API struct ggml_tensor * ggml_graph_get_tensor(struct ggml_cgraph * cgraph, const char * name);
def ggml_graph_get_tensor(
    cgraph: ggml_cgraph_p,
    name: bytes,
) -> ggml_tensor_p:
    """Get a tensor from the graph by name.

    Parameters:
        cgraph: The graph.
        name: The name of the tensor.

    Returns:
        The tensor."""
    return lib.ggml_graph_get_tensor(cgraph, name)


lib.ggml_graph_get_tensor.argtypes = [
    ctypes.POINTER(ggml_cgraph),
    ctypes.c_char_p,
]
lib.ggml_graph_get_tensor.restype = ctypes.POINTER(ggml_tensor)


# GGML_API void                 ggml_graph_export(const struct ggml_cgraph * cgraph, const char * fname);
def ggml_graph_export(
    cgraph: ggml_cgraph_p,
    fname: bytes,
):
    return lib.ggml_graph_export(cgraph, fname)


lib.ggml_graph_export.argtypes = [
    ctypes.POINTER(ggml_cgraph),
    ctypes.c_char_p,
]
lib.ggml_graph_export.restype = None


# GGML_API struct ggml_cgraph * ggml_graph_import(const char * fname, struct ggml_context ** ctx_data, struct ggml_context ** ctx_eval);
def ggml_graph_import(
    fname: bytes,
    ctx_data: "ctypes._Pointer[ggml_context_p]",  # type: ignore
    ctx_eval: "ctypes._Pointer[ggml_context_p]",  # type: ignore
) -> ggml_cgraph_p:
    return lib.ggml_graph_import(fname, ctx_data, ctx_eval)


lib.ggml_graph_import.argtypes = [
    ctypes.c_char_p,
    ctypes.POINTER(ggml_context_p),
    ctypes.POINTER(ggml_context_p),
]
lib.ggml_graph_import.restype = ctypes.POINTER(ggml_cgraph)


# // print info and performance information for the graph
# GGML_API void ggml_graph_print(const struct ggml_cgraph * cgraph);
def ggml_graph_print(
    cgraph: ggml_cgraph_p,
):
    return lib.ggml_graph_print(cgraph)


lib.ggml_graph_print.argtypes = [ctypes.POINTER(ggml_cgraph)]
lib.ggml_graph_print.restype = None


# // dump the graph into a file using the dot format
# GGML_API void ggml_graph_dump_dot(const struct ggml_cgraph * gb, const struct ggml_cgraph * gf, const char * filename);
def ggml_graph_dump_dot(
    gb: ggml_cgraph_p,
    gf: ggml_cgraph_p,
    filename: bytes,
):
    return lib.ggml_graph_dump_dot(gb, gf, filename)


lib.ggml_graph_dump_dot.argtypes = [
    ctypes.POINTER(ggml_cgraph),
    ctypes.POINTER(ggml_cgraph),
    ctypes.c_char_p,
]
lib.ggml_graph_dump_dot.restype = None


# // build gradient checkpointing backward graph gb for gf using provided checkpoints
# // gb_tmp will contain original backward graph with rewritten backward process nodes,
# // but without the second forward pass nodes.
# GGML_API void ggml_build_backward_gradient_checkpointing(
#         struct ggml_context   * ctx,
#         struct ggml_cgraph    * gf,
#         struct ggml_cgraph    * gb,
#         struct ggml_cgraph    * gb_tmp,
#         struct ggml_tensor  * * checkpoints,
#         int                     n_checkpoints);
def ggml_build_backward_gradient_checkpointing(
    ctx: ggml_context_p,
    gf: ggml_cgraph_p,
    gb: ggml_cgraph_p,
    gb_tmp: ggml_cgraph_p,
    checkpoints: "ctypes._Pointer[ggml_tensor_p]",  # type: ignore
    n_checkpoints: Union[ctypes.c_int, int],
):
    return lib.ggml_build_backward_gradient_checkpointing(
        ctx, gf, gb, gb_tmp, checkpoints, n_checkpoints
    )


lib.ggml_build_backward_gradient_checkpointing.argtypes = [
    ggml_context_p,
    ctypes.POINTER(ggml_cgraph),
    ctypes.POINTER(ggml_cgraph),
    ctypes.POINTER(ggml_cgraph),
    ctypes.POINTER(ctypes.POINTER(ggml_tensor)),
    ctypes.c_int,
]
lib.ggml_build_backward_gradient_checkpointing.restype = None


# //
# // optimization
# //

# // optimization methods
# enum ggml_opt_type {
#     GGML_OPT_ADAM,
#     GGML_OPT_LBFGS,
# };
GGML_OPT_ADAM = 0
GGML_OPT_LBFGS = 1

# // linesearch methods
# enum ggml_linesearch {
#     GGML_LINESEARCH_DEFAULT = 1,

#     GGML_LINESEARCH_BACKTRACKING_ARMIJO       = 0,
#     GGML_LINESEARCH_BACKTRACKING_WOLFE        = 1,
#     GGML_LINESEARCH_BACKTRACKING_STRONG_WOLFE = 2,
# };
GGML_LINESEARCH_DEFAULT = 1
GGML_LINESEARCH_BACKTRACKING_ARMIJO = 0
GGML_LINESEARCH_BACKTRACKING_WOLFE = 1
GGML_LINESEARCH_BACKTRACKING_STRONG_WOLFE = 2

# // optimization return values
# enum ggml_opt_result {
#     GGML_OPT_OK = 0,
#     GGML_OPT_DID_NOT_CONVERGE,
#     GGML_OPT_NO_CONTEXT,
#     GGML_OPT_INVALID_WOLFE,
#     GGML_OPT_FAIL,
#     GGML_OPT_CANCEL,

#     GGML_LINESEARCH_FAIL = -128,
#     GGML_LINESEARCH_MINIMUM_STEP,
#     GGML_LINESEARCH_MAXIMUM_STEP,
#     GGML_LINESEARCH_MAXIMUM_ITERATIONS,
#     GGML_LINESEARCH_INVALID_PARAMETERS,
# };
GGML_OPT_OK = 0
GGML_OPT_DID_NOT_CONVERGE = 1
GGML_OPT_NO_CONTEXT = 2
GGML_OPT_INVALID_WOLFE = 3
GGML_OPT_FAIL = 4
GGML_OPT_CANCEL = 5
GGML_LINESEARCH_FAIL = -128
GGML_LINESEARCH_MINIMUM_STEP = -127
GGML_LINESEARCH_MAXIMUM_STEP = -126
GGML_LINESEARCH_MAXIMUM_ITERATIONS = -125
GGML_LINESEARCH_INVALID_PARAMETERS = -124

# typedef void (*ggml_opt_callback)(void * data, int accum_step, float * sched, bool * cancel);
ggml_opt_callback = ctypes.CFUNCTYPE(
    None,
    ctypes.c_void_p,
    ctypes.c_int,
    ctypes.POINTER(ctypes.c_float),
    ctypes.POINTER(ctypes.c_bool),
)

# typedef void (*ggml_log_callback)(enum ggml_log_level level, const char * text, void * user_data);
ggml_log_callback = ctypes.CFUNCTYPE(
    None, ctypes.c_int, ctypes.c_char_p, ctypes.c_void_p
)

# // optimization parameters
# //
# //   see ggml.c (ggml_opt_default_params) for default values
# //
# struct ggml_opt_params {
#     enum ggml_opt_type type;

#     size_t graph_size;

#     int n_threads;

#     // delta-based convergence test
#     //
#     //   if past == 0 - disabled
#     //   if past > 0:
#     //     stop if |f(x) - f(x_past)| < delta * max(1, |f(x)|)
#     //
#     int past;
#     float delta;

#     // maximum number of iterations without improvement
#     //
#     //   if 0 - disabled
#     //   if > 0:
#     //     assume convergence if no cost improvement in this number of iterations
#     //
#     int max_no_improvement;

#     bool print_forward_graph;
#     bool print_backward_graph;

#     int n_gradient_accumulation;

#     // ADAM parameters
#     struct {
#         int n_iter;

#         float sched; // schedule multiplier (fixed, decay or warmup)
#         float decay; // weight decay for AdamW, use 0.0f to disable
#         int   decay_min_ndim; // minimum number of tensor dimension to apply weight decay
#         float alpha; // learning rate
#         float beta1;
#         float beta2;
#         float eps;   // epsilon for numerical stability
#         float eps_f; // epsilon for convergence test
#         float eps_g; // epsilon for convergence test
#         float gclip; // gradient clipping
#     } adam;

#     // LBFGS parameters
#     struct {
#         int m; // number of corrections to approximate the inv. Hessian
#         int n_iter;
#         int max_linesearch;

#         float eps;      // convergence tolerance
#         float ftol;     // line search tolerance
#         float wolfe;
#         float min_step;
#         float max_step;

#         enum ggml_linesearch linesearch;
#     } lbfgs;
# };


class ggml_opt_params_adam(ctypes.Structure):
    _fields_ = [
        ("n_iter", ctypes.c_int),
        ("sched", ctypes.c_float),
        ("decay", ctypes.c_float),
        ("decay_min_ndim", ctypes.c_int),
        ("alpha", ctypes.c_float),
        ("beta1", ctypes.c_float),
        ("beta2", ctypes.c_float),
        ("eps", ctypes.c_float),
        ("eps_f", ctypes.c_float),
        ("eps_g", ctypes.c_float),
        ("gclip", ctypes.c_float),
    ]


class ggml_opt_params_lbfgs(ctypes.Structure):
    _fields_ = [
        ("m", ctypes.c_int),
        ("n_iter", ctypes.c_int),
        ("max_linesearch", ctypes.c_int),
        ("eps", ctypes.c_float),
        ("ftol", ctypes.c_float),
        ("wolfe", ctypes.c_float),
        ("min_step", ctypes.c_float),
        ("max_step", ctypes.c_float),
        ("linesearch", ctypes.c_int),
    ]


class ggml_opt_params(ctypes.Structure):
    _fields_ = [
        ("type", ctypes.c_int),
        ("graph_size", ctypes.c_size_t),
        ("n_threads", ctypes.c_int),
        ("past", ctypes.c_int),
        ("delta", ctypes.c_float),
        ("max_no_improvement", ctypes.c_int),
        ("print_forward_graph", ctypes.c_bool),
        ("print_backward_graph", ctypes.c_bool),
        ("n_gradient_accumulation", ctypes.c_int),
        ("adam", ggml_opt_params_adam),
        ("lbfgs", ggml_opt_params_lbfgs),
    ]


# struct ggml_opt_context {
#     struct ggml_context * ctx;
#     struct ggml_opt_params params;

#     int iter;
#     int64_t nx; // number of parameter elements

#     bool just_initialized;

#     float loss_before;
#     float loss_after;

#     struct {
#         struct ggml_tensor * g;  // current gradient
#         struct ggml_tensor * m;  // first moment
#         struct ggml_tensor * v;  // second moment
#         struct ggml_tensor * pf; // past function values
#         float fx_best;
#         float fx_prev;
#         int n_no_improvement;
#     } adam;

#     struct {
#         struct ggml_tensor * x;    // current parameters
#         struct ggml_tensor * xp;   // previous parameters
#         struct ggml_tensor * g;    // current gradient
#         struct ggml_tensor * gp;   // previous gradient
#         struct ggml_tensor * d;    // search direction
#         struct ggml_tensor * pf;   // past function values
#         struct ggml_tensor * lmal; // the L-BFGS memory alpha
#         struct ggml_tensor * lmys; // the L-BFGS memory ys
#         struct ggml_tensor * lms;  // the L-BFGS memory s
#         struct ggml_tensor * lmy;  // the L-BFGS memory y
#         float fx_best;
#         float step;
#         int j;
#         int k;
#         int end;
#         int n_no_improvement;
#     } lbfgs;
# };


class ggml_opt_context_adam(ctypes.Structure):
    _fields_ = [
        ("g", ctypes.POINTER(ggml_tensor)),
        ("m", ctypes.POINTER(ggml_tensor)),
        ("v", ctypes.POINTER(ggml_tensor)),
        ("pf", ctypes.POINTER(ggml_tensor)),
        ("fx_best", ctypes.c_float),
        ("fx_prev", ctypes.c_float),
        ("n_no_improvement", ctypes.c_int),
    ]


class ggml_opt_context_lbfgs(ctypes.Structure):
    _fields_ = [
        ("x", ctypes.POINTER(ggml_tensor)),
        ("xp", ctypes.POINTER(ggml_tensor)),
        ("g", ctypes.POINTER(ggml_tensor)),
        ("gp", ctypes.POINTER(ggml_tensor)),
        ("d", ctypes.POINTER(ggml_tensor)),
        ("pf", ctypes.POINTER(ggml_tensor)),
        ("lmal", ctypes.POINTER(ggml_tensor)),
        ("lmys", ctypes.POINTER(ggml_tensor)),
        ("lms", ctypes.POINTER(ggml_tensor)),
        ("lmy", ctypes.POINTER(ggml_tensor)),
        ("fx_best", ctypes.c_float),
        ("step", ctypes.c_float),
        ("j", ctypes.c_int),
        ("k", ctypes.c_int),
        ("end", ctypes.c_int),
        ("n_no_improvement", ctypes.c_int),
    ]


class ggml_opt_context(ctypes.Structure):
    _fields_ = [
        ("ctx", ggml_context_p),
        ("params", ggml_opt_params),
        ("iter", ctypes.c_int),
        ("nx", ctypes.c_int64),
        ("just_initialized", ctypes.c_bool),
        ("loss_before", ctypes.c_float),
        ("loss_after", ctypes.c_float),
        ("adam", ggml_opt_context_adam),
        ("lbfgs", ggml_opt_context_lbfgs),
    ]


ggml_opt_context_p = ctypes.POINTER(ggml_opt_context)


# GGML_API struct ggml_opt_params ggml_opt_default_params(enum ggml_opt_type type);
def ggml_opt_default_params(type: Union[ctypes.c_int, bool]) -> ggml_opt_params:
    return lib.ggml_opt_default_params(type)


lib.ggml_opt_default_params.argtypes = [ctypes.c_int]
lib.ggml_opt_default_params.restype = ggml_opt_params


# // optimize the function defined by the tensor f
# GGML_API enum ggml_opt_result ggml_opt(
#         struct ggml_context * ctx,
#         struct ggml_opt_params params,
#         struct ggml_tensor * f);
def ggml_opt(
    ctx: ggml_context_p,
    params: ggml_opt_params,
    f: ggml_tensor_p,
) -> int:
    return lib.ggml_opt(ctx, params, f)


lib.ggml_opt.argtypes = [ggml_context_p, ggml_opt_params, ctypes.POINTER(ggml_tensor)]
lib.ggml_opt.restype = ctypes.c_int


# // initialize optimizer context
# GGML_API void ggml_opt_init(
#         struct ggml_context     * ctx,
#         struct ggml_opt_context * opt,
#         struct ggml_opt_params    params,
#         int64_t                   nx);
def ggml_opt_init(
    ctx: ggml_context_p,
    opt: "ctypes._Pointer[ggml_opt_context]",  # type: ignore
    params: ggml_opt_params,
    nx: Union[ctypes.c_int64, int],
):
    return lib.ggml_opt_init(ctx, opt, params, nx)


lib.ggml_opt_init.argtypes = [
    ggml_context_p,
    ctypes.POINTER(ggml_opt_context),
    ggml_opt_params,
    ctypes.c_int64,
]
lib.ggml_opt_init.restype = None


# // continue optimizing the function defined by the tensor f
# GGML_API enum ggml_opt_result ggml_opt_resume(
#         struct ggml_context * ctx,
#         struct ggml_opt_context * opt,
#         struct ggml_tensor * f);
def ggml_opt_resume(
    ctx: ggml_context_p,
    opt: "ctypes._Pointer[ggml_opt_context]",  # type: ignore
    f: ggml_tensor_p,
) -> int:
    return lib.ggml_opt_resume(ctx, opt, f)


lib.ggml_opt_resume.argtypes = [
    ggml_context_p,
    ctypes.POINTER(ggml_opt_context),
    ctypes.POINTER(ggml_tensor),
]
lib.ggml_opt_resume.restype = ctypes.c_int


# // continue optimizing the function defined by the tensor f
# GGML_API enum ggml_opt_result ggml_opt_resume_g(
#         struct ggml_context * ctx,
#         struct ggml_opt_context * opt,
#         struct ggml_tensor * f,
#         struct ggml_cgraph * gf,
#         struct ggml_cgraph * gb,
#         ggml_opt_callback callback,
#         void * callback_data);
def ggml_opt_resume_g(
    ctx: ggml_context_p,
    opt: "ctypes._Pointer[ggml_opt_context]",  # type: ignore
    f: ggml_tensor_p,
    gf: ggml_cgraph_p,
    gb: ggml_cgraph_p,
    callback: "ctypes._CFuncPtr[None, ctypes.c_void_p, ctypes.c_int, ctypes.POINTER(ctypes.c_float), ctypes.POINTER(ctypes.c_bool)]",  # type: ignore
    callback_data: ctypes.c_void_p,
) -> int:
    return lib.ggml_opt_resume_g(ctx, opt, f, gf, gb, callback, callback_data)


lib.ggml_opt_resume_g.argtypes = [
    ggml_context_p,
    ctypes.POINTER(ggml_opt_context),
    ctypes.POINTER(ggml_tensor),
    ctypes.POINTER(ggml_cgraph),
    ctypes.POINTER(ggml_cgraph),
    ggml_opt_callback,
    ctypes.c_void_p,
]
lib.ggml_opt_resume_g.restype = ctypes.c_int

# //
# // quantization
# //


# // TODO: these would probably get removed in favor of the more general ggml_quantize_chunk
# GGML_API size_t ggml_quantize_q4_0(const float * src, void * dst, int n, int k, int64_t * hist);
def ggml_quantize_q4_0(
    src: CFloatArray,
    dst: ctypes.c_void_p,
    n: Union[ctypes.c_int, int],
    k: Union[ctypes.c_int, int],
    hist: CInt64Array,
) -> int:
    return lib.ggml_quantize_q4_0(src, dst, n, k, hist)


lib.ggml_quantize_q4_0.argtypes = [
    ctypes.POINTER(ctypes.c_float),
    ctypes.c_void_p,
    ctypes.c_int,
    ctypes.c_int,
    ctypes.POINTER(ctypes.c_int64),
]
lib.ggml_quantize_q4_0.restype = ctypes.c_size_t


# GGML_API size_t ggml_quantize_q4_1(const float * src, void * dst, int n, int k, int64_t * hist);
def ggml_quantize_q4_1(
    src: CFloatArray,
    dst: ctypes.c_void_p,
    n: Union[ctypes.c_int, int],
    k: Union[ctypes.c_int, int],
    hist: CInt64Array,
) -> int:
    return lib.ggml_quantize_q4_1(src, dst, n, k, hist)


lib.ggml_quantize_q4_1.argtypes = [
    ctypes.POINTER(ctypes.c_float),
    ctypes.c_void_p,
    ctypes.c_int,
    ctypes.c_int,
    ctypes.POINTER(ctypes.c_int64),
]
lib.ggml_quantize_q4_1.restype = ctypes.c_size_t


# GGML_API size_t ggml_quantize_q5_0(const float * src, void * dst, int n, int k, int64_t * hist);
def ggml_quantize_q5_0(
    src: CFloatArray,
    dst: ctypes.c_void_p,
    n: Union[ctypes.c_int, int],
    k: Union[ctypes.c_int, int],
    hist: CInt64Array,
) -> int:
    return lib.ggml_quantize_q5_0(src, dst, n, k, hist)


lib.ggml_quantize_q5_0.argtypes = [
    ctypes.POINTER(ctypes.c_float),
    ctypes.c_void_p,
    ctypes.c_int,
    ctypes.c_int,
    ctypes.POINTER(ctypes.c_int64),
]
lib.ggml_quantize_q5_0.restype = ctypes.c_size_t


# GGML_API size_t ggml_quantize_q5_1(const float * src, void * dst, int n, int k, int64_t * hist);
def ggml_quantize_q5_1(
    src: CFloatArray,
    dst: ctypes.c_void_p,
    n: Union[ctypes.c_int, int],
    k: Union[ctypes.c_int, int],
    hist: CInt64Array,
) -> int:
    return lib.ggml_quantize_q5_1(src, dst, n, k, hist)


lib.ggml_quantize_q5_1.argtypes = [
    ctypes.POINTER(ctypes.c_float),
    ctypes.c_void_p,
    ctypes.c_int,
    ctypes.c_int,
    ctypes.POINTER(ctypes.c_int64),
]
lib.ggml_quantize_q5_1.restype = ctypes.c_size_t


# GGML_API size_t ggml_quantize_q8_0(const float * src, void * dst, int n, int k, int64_t * hist);
def ggml_quantize_q8_0(
    src: CFloatArray,
    dst: ctypes.c_void_p,
    n: Union[ctypes.c_int, int],
    k: Union[ctypes.c_int, int],
    hist: CInt64Array,
) -> int:
    return lib.ggml_quantize_q8_0(src, dst, n, k, hist)


lib.ggml_quantize_q8_0.argtypes = [
    ctypes.POINTER(ctypes.c_float),
    ctypes.c_void_p,
    ctypes.c_int,
    ctypes.c_int,
    ctypes.POINTER(ctypes.c_int64),
]
lib.ggml_quantize_q8_0.restype = ctypes.c_size_t


# GGML_API size_t ggml_quantize_q2_K(const float * src, void * dst, int n, int k, int64_t * hist);
def ggml_quantize_q2_K(
    src: CFloatArray,
    dst: ctypes.c_void_p,
    n: Union[ctypes.c_int, int],
    k: Union[ctypes.c_int, int],
    hist: CInt64Array,
) -> int:
    return lib.ggml_quantize_q2_K(src, dst, n, k, hist)


lib.ggml_quantize_q2_K.argtypes = [
    ctypes.POINTER(ctypes.c_float),
    ctypes.c_void_p,
    ctypes.c_int,
    ctypes.c_int,
    ctypes.POINTER(ctypes.c_int64),
]
lib.ggml_quantize_q2_K.restype = ctypes.c_size_t


# GGML_API size_t ggml_quantize_q3_K(const float * src, void * dst, int n, int k, int64_t * hist);
def ggml_quantize_q3_K(
    src: CFloatArray,
    dst: ctypes.c_void_p,
    n: Union[ctypes.c_int, int],
    k: Union[ctypes.c_int, int],
    hist: CInt64Array,
) -> int:
    return lib.ggml_quantize_q3_K(src, dst, n, k, hist)


lib.ggml_quantize_q3_K.argtypes = [
    ctypes.POINTER(ctypes.c_float),
    ctypes.c_void_p,
    ctypes.c_int,
    ctypes.c_int,
    ctypes.POINTER(ctypes.c_int64),
]
lib.ggml_quantize_q3_K.restype = ctypes.c_size_t


# GGML_API size_t ggml_quantize_q4_K(const float * src, void * dst, int n, int k, int64_t * hist);
def ggml_quantize_q4_K(
    src: CFloatArray,
    dst: ctypes.c_void_p,
    n: Union[ctypes.c_int, int],
    k: Union[ctypes.c_int, int],
    hist: CInt64Array,
) -> int:
    return lib.ggml_quantize_q4_K(src, dst, n, k, hist)


lib.ggml_quantize_q4_K.argtypes = [
    ctypes.POINTER(ctypes.c_float),
    ctypes.c_void_p,
    ctypes.c_int,
    ctypes.c_int,
    ctypes.POINTER(ctypes.c_int64),
]
lib.ggml_quantize_q4_K.restype = ctypes.c_size_t


# GGML_API size_t ggml_quantize_q5_K(const float * src, void * dst, int n, int k, int64_t * hist);
def ggml_quantize_q5_K(
    src: CFloatArray,
    dst: ctypes.c_void_p,
    n: Union[ctypes.c_int, int],
    k: Union[ctypes.c_int, int],
    hist: CInt64Array,
) -> int:
    return lib.ggml_quantize_q5_K(src, dst, n, k, hist)


lib.ggml_quantize_q5_K.argtypes = [
    ctypes.POINTER(ctypes.c_float),
    ctypes.c_void_p,
    ctypes.c_int,
    ctypes.c_int,
    ctypes.POINTER(ctypes.c_int64),
]
lib.ggml_quantize_q5_K.restype = ctypes.c_size_t


# GGML_API size_t ggml_quantize_q6_K(const float * src, void * dst, int n, int k, int64_t * hist);
def ggml_quantize_q6_K(
    src: CFloatArray,
    dst: ctypes.c_void_p,
    n: Union[ctypes.c_int, int],
    k: Union[ctypes.c_int, int],
    hist: CInt64Array,
) -> int:
    return lib.ggml_quantize_q6_K(src, dst, n, k, hist)


lib.ggml_quantize_q6_K.argtypes = [
    ctypes.POINTER(ctypes.c_float),
    ctypes.c_void_p,
    ctypes.c_int,
    ctypes.c_int,
    ctypes.POINTER(ctypes.c_int64),
]
lib.ggml_quantize_q6_K.restype = ctypes.c_size_t


# GGML_API size_t ggml_quantize_chunk(enum ggml_type type, const float * src, void * dst, int start, int n, int64_t * hist);
def ggml_quantize_chunk(
    type: Union[ctypes.c_int, int],
    src: CFloatArray,
    dst: ctypes.c_void_p,
    start: Union[ctypes.c_int, int],
    n: Union[ctypes.c_int, int],
    hist: CInt64Array,
) -> int:
    return lib.ggml_quantize_chunk(type, src, dst, start, n, hist)


lib.ggml_quantize_chunk.argtypes = [
    ctypes.c_int,
    ctypes.POINTER(ctypes.c_float),
    ctypes.c_void_p,
    ctypes.c_int,
    ctypes.c_int,
    ctypes.POINTER(ctypes.c_int64),
]
lib.ggml_quantize_chunk.restype = ctypes.c_size_t

# //
# // gguf
# //

# enum gguf_type {
#     GGUF_TYPE_UINT8   = 0,
#     GGUF_TYPE_INT8    = 1,
#     GGUF_TYPE_UINT16  = 2,
#     GGUF_TYPE_INT16   = 3,
#     GGUF_TYPE_UINT32  = 4,
#     GGUF_TYPE_INT32   = 5,
#     GGUF_TYPE_FLOAT32 = 6,
#     GGUF_TYPE_BOOL    = 7,
#     GGUF_TYPE_STRING  = 8,
#     GGUF_TYPE_ARRAY   = 9,
#     GGUF_TYPE_UINT64  = 10,
#     GGUF_TYPE_INT64   = 11,
#     GGUF_TYPE_FLOAT64 = 12,
#     GGUF_TYPE_COUNT,       // marks the end of the enum
# };
GGUF_TYPE_UINT8 = 0
GGUF_TYPE_INT8 = 1
GGUF_TYPE_UINT16 = 2
GGUF_TYPE_INT16 = 3
GGUF_TYPE_UINT32 = 4
GGUF_TYPE_INT32 = 5
GGUF_TYPE_FLOAT32 = 6
GGUF_TYPE_BOOL = 7
GGUF_TYPE_STRING = 8
GGUF_TYPE_ARRAY = 9
GGUF_TYPE_COUNT = 10

# struct gguf_context;
gguf_context_p = ctypes.c_void_p

# struct gguf_init_params {
#     bool no_alloc;


#     // if not NULL, create a ggml_context and allocate the tensor data in it
#     struct ggml_context ** ctx;
# };
class gguf_init_params(ctypes.Structure):
    _fields_ = [
        ("no_alloc", ctypes.c_bool),
        ("ctx", ctypes.POINTER(ggml_context_p)),
    ]


# GGML_API struct gguf_context * gguf_init_empty(void);
def gguf_init_empty() -> gguf_context_p:
    return lib.gguf_init_empty()


lib.gguf_init_empty.argtypes = []
lib.gguf_init_empty.restype = gguf_context_p


# GGML_API struct gguf_context * gguf_init_from_file(const char * fname, struct gguf_init_params params);
def gguf_init_from_file(
    fname: bytes,
    params: gguf_init_params,
) -> gguf_context_p:
    return lib.gguf_init_from_file(fname, params)


lib.gguf_init_from_file.argtypes = [
    ctypes.c_char_p,
    gguf_init_params,
]
lib.gguf_init_from_file.restype = gguf_context_p

# //GGML_API struct gguf_context * gguf_init_from_buffer(..);


# GGML_API void gguf_free(struct gguf_context * ctx);
def gguf_free(
    ctx: gguf_context_p,
):
    return lib.gguf_free(ctx)


lib.gguf_free.argtypes = [
    gguf_context_p,
]
lib.gguf_free.restype = None


# GGML_API const char * gguf_type_name(enum gguf_type type);
def gguf_type_name(
    type: Union[ctypes.c_int, int],
) -> bytes:
    return lib.gguf_type_name(type)


lib.gguf_type_name.argtypes = [
    ctypes.c_int,
]
lib.gguf_type_name.restype = ctypes.c_char_p


# GGML_API int    gguf_get_version    (const struct gguf_context * ctx);
def gguf_get_version(
    ctx: gguf_context_p,
) -> int:
    return lib.gguf_get_version(ctx)


lib.gguf_get_version.argtypes = [
    gguf_context_p,
]
lib.gguf_get_version.restype = ctypes.c_int


# GGML_API size_t gguf_get_alignment  (const struct gguf_context * ctx);
def gguf_get_alignment(
    ctx: gguf_context_p,
) -> int:
    return lib.gguf_get_alignment(ctx)


lib.gguf_get_alignment.argtypes = [
    gguf_context_p,
]
lib.gguf_get_alignment.restype = ctypes.c_size_t


# GGML_API size_t gguf_get_data_offset(const struct gguf_context * ctx);
def gguf_get_data_offset(
    ctx: gguf_context_p,
) -> int:
    return lib.gguf_get_data_offset(ctx)


lib.gguf_get_data_offset.argtypes = [
    gguf_context_p,
]
lib.gguf_get_data_offset.restype = ctypes.c_size_t


# GGML_API void * gguf_get_data       (const struct gguf_context * ctx);
def gguf_get_data(
    ctx: gguf_context_p,
) -> ctypes.c_void_p:
    return lib.gguf_get_data(ctx)


lib.gguf_get_data.argtypes = [
    gguf_context_p,
]
lib.gguf_get_data.restype = ctypes.c_void_p


# GGML_API int          gguf_get_n_kv(const struct gguf_context * ctx);
def gguf_get_n_kv(
    ctx: gguf_context_p,
) -> int:
    return lib.gguf_get_n_kv(ctx)


lib.gguf_get_n_kv.argtypes = [
    gguf_context_p,
]
lib.gguf_get_n_kv.restype = ctypes.c_int


# GGML_API int          gguf_find_key(const struct gguf_context * ctx, const char * key);
def gguf_find_key(
    ctx: gguf_context_p,
    key: bytes,
) -> int:
    return lib.gguf_find_key(ctx, key)


lib.gguf_find_key.argtypes = [
    gguf_context_p,
    ctypes.c_char_p,
]
lib.gguf_find_key.restype = ctypes.c_int


# GGML_API const char * gguf_get_key (const struct gguf_context * ctx, int key_id);
def gguf_get_key(
    ctx: gguf_context_p,
    key_id: Union[ctypes.c_int, int],
) -> bytes:
    return lib.gguf_get_key(ctx, key_id)


lib.gguf_get_key.argtypes = [
    gguf_context_p,
    ctypes.c_int,
]
lib.gguf_get_key.restype = ctypes.c_char_p


# GGML_API enum gguf_type gguf_get_kv_type (const struct gguf_context * ctx, int key_id);
def gguf_get_kv_type(
    ctx: gguf_context_p,
    key_id: Union[ctypes.c_int, int],
) -> int:
    return lib.gguf_get_kv_type(ctx, key_id)


lib.gguf_get_kv_type.argtypes = [
    gguf_context_p,
    ctypes.c_int,
]
lib.gguf_get_kv_type.restype = ctypes.c_int


# GGML_API enum gguf_type gguf_get_arr_type(const struct gguf_context * ctx, int key_id);
def gguf_get_arr_type(
    ctx: gguf_context_p,
    key_id: Union[ctypes.c_int, int],
) -> int:
    return lib.gguf_get_arr_type(ctx, key_id)


lib.gguf_get_arr_type.argtypes = [
    gguf_context_p,
    ctypes.c_int,
]
lib.gguf_get_arr_type.restype = ctypes.c_int


# // results are undefined if the wrong type is used for the key
# GGML_API uint8_t      gguf_get_val_u8  (const struct gguf_context * ctx, int key_id);
def gguf_get_val_u8(
    ctx: gguf_context_p,
    key_id: Union[ctypes.c_int, int],
) -> int:
    return lib.gguf_get_val_u8(ctx, key_id)


lib.gguf_get_val_u8.argtypes = [
    gguf_context_p,
    ctypes.c_int,
]
lib.gguf_get_val_u8.restype = ctypes.c_uint8


# GGML_API int8_t       gguf_get_val_i8  (const struct gguf_context * ctx, int key_id);
def gguf_get_val_i8(
    ctx: gguf_context_p,
    key_id: Union[ctypes.c_int, int],
) -> int:
    return lib.gguf_get_val_i8(ctx, key_id)


lib.gguf_get_val_i8.argtypes = [
    gguf_context_p,
    ctypes.c_int,
]
lib.gguf_get_val_i8.restype = ctypes.c_int8


# GGML_API uint16_t     gguf_get_val_u16 (const struct gguf_context * ctx, int key_id);
def gguf_get_val_u16(
    ctx: gguf_context_p,
    key_id: Union[ctypes.c_int, int],
) -> int:
    return lib.gguf_get_val_u16(ctx, key_id)


lib.gguf_get_val_u16.argtypes = [
    gguf_context_p,
    ctypes.c_int,
]
lib.gguf_get_val_u16.restype = ctypes.c_uint16


# GGML_API int16_t      gguf_get_val_i16 (const struct gguf_context * ctx, int key_id);
def gguf_get_val_i16(
    ctx: gguf_context_p,
    key_id: Union[ctypes.c_int, int],
) -> int:
    return lib.gguf_get_val_i16(ctx, key_id)


lib.gguf_get_val_i16.argtypes = [
    gguf_context_p,
    ctypes.c_int,
]
lib.gguf_get_val_i16.restype = ctypes.c_int16


# GGML_API uint32_t     gguf_get_val_u32 (const struct gguf_context * ctx, int key_id);
def gguf_get_val_u32(
    ctx: gguf_context_p,
    key_id: Union[ctypes.c_int, int],
) -> int:
    return lib.gguf_get_val_u32(ctx, key_id)


lib.gguf_get_val_u32.argtypes = [
    gguf_context_p,
    ctypes.c_int,
]
lib.gguf_get_val_u32.restype = ctypes.c_uint32


# GGML_API int32_t      gguf_get_val_i32 (const struct gguf_context * ctx, int key_id);
def gguf_get_val_i32(
    ctx: gguf_context_p,
    key_id: Union[ctypes.c_int, int],
) -> int:
    return lib.gguf_get_val_i32(ctx, key_id)


lib.gguf_get_val_i32.argtypes = [
    gguf_context_p,
    ctypes.c_int,
]
lib.gguf_get_val_i32.restype = ctypes.c_int32


# GGML_API float        gguf_get_val_f32 (const struct gguf_context * ctx, int key_id);
def gguf_get_val_f32(
    ctx: gguf_context_p,
    key_id: Union[ctypes.c_int, int],
) -> float:
    return lib.gguf_get_val_f32(ctx, key_id)


lib.gguf_get_val_f32.argtypes = [
    gguf_context_p,
    ctypes.c_int,
]
lib.gguf_get_val_f32.restype = ctypes.c_float


# GGML_API uint64_t     gguf_get_val_u64 (const struct gguf_context * ctx, int key_id);
def gguf_get_val_u64(
    ctx: gguf_context_p,
    key_id: Union[ctypes.c_int, int],
) -> int:
    return lib.gguf_get_val_u64(ctx, key_id)


lib.gguf_get_val_u64.argtypes = [
    gguf_context_p,
    ctypes.c_int,
]
lib.gguf_get_val_u64.restype = ctypes.c_uint64


# GGML_API int64_t      gguf_get_val_i64 (const struct gguf_context * ctx, int key_id);
def gguf_get_val_i64(
    ctx: gguf_context_p,
    key_id: Union[ctypes.c_int, int],
) -> int:
    return lib.gguf_get_val_i64(ctx, key_id)


lib.gguf_get_val_i64.argtypes = [
    gguf_context_p,
    ctypes.c_int,
]
lib.gguf_get_val_i64.restype = ctypes.c_int64


# GGML_API double       gguf_get_val_f64 (const struct gguf_context * ctx, int key_id);
def gguf_get_val_f64(
    ctx: gguf_context_p,
    key_id: Union[ctypes.c_int, int],
) -> float:
    return lib.gguf_get_val_f64(ctx, key_id)


lib.gguf_get_val_f64.argtypes = [
    gguf_context_p,
    ctypes.c_int,
]
lib.gguf_get_val_f64.restype = ctypes.c_double


# GGML_API bool         gguf_get_val_bool(const struct gguf_context * ctx, int key_id);
def gguf_get_val_bool(
    ctx: gguf_context_p,
    key_id: Union[ctypes.c_int, int],
) -> bool:
    return lib.gguf_get_val_bool(ctx, key_id)


lib.gguf_get_val_bool.argtypes = [
    gguf_context_p,
    ctypes.c_int,
]
lib.gguf_get_val_bool.restype = ctypes.c_bool


# GGML_API const char * gguf_get_val_str (const struct gguf_context * ctx, int key_id);
def gguf_get_val_str(
    ctx: gguf_context_p,
    key_id: Union[ctypes.c_int, int],
) -> bytes:
    return lib.gguf_get_val_str(ctx, key_id)


lib.gguf_get_val_str.argtypes = [
    gguf_context_p,
    ctypes.c_int,
]
lib.gguf_get_val_str.restype = ctypes.c_char_p


# GGML_API int          gguf_get_arr_n   (const struct gguf_context * ctx, int key_id);
def gguf_get_arr_n(
    ctx: gguf_context_p,
    key_id: Union[ctypes.c_int, int],
) -> int:
    return lib.gguf_get_arr_n(ctx, key_id)


lib.gguf_get_arr_n.argtypes = [
    gguf_context_p,
    ctypes.c_int,
]
lib.gguf_get_arr_n.restype = ctypes.c_int


# GGML_API const void * gguf_get_arr_data(const struct gguf_context * ctx, int key_id);
def gguf_get_arr_data(
    ctx: gguf_context_p,
    key_id: Union[ctypes.c_int, int],
) -> ctypes.c_void_p:
    return lib.gguf_get_arr_data(ctx, key_id)


lib.gguf_get_arr_data.argtypes = [
    gguf_context_p,
    ctypes.c_int,
]
lib.gguf_get_arr_data.restype = ctypes.c_void_p


# GGML_API const char * gguf_get_arr_str (const struct gguf_context * ctx, int key_id, int i);
def gguf_get_arr_str(
    ctx: gguf_context_p,
    key_id: Union[ctypes.c_int, int],
    i: Union[ctypes.c_int, int],
) -> bytes:
    return lib.gguf_get_arr_str(ctx, key_id, i)


lib.gguf_get_arr_str.argtypes = [
    gguf_context_p,
    ctypes.c_int,
    ctypes.c_int,
]
lib.gguf_get_arr_str.restype = ctypes.c_char_p


# GGML_API int    gguf_get_n_tensors    (const struct gguf_context * ctx);
def gguf_get_n_tensors(
    ctx: gguf_context_p,
) -> int:
    return lib.gguf_get_n_tensors(ctx)


lib.gguf_get_n_tensors.argtypes = [
    gguf_context_p,
]
lib.gguf_get_n_tensors.restype = ctypes.c_int


# GGML_API int    gguf_find_tensor      (const struct gguf_context * ctx, const char * name);
def gguf_find_tensor(
    ctx: gguf_context_p,
    name: bytes,
) -> int:
    return lib.gguf_find_tensor(ctx, name)


lib.gguf_find_tensor.argtypes = [
    gguf_context_p,
    ctypes.c_char_p,
]
lib.gguf_find_tensor.restype = ctypes.c_int


# GGML_API size_t gguf_get_tensor_offset(const struct gguf_context * ctx, int i);
def gguf_get_tensor_offset(
    ctx: gguf_context_p,
    i: Union[ctypes.c_int, int],
) -> int:
    return lib.gguf_get_tensor_offset(ctx, i)


lib.gguf_get_tensor_offset.argtypes = [
    gguf_context_p,
    ctypes.c_int,
]
lib.gguf_get_tensor_offset.restype = ctypes.c_size_t


# GGML_API char * gguf_get_tensor_name  (const struct gguf_context * ctx, int i);
def gguf_get_tensor_name(
    ctx: gguf_context_p,
    i: Union[ctypes.c_int, int],
) -> bytes:
    return lib.gguf_get_tensor_name(ctx, i)


lib.gguf_get_tensor_name.argtypes = [
    gguf_context_p,
    ctypes.c_int,
]
lib.gguf_get_tensor_name.restype = ctypes.c_char_p


# // overrides existing values or adds a new one
# GGML_API void gguf_set_val_u8  (struct gguf_context * ctx, const char * key, uint8_t  val);
def gguf_set_val_u8(
    ctx: gguf_context_p,
    key: bytes,
    val: Union[ctypes.c_uint8, int],
):
    return lib.gguf_set_val_u8(ctx, key, val)


lib.gguf_set_val_u8.argtypes = [
    gguf_context_p,
    ctypes.c_char_p,
    ctypes.c_uint8,
]
lib.gguf_set_val_u8.restype = None


# GGML_API void gguf_set_val_i8  (struct gguf_context * ctx, const char * key, int8_t   val);
def gguf_set_val_i8(
    ctx: gguf_context_p,
    key: bytes,
    val: Union[ctypes.c_int8, int],
):
    return lib.gguf_set_val_i8(ctx, key, val)


lib.gguf_set_val_i8.argtypes = [
    gguf_context_p,
    ctypes.c_char_p,
    ctypes.c_int8,
]
lib.gguf_set_val_i8.restype = None


# GGML_API void gguf_set_val_u16 (struct gguf_context * ctx, const char * key, uint16_t val);
def gguf_set_val_u16(
    ctx: gguf_context_p,
    key: bytes,
    val: Union[ctypes.c_uint16, int],
):
    return lib.gguf_set_val_u16(ctx, key, val)


lib.gguf_set_val_u16.argtypes = [
    gguf_context_p,
    ctypes.c_char_p,
    ctypes.c_uint16,
]
lib.gguf_set_val_u16.restype = None


# GGML_API void gguf_set_val_i16 (struct gguf_context * ctx, const char * key, int16_t  val);
def gguf_set_val_i16(
    ctx: gguf_context_p,
    key: bytes,
    val: Union[ctypes.c_int16, int],
):
    return lib.gguf_set_val_i16(ctx, key, val)


lib.gguf_set_val_i16.argtypes = [
    gguf_context_p,
    ctypes.c_char_p,
    ctypes.c_int16,
]
lib.gguf_set_val_i16.restype = None


# GGML_API void gguf_set_val_u32 (struct gguf_context * ctx, const char * key, uint32_t val);
def gguf_set_val_u32(
    ctx: gguf_context_p,
    key: bytes,
    val: Union[ctypes.c_uint32, int],
):
    return lib.gguf_set_val_u32(ctx, key, val)


lib.gguf_set_val_u32.argtypes = [
    gguf_context_p,
    ctypes.c_char_p,
    ctypes.c_uint32,
]
lib.gguf_set_val_u32.restype = None


# GGML_API void gguf_set_val_i32 (struct gguf_context * ctx, const char * key, int32_t  val);
def gguf_set_val_i32(
    ctx: gguf_context_p,
    key: bytes,
    val: Union[ctypes.c_int32, int],
):
    return lib.gguf_set_val_i32(ctx, key, val)


lib.gguf_set_val_i32.argtypes = [
    gguf_context_p,
    ctypes.c_char_p,
    ctypes.c_int32,
]
lib.gguf_set_val_i32.restype = None


# GGML_API void gguf_set_val_f32 (struct gguf_context * ctx, const char * key, float    val);
def gguf_set_val_f32(
    ctx: gguf_context_p,
    key: bytes,
    val: Union[ctypes.c_float, float],
):
    return lib.gguf_set_val_f32(ctx, key, val)


lib.gguf_set_val_f32.argtypes = [
    gguf_context_p,
    ctypes.c_char_p,
    ctypes.c_float,
]
lib.gguf_set_val_f32.restype = None


# GGML_API void gguf_set_val_u64 (struct gguf_context * ctx, const char * key, uint64_t val);
def gguf_set_val_u64(
    ctx: gguf_context_p,
    key: bytes,
    val: Union[ctypes.c_uint64, int],
):
    return lib.gguf_set_val_u64(ctx, key, val)


lib.gguf_set_val_u64.argtypes = [
    gguf_context_p,
    ctypes.c_char_p,
    ctypes.c_uint64,
]
lib.gguf_set_val_u64.restype = None


# GGML_API void gguf_set_val_i64 (struct gguf_context * ctx, const char * key, int64_t  val);
def gguf_set_val_i64(
    ctx: gguf_context_p,
    key: bytes,
    val: Union[ctypes.c_int64, int],
):
    return lib.gguf_set_val_i64(ctx, key, val)


lib.gguf_set_val_i64.argtypes = [
    gguf_context_p,
    ctypes.c_char_p,
    ctypes.c_int64,
]
lib.gguf_set_val_i64.restype = None


# GGML_API void gguf_set_val_f64 (struct gguf_context * ctx, const char * key, double   val);
def gguf_set_val_f64(
    ctx: gguf_context_p,
    key: bytes,
    val: Union[ctypes.c_double, float],
):
    return lib.gguf_set_val_f64(ctx, key, val)


lib.gguf_set_val_f64.argtypes = [
    gguf_context_p,
    ctypes.c_char_p,
    ctypes.c_double,
]
lib.gguf_set_val_f64.restype = None


# GGML_API void gguf_set_val_bool(struct gguf_context * ctx, const char * key, bool     val);
def gguf_set_val_bool(
    ctx: gguf_context_p,
    key: bytes,
    val: Union[ctypes.c_bool, bool],
):
    return lib.gguf_set_val_bool(ctx, key, val)


lib.gguf_set_val_bool.argtypes = [
    gguf_context_p,
    ctypes.c_char_p,
    ctypes.c_bool,
]
lib.gguf_set_val_bool.restype = None


# GGML_API void gguf_set_val_str (struct gguf_context * ctx, const char * key, const char * val);
def gguf_set_val_str(
    ctx: gguf_context_p,
    key: bytes,
    val: bytes,
):
    return lib.gguf_set_val_str(ctx, key, val)


lib.gguf_set_val_str.argtypes = [
    gguf_context_p,
    ctypes.c_char_p,
    ctypes.c_char_p,
]
lib.gguf_set_val_str.restype = None


# GGML_API void gguf_set_arr_data(struct gguf_context * ctx, const char * key, enum gguf_type type, const void * data, int n);
def gguf_set_arr_data(
    ctx: gguf_context_p,
    key: bytes,
    type: Union[ctypes.c_int, int],
    data: ctypes.c_void_p,
    n: Union[ctypes.c_int, int],
):
    return lib.gguf_set_arr_data(ctx, key, type, data, n)


lib.gguf_set_arr_data.argtypes = [
    gguf_context_p,
    ctypes.c_char_p,
    ctypes.c_int,
    ctypes.c_void_p,
    ctypes.c_int,
]
lib.gguf_set_arr_data.restype = None


# GGML_API void gguf_set_arr_str (struct gguf_context * ctx, const char * key, const char ** data, int n);
def gguf_set_arr_str(
    ctx: gguf_context_p,
    key: bytes,
    data: CCharPointer,
    n: Union[ctypes.c_int, int],
):
    return lib.gguf_set_arr_str(ctx, key, data, n)


lib.gguf_set_arr_str.argtypes = [
    gguf_context_p,
    ctypes.c_char_p,
    ctypes.POINTER(ctypes.c_char_p),
    ctypes.c_int,
]
lib.gguf_set_arr_str.restype = None


# // set or add KV pairs from another context
# GGML_API void gguf_set_kv(struct gguf_context * ctx, struct gguf_context * src);
def gguf_set_kv(
    ctx: gguf_context_p,
    src: gguf_context_p,
):
    return lib.gguf_set_kv(ctx, src)


lib.gguf_set_kv.argtypes = [
    gguf_context_p,
    gguf_context_p,
]
lib.gguf_set_kv.restype = None


# // manage tensor info
# GGML_API void gguf_add_tensor(struct gguf_context * ctx, const struct ggml_tensor * tensor);
def gguf_add_tensor(
    ctx: gguf_context_p,
    tensor: ggml_tensor_p,
):
    return lib.gguf_add_tensor(ctx, tensor)


lib.gguf_add_tensor.argtypes = [
    gguf_context_p,
    ctypes.POINTER(ggml_tensor),
]
lib.gguf_add_tensor.restype = None


# GGML_API void gguf_set_tensor_type(struct gguf_context * ctx, const char * name, enum ggml_type type);
def gguf_set_tensor_type(
    ctx: gguf_context_p,
    name: bytes,
    type: Union[ctypes.c_int, int],
):
    return lib.gguf_set_tensor_type(ctx, name, type)


lib.gguf_set_tensor_type.argtypes = [
    gguf_context_p,
    ctypes.c_char_p,
    ctypes.c_int,
]
lib.gguf_set_tensor_type.restype = None


# GGML_API void gguf_set_tensor_data(struct gguf_context * ctx, const char * name, const void * data, size_t size);
def gguf_set_tensor_data(
    ctx: gguf_context_p,
    name: bytes,
    data: ctypes.c_void_p,
    size: Union[ctypes.c_size_t, int],
):
    return lib.gguf_set_tensor_data(ctx, name, data, size)


lib.gguf_set_tensor_data.argtypes = [
    gguf_context_p,
    ctypes.c_char_p,
    ctypes.c_void_p,
    ctypes.c_size_t,
]
lib.gguf_set_tensor_data.restype = None

# // writing gguf files can be done in 2 ways:
# //
# // - write the entire gguf_context to a binary file in a single pass:
# //
# //   gguf_write_to_file(ctx, fname);
# //
# // - first prepare a file with a placeholder for the meta data, write the tensor data, then write the meta data:
# //
# //   FILE * f = fopen(fname, "wb");
# //   fseek(f, gguf_get_meta_size(ctx), SEEK_SET);
# //   fwrite(f, ...);
# //   void * data = gguf_meta_get_meta_data(ctx);
# //   fseek(f, 0, SEEK_SET);
# //   fwrite(f, data, gguf_get_meta_size(ctx));
# //   free(data);
# //   fclose(f);
# //


# // write the entire context to a binary file
# GGML_API void gguf_write_to_file(const struct gguf_context * ctx, const char * fname, bool only_meta);
def gguf_write_to_file(
    ctx: gguf_context_p,
    fname: bytes,
    only_meta: Union[ctypes.c_bool, bool],
):
    return lib.gguf_write_to_file(ctx, fname, only_meta)


lib.gguf_write_to_file.argtypes = [
    gguf_context_p,
    ctypes.c_char_p,
    ctypes.c_bool,
]
lib.gguf_write_to_file.restype = None


# // get the size in bytes of the meta data (header, kv pairs, tensor info) including padding
# GGML_API size_t gguf_get_meta_size(const struct gguf_context * ctx);
def gguf_get_meta_size(
    ctx: gguf_context_p,
) -> int:
    return lib.gguf_get_meta_size(ctx)


lib.gguf_get_meta_size.argtypes = [
    gguf_context_p,
]
lib.gguf_get_meta_size.restype = ctypes.c_size_t


# GGML_API void   gguf_get_meta_data(const struct gguf_context * ctx, void * data);
def gguf_get_meta_data(
    ctx: gguf_context_p,
    data: ctypes.c_void_p,
):
    return lib.gguf_get_meta_data(ctx, data)


lib.gguf_get_meta_data.argtypes = [
    gguf_context_p,
    ctypes.c_void_p,
]
lib.gguf_get_meta_data.restype = None


# //
# // system info
# //


# GGML_API int ggml_cpu_has_avx        (void);
def ggml_cpu_has_avx() -> int:
    return lib.ggml_cpu_has_avx()


lib.ggml_cpu_has_avx.argtypes = []
lib.ggml_cpu_has_avx.restype = ctypes.c_int


# GGML_API int ggml_cpu_has_avx2       (void);
def ggml_cpu_has_avx2() -> int:
    return lib.ggml_cpu_has_avx2()


lib.ggml_cpu_has_avx2.argtypes = []
lib.ggml_cpu_has_avx2.restype = ctypes.c_int


# GGML_API int ggml_cpu_has_avx512     (void);
def ggml_cpu_has_avx512() -> int:
    return lib.ggml_cpu_has_avx512()


lib.ggml_cpu_has_avx512.argtypes = []
lib.ggml_cpu_has_avx512.restype = ctypes.c_int


# GGML_API int ggml_cpu_has_avx512_vbmi(void);
def ggml_cpu_has_avx512_vbmi() -> int:
    return lib.ggml_cpu_has_avx512_vbmi()


lib.ggml_cpu_has_avx512_vbmi.argtypes = []
lib.ggml_cpu_has_avx512_vbmi.restype = ctypes.c_int


# GGML_API int ggml_cpu_has_avx512_vnni(void);
def ggml_cpu_has_avx512_vnni() -> int:
    return lib.ggml_cpu_has_avx512_vnni()


lib.ggml_cpu_has_avx512_vnni.argtypes = []
lib.ggml_cpu_has_avx512_vnni.restype = ctypes.c_int


# GGML_API int ggml_cpu_has_fma        (void);
def ggml_cpu_has_fma() -> int:
    return lib.ggml_cpu_has_fma()


lib.ggml_cpu_has_fma.argtypes = []
lib.ggml_cpu_has_fma.restype = ctypes.c_int


# GGML_API int ggml_cpu_has_neon       (void);
def ggml_cpu_has_neon() -> int:
    return lib.ggml_cpu_has_neon()


lib.ggml_cpu_has_neon.argtypes = []
lib.ggml_cpu_has_neon.restype = ctypes.c_int


# GGML_API int ggml_cpu_has_arm_fma    (void);
def ggml_cpu_has_arm_fma() -> int:
    return lib.ggml_cpu_has_arm_fma()


lib.ggml_cpu_has_arm_fma.argtypes = []
lib.ggml_cpu_has_arm_fma.restype = ctypes.c_int


# GGML_API int ggml_cpu_has_metal      (void);
def ggml_cpu_has_metal() -> int:
    return lib.ggml_cpu_has_metal()


lib.ggml_cpu_has_metal.argtypes = []
lib.ggml_cpu_has_metal.restype = ctypes.c_int


# GGML_API int ggml_cpu_has_f16c       (void);
def ggml_cpu_has_f16c() -> int:
    return lib.ggml_cpu_has_f16c()


lib.ggml_cpu_has_f16c.argtypes = []
lib.ggml_cpu_has_f16c.restype = ctypes.c_int


# GGML_API int ggml_cpu_has_fp16_va    (void);
def ggml_cpu_has_fp16_va() -> int:
    return lib.ggml_cpu_has_fp16_va()


lib.ggml_cpu_has_fp16_va.argtypes = []
lib.ggml_cpu_has_fp16_va.restype = ctypes.c_int


# GGML_API int ggml_cpu_has_wasm_simd  (void);
def ggml_cpu_has_wasm_simd() -> int:
    return lib.ggml_cpu_has_wasm_simd()


lib.ggml_cpu_has_wasm_simd.argtypes = []
lib.ggml_cpu_has_wasm_simd.restype = ctypes.c_int


# GGML_API int ggml_cpu_has_blas       (void);
def ggml_cpu_has_blas() -> int:
    return lib.ggml_cpu_has_blas()


lib.ggml_cpu_has_blas.argtypes = []
lib.ggml_cpu_has_blas.restype = ctypes.c_int


# GGML_API int ggml_cpu_has_cublas     (void);
def ggml_cpu_has_cublas() -> int:
    return lib.ggml_cpu_has_cublas()


lib.ggml_cpu_has_cublas.argtypes = []
lib.ggml_cpu_has_cublas.restype = ctypes.c_int


# GGML_API int ggml_cpu_has_clblast    (void);
def ggml_cpu_has_clblast() -> int:
    return lib.ggml_cpu_has_clblast()


lib.ggml_cpu_has_clblast.argtypes = []
lib.ggml_cpu_has_clblast.restype = ctypes.c_int


# GGML_API int ggml_cpu_has_gpublas    (void);
def ggml_cpu_has_gpublas() -> int:
    return lib.ggml_cpu_has_gpublas()


lib.ggml_cpu_has_gpublas.argtypes = []
lib.ggml_cpu_has_gpublas.restype = ctypes.c_int


# GGML_API int ggml_cpu_has_sse3       (void);
def ggml_cpu_has_sse3() -> int:
    return lib.ggml_cpu_has_sse3()


lib.ggml_cpu_has_sse3.argtypes = []
lib.ggml_cpu_has_sse3.restype = ctypes.c_int


# GGML_API int ggml_cpu_has_ssse3      (void);
def ggml_cpu_has_ssse3() -> int:
    return lib.ggml_cpu_has_ssse3()


lib.ggml_cpu_has_ssse3.argtypes = []
lib.ggml_cpu_has_ssse3.restype = ctypes.c_int


# GGML_API int ggml_cpu_has_vsx        (void);
def ggml_cpu_has_vsx() -> int:
    return lib.ggml_cpu_has_vsx()


lib.ggml_cpu_has_vsx.argtypes = []
lib.ggml_cpu_has_vsx.restype = ctypes.c_int


# //
# // Internal types and functions exposed for tests and benchmarks
# //

# typedef void (*ggml_to_float_t)(const void * x, float * y, int k);
ggml_to_float_t = ctypes.CFUNCTYPE(
    None, ctypes.c_void_p, ctypes.POINTER(ctypes.c_float), ctypes.c_int
)

# typedef void (*ggml_from_float_t)(const float * x, void * y, int k);
ggml_from_float_t = ctypes.CFUNCTYPE(
    None, ctypes.POINTER(ctypes.c_float), ctypes.c_void_p, ctypes.c_int
)

# typedef void (*ggml_vec_dot_t)(const int n, float * s, const void * x, const void * y);
ggml_vec_dot_t = ctypes.CFUNCTYPE(
    None, ctypes.c_int, ctypes.POINTER(ctypes.c_float), ctypes.c_void_p, ctypes.c_void_p
)


# typedef struct {
#     const char      * type_name;
#     int               blck_size;
#     size_t            type_size;
#     bool              is_quantized;
#     ggml_to_float_t   to_float;
#     ggml_from_float_t from_float;
#     ggml_from_float_t from_float_reference;
#     ggml_vec_dot_t    vec_dot;
#     enum ggml_type    vec_dot_type;
# } ggml_type_traits_t;
class ggml_type_traits_t(ctypes.Structure):
    _fields_ = [
        ("type_name", ctypes.c_char_p),
        ("blck_size", ctypes.c_int),
        ("type_size", ctypes.c_size_t),
        ("is_quantized", ctypes.c_bool),
        ("to_float", ggml_to_float_t),
        ("from_float", ggml_from_float_t),
        ("from_float_reference", ggml_from_float_t),
        ("vec_dot", ggml_vec_dot_t),
        ("vec_dot_type", ctypes.c_int),
    ]


# GGML_API ggml_type_traits_t ggml_internal_get_type_traits(enum ggml_type type);
def ggml_internal_get_type_traits(type: Union[ctypes.c_int, int]) -> ggml_type_traits_t:
    return lib.ggml_internal_get_type_traits(type)


lib.ggml_internal_get_type_traits.argtypes = [ctypes.c_int]
lib.ggml_internal_get_type_traits.restype = ggml_type_traits_t

#####################################################
# GGML ALLOC API
# source: ggml-alloc.h
#####################################################

# struct ggml_backend;
# struct ggml_backend_buffer;
ggml_backend_t = ctypes.c_void_p
ggml_backend_buffer_p = ctypes.c_void_p

# //
# // Legacy API
# //

# typedef struct ggml_allocr * ggml_allocr_t;
ggml_allocr_t = ctypes.c_void_p


# // initialize allocator for use with CPU backend only
# GGML_API ggml_allocr_t ggml_allocr_new(void * data, size_t size, size_t alignment);
def ggml_allocr_new(
    data: ctypes.c_void_p,
    size: Union[ctypes.c_size_t, int],
    alignment: Union[ctypes.c_size_t, int],
) -> ggml_allocr_t:
    return lib.ggml_allocr_new(data, size, alignment)


lib.ggml_allocr_new.argtypes = [ctypes.c_void_p, ctypes.c_size_t, ctypes.c_size_t]
lib.ggml_allocr_new.restype = ggml_allocr_t


# GGML_API ggml_allocr_t ggml_allocr_new_measure(size_t alignment);
def ggml_allocr_new_measure(alignment: Union[ctypes.c_size_t, int]) -> ggml_allocr_t:
    return lib.ggml_allocr_new_measure(alignment)


lib.ggml_allocr_new_measure.argtypes = [ctypes.c_size_t]
lib.ggml_allocr_new_measure.restype = ggml_allocr_t


# // initialize allocator for use with ggml-backend
# GGML_API ggml_allocr_t ggml_allocr_new_from_buffer(struct ggml_backend_buffer * buffer);
def ggml_allocr_new_from_buffer(buffer: ggml_backend_buffer_p) -> ggml_allocr_t:
    return lib.ggml_allocr_new_from_buffer(buffer)


lib.ggml_allocr_new_from_buffer.argtypes = [ggml_backend_buffer_p]
lib.ggml_allocr_new_from_buffer.restype = ggml_allocr_t


# GGML_API ggml_allocr_t ggml_allocr_new_from_backend(struct ggml_backend * backend, size_t size); // allocates an owned buffer
def ggml_allocr_new_from_backend(
    backend: ggml_backend_t, size: Union[ctypes.c_size_t, int]
) -> ggml_allocr_t:
    return lib.ggml_allocr_new_from_backend(backend, size)


lib.ggml_allocr_new_from_backend.argtypes = [ggml_backend_t, ctypes.c_size_t]
lib.ggml_allocr_new_from_backend.restype = ggml_allocr_t


# GGML_API ggml_allocr_t ggml_allocr_new_measure_from_backend(struct ggml_backend * backend);
def ggml_allocr_new_measure_from_backend(backend: ggml_backend_t) -> ggml_allocr_t:
    return lib.ggml_allocr_new_measure_from_backend(backend)


lib.ggml_allocr_new_measure_from_backend.argtypes = [ggml_backend_t]
lib.ggml_allocr_new_measure_from_backend.restype = ggml_allocr_t


# GGML_API struct ggml_backend_buffer * ggml_allocr_get_buffer(ggml_allocr_t alloc);
def ggml_allocr_get_buffer(alloc: ggml_allocr_t) -> ggml_backend_buffer_p:
    return lib.ggml_allocr_get_buffer(alloc)


lib.ggml_allocr_get_buffer.argtypes = [ggml_allocr_t]
lib.ggml_allocr_get_buffer.restype = ggml_backend_buffer_p


# // tell the allocator to parse nodes following the order described in the list
# // you should call this if your graph are optimized to execute out-of-order
# GGML_API void   ggml_allocr_set_parse_seq(ggml_allocr_t alloc, const int * list, int n);
def ggml_allocr_set_parse_seq(
    alloc: ggml_allocr_t,
    list: "ctypes._Pointer(ctypes.c_int)",  # type: ignore
    n: Union[ctypes.c_int, int],
) -> None:
    return lib.ggml_allocr_set_parse_seq(alloc, list, n)


lib.ggml_allocr_set_parse_seq.argtypes = [
    ggml_allocr_t,
    ctypes.POINTER(ctypes.c_int),
    ctypes.c_int,
]
lib.ggml_allocr_set_parse_seq.restype = None


# GGML_API void   ggml_allocr_free       (ggml_allocr_t alloc);
def ggml_allocr_free(alloc: ggml_allocr_t) -> None:
    return lib.ggml_allocr_free(alloc)


lib.ggml_allocr_free.argtypes = [ggml_allocr_t]
lib.ggml_allocr_free.restype = None


# GGML_API bool   ggml_allocr_is_measure (ggml_allocr_t alloc);
def ggml_allocr_is_measure(alloc: ggml_allocr_t) -> ctypes.c_bool:
    return lib.ggml_allocr_is_measure(alloc)


lib.ggml_allocr_is_measure.argtypes = [ggml_allocr_t]
lib.ggml_allocr_is_measure.restype = ctypes.c_bool


# GGML_API void   ggml_allocr_reset      (ggml_allocr_t alloc);
def ggml_allocr_reset(alloc: ggml_allocr_t) -> None:
    return lib.ggml_allocr_reset(alloc)


lib.ggml_allocr_reset.argtypes = [ggml_allocr_t]
lib.ggml_allocr_reset.restype = None


# GGML_API void   ggml_allocr_alloc      (ggml_allocr_t alloc, struct ggml_tensor * tensor);
def ggml_allocr_alloc(alloc: ggml_allocr_t, tensor: ggml_tensor_p) -> None:
    return lib.ggml_allocr_alloc(alloc, tensor)


lib.ggml_allocr_alloc.argtypes = [ggml_allocr_t, ctypes.POINTER(ggml_tensor)]
lib.ggml_allocr_alloc.restype = None


# GGML_API size_t ggml_allocr_max_size   (ggml_allocr_t alloc);
def ggml_allocr_max_size(alloc: ggml_allocr_t) -> Union[ctypes.c_size_t, int]:
    return lib.ggml_allocr_max_size(alloc)


lib.ggml_allocr_max_size.argtypes = [ggml_allocr_t]
lib.ggml_allocr_max_size.restype = ctypes.c_size_t


# GGML_API size_t ggml_allocr_alloc_graph(ggml_allocr_t alloc, struct ggml_cgraph * graph);
def ggml_allocr_alloc_graph(alloc: ggml_allocr_t, graph: ggml_cgraph_p) -> int:
    return lib.ggml_allocr_alloc_graph(alloc, graph)


lib.ggml_allocr_alloc_graph.argtypes = [ggml_allocr_t, ctypes.POINTER(ggml_cgraph)]
lib.ggml_allocr_alloc_graph.restype = ctypes.c_size_t

# //
# // ggml-backend v2 API
# //

# // Seperate tensor and graph allocator objects
# // This is necessary for multi-backend allocation because the graph allocator needs to use multiple tensor allocators
# // The original API is kept as a wrapper around the new API

# // Tensor allocator
# typedef struct ggml_tallocr * ggml_tallocr_t;
ggml_tallocr_t = ctypes.c_void_p


# GGML_API ggml_tallocr_t ggml_tallocr_new(void * data, size_t size, size_t alignment);
def ggml_tallocr_new(
    data: ctypes.c_void_p,
    size: Union[ctypes.c_size_t, int],
    alignment: Union[ctypes.c_size_t, int],
) -> ggml_tallocr_t:
    return lib.ggml_tallocr_new(data, size, alignment)


lib.ggml_tallocr_new.argtypes = [ctypes.c_void_p, ctypes.c_size_t, ctypes.c_size_t]
lib.ggml_tallocr_new.restype = ggml_tallocr_t


# GGML_API ggml_tallocr_t ggml_tallocr_new_measure(size_t alignment);
def ggml_tallocr_new_measure(alignment: Union[ctypes.c_size_t, int]) -> ggml_tallocr_t:
    return lib.ggml_tallocr_new_measure(alignment)


lib.ggml_tallocr_new_measure.argtypes = [ctypes.c_size_t]
lib.ggml_tallocr_new_measure.restype = ggml_tallocr_t


# GGML_API ggml_tallocr_t ggml_tallocr_new_from_buffer(struct ggml_backend_buffer * buffer);
def ggml_tallocr_new_from_buffer(buffer: ggml_backend_buffer_p) -> ggml_tallocr_t:
    return lib.ggml_tallocr_new_from_buffer(buffer)


lib.ggml_tallocr_new_from_buffer.argtypes = [ggml_backend_buffer_p]
lib.ggml_tallocr_new_from_buffer.restype = ggml_tallocr_t


# GGML_API ggml_tallocr_t ggml_tallocr_new_from_backend(struct ggml_backend * backend, size_t size); // allocates an owned buffer
def ggml_tallocr_new_from_backend(
    backend: ggml_backend_t, size: Union[ctypes.c_size_t, int]
) -> ggml_tallocr_t:
    return lib.ggml_tallocr_new_from_backend(backend, size)


lib.ggml_tallocr_new_from_backend.argtypes = [ggml_backend_t, ctypes.c_size_t]
lib.ggml_tallocr_new_from_backend.restype = ggml_tallocr_t


# GGML_API ggml_tallocr_t ggml_tallocr_new_measure_from_backend(struct ggml_backend * backend);
def ggml_tallocr_new_measure_from_backend(backend: ggml_backend_t) -> ggml_tallocr_t:
    return lib.ggml_tallocr_new_measure_from_backend(backend)


lib.ggml_tallocr_new_measure_from_backend.argtypes = [ggml_backend_t]
lib.ggml_tallocr_new_measure_from_backend.restype = ggml_tallocr_t


# GGML_API struct ggml_backend_buffer * ggml_tallocr_get_buffer(ggml_tallocr_t talloc);
def ggml_tallocr_get_buffer(talloc: ggml_tallocr_t) -> ggml_backend_buffer_p:
    return lib.ggml_tallocr_get_buffer(talloc)


lib.ggml_tallocr_get_buffer.argtypes = [ggml_tallocr_t]
lib.ggml_tallocr_get_buffer.restype = ggml_backend_buffer_p


# GGML_API void   ggml_tallocr_free       (ggml_tallocr_t talloc);
def ggml_tallocr_free(talloc: ggml_tallocr_t) -> None:
    return lib.ggml_tallocr_free(talloc)


lib.ggml_tallocr_free.argtypes = [ggml_tallocr_t]
lib.ggml_tallocr_free.restype = None


# GGML_API bool   ggml_tallocr_is_measure (ggml_tallocr_t talloc);
def ggml_tallocr_is_measure(talloc: ggml_tallocr_t) -> bool:
    return lib.ggml_tallocr_is_measure(talloc)


lib.ggml_tallocr_is_measure.argtypes = [ggml_tallocr_t]
lib.ggml_tallocr_is_measure.restype = ctypes.c_bool


# GGML_API void   ggml_tallocr_reset      (ggml_tallocr_t talloc);
def ggml_tallocr_reset(talloc: ggml_tallocr_t) -> None:
    return lib.ggml_tallocr_reset(talloc)


lib.ggml_tallocr_reset.argtypes = [ggml_tallocr_t]
lib.ggml_tallocr_reset.restype = None


# GGML_API void   ggml_tallocr_alloc      (ggml_tallocr_t talloc, struct ggml_tensor * tensor);
def ggml_tallocr_alloc(talloc: ggml_tallocr_t, tensor: ggml_tensor_p) -> None:
    return lib.ggml_tallocr_alloc(talloc, tensor)


lib.ggml_tallocr_alloc.argtypes = [ggml_tallocr_t, ctypes.POINTER(ggml_tensor)]
lib.ggml_tallocr_alloc.restype = None


# GGML_API size_t ggml_tallocr_max_size   (ggml_tallocr_t talloc);
def ggml_tallocr_max_size(talloc: ggml_tallocr_t) -> Union[ctypes.c_size_t, int]:
    return lib.ggml_tallocr_max_size(talloc)


lib.ggml_tallocr_max_size.argtypes = [ggml_tallocr_t]
lib.ggml_tallocr_max_size.restype = ctypes.c_size_t


# // Graph allocator
# typedef struct ggml_gallocr * ggml_gallocr_t;
ggml_gallocr_t = ctypes.c_void_p


# GGML_API ggml_gallocr_t ggml_gallocr_new(void);
def ggml_gallocr_new() -> ggml_gallocr_t:
    return lib.ggml_gallocr_new()


lib.ggml_gallocr_new.argtypes = []
lib.ggml_gallocr_new.restype = ggml_gallocr_t


# GGML_API void   ggml_gallocr_free(ggml_gallocr_t galloc);
def ggml_gallocr_free(galloc: ggml_gallocr_t) -> None:
    return lib.ggml_gallocr_free(galloc)


lib.ggml_gallocr_free.argtypes = [ggml_gallocr_t]
lib.ggml_gallocr_free.restype = None


# GGML_API void   ggml_gallocr_set_parse_seq(ggml_gallocr_t galloc, const int * list, int n);
def ggml_gallocr_set_parse_seq(
    galloc: ggml_gallocr_t,
    list: "ctypes._Pointer(ctypes.c_int)",  # type: ignore
    n: Union[ctypes.c_int, int],
) -> None:
    return lib.ggml_gallocr_set_parse_seq(galloc, list, n)


lib.ggml_gallocr_set_parse_seq.argtypes = [
    ggml_gallocr_t,
    ctypes.POINTER(ctypes.c_int),
    ctypes.c_int,
]
lib.ggml_gallocr_set_parse_seq.restype = None


# GGML_API size_t ggml_gallocr_alloc_graph(ggml_gallocr_t galloc, ggml_tallocr_t talloc, struct ggml_cgraph * graph);
def ggml_gallocr_alloc_graph(
    galloc: ggml_gallocr_t, talloc: ggml_tallocr_t, graph: ggml_cgraph_p
) -> Union[ctypes.c_size_t, int]:
    return lib.ggml_gallocr_alloc_graph(galloc, talloc, graph)


lib.ggml_gallocr_alloc_graph.argtypes = [
    ggml_gallocr_t,
    ggml_tallocr_t,
    ctypes.POINTER(ggml_cgraph),
]
lib.ggml_gallocr_alloc_graph.restype = ctypes.c_size_t


# // Allocate tensors from the allocators given by the hash table
# GGML_API void   ggml_gallocr_alloc_graph_n(
#                     ggml_gallocr_t galloc,
#                     struct ggml_cgraph * graph,
#                     struct ggml_hash_set hash_set,
#                     ggml_tallocr_t * hash_node_talloc);
def ggml_gallocr_alloc_graph_n(
    galloc: ggml_gallocr_t,
    graph: ggml_cgraph_p,
    hash_set: ggml_hash_set,
    hash_node_talloc: "ctypes._Pointer(ggml_tallocr_t)",  # type: ignore
) -> None:
    return lib.ggml_gallocr_alloc_graph_n(galloc, graph, hash_set, hash_node_talloc)


lib.ggml_gallocr_alloc_graph_n.argtypes = [
    ggml_gallocr_t,
    ctypes.POINTER(ggml_cgraph),
    ggml_hash_set,
    ctypes.POINTER(ggml_tallocr_t),
]
lib.ggml_gallocr_alloc_graph_n.restype = None


#####################################################
# GGML Backend API
# source: ggml-backend.h
#####################################################

# //
# // Backend buffer
# //

# struct ggml_backend_buffer;
# typedef struct ggml_backend_buffer * ggml_backend_buffer_t;
ggml_backend_buffer_t = ctypes.c_void_p


# // backend buffer functions
# GGML_API void   ggml_backend_buffer_free          (ggml_backend_buffer_t buffer);
def ggml_backend_buffer_free(
    buffer: ggml_backend_buffer_t,
):
    return lib.ggml_backend_buffer_free(buffer)


lib.ggml_backend_buffer_free.argtypes = [ggml_backend_buffer_t]
lib.ggml_backend_buffer_free.restype = None


# GGML_API size_t ggml_backend_buffer_get_alignment (ggml_backend_buffer_t buffer);
def ggml_backend_buffer_get_alignment(
    buffer: ggml_backend_buffer_t,
) -> int:
    return lib.ggml_backend_buffer_get_alignment(buffer)


lib.ggml_backend_buffer_get_alignment.argtypes = [ggml_backend_buffer_t]
lib.ggml_backend_buffer_get_alignment.restype = ctypes.c_size_t


# GGML_API void * ggml_backend_buffer_get_base      (ggml_backend_buffer_t buffer);
def ggml_backend_buffer_get_base(
    buffer: ggml_backend_buffer_t,
) -> ctypes.c_void_p:
    return lib.ggml_backend_buffer_get_base(buffer)


lib.ggml_backend_buffer_get_base.argtypes = [ggml_backend_buffer_t]
lib.ggml_backend_buffer_get_base.restype = ctypes.c_void_p


# GGML_API size_t ggml_backend_buffer_get_size      (ggml_backend_buffer_t buffer);
def ggml_backend_buffer_get_size(
    buffer: ggml_backend_buffer_t,
) -> int:
    return lib.ggml_backend_buffer_get_size(buffer)


lib.ggml_backend_buffer_get_size.argtypes = [ggml_backend_buffer_t]
lib.ggml_backend_buffer_get_size.restype = ctypes.c_size_t


# GGML_API size_t ggml_backend_buffer_get_alloc_size(ggml_backend_buffer_t buffer, struct ggml_tensor * tensor);
def ggml_backend_buffer_get_alloc_size(
    buffer: ggml_backend_buffer_t,
    tensor: ggml_tensor_p,
) -> int:
    return lib.ggml_backend_buffer_get_alloc_size(buffer, tensor)


lib.ggml_backend_buffer_get_alloc_size.argtypes = [
    ggml_backend_buffer_t,
    ctypes.POINTER(ggml_tensor),
]
lib.ggml_backend_buffer_get_alloc_size.restype = ctypes.c_size_t


# GGML_API void   ggml_backend_buffer_init_tensor   (ggml_backend_buffer_t buffer, struct ggml_tensor * tensor);
def ggml_backend_buffer_init_tensor(
    buffer: ggml_backend_buffer_t,
    tensor: ggml_tensor_p,
):
    return lib.ggml_backend_buffer_init_tensor(buffer, tensor)


lib.ggml_backend_buffer_init_tensor.argtypes = [
    ggml_backend_buffer_t,
    ctypes.POINTER(ggml_tensor),
]
lib.ggml_backend_buffer_init_tensor.restype = None


# GGML_API void   ggml_backend_buffer_free_tensor   (ggml_backend_buffer_t buffer, struct ggml_tensor * tensor);
def ggml_backend_buffer_free_tensor(
    buffer: ggml_backend_buffer_t,
    tensor: ggml_tensor_p,
):
    return lib.ggml_backend_buffer_free_tensor(buffer, tensor)


lib.ggml_backend_buffer_free_tensor.argtypes = [
    ggml_backend_buffer_t,
    ctypes.POINTER(ggml_tensor),
]
lib.ggml_backend_buffer_free_tensor.restype = None

# //
# // Backend
# //

# struct ggml_backend;
# typedef struct ggml_backend * ggml_backend_t;
# typedef void * ggml_backend_graph_plan_t;
ggml_backend_t = ctypes.c_void_p
ggml_backend_graph_plan_t = ctypes.c_void_p


# GGML_API ggml_backend_t ggml_get_backend(const struct ggml_tensor * tensor);
def ggml_get_backend(
    tensor: ggml_tensor_p,
) -> ggml_backend_t:
    return lib.ggml_get_backend(tensor)


lib.ggml_get_backend.argtypes = [ctypes.POINTER(ggml_tensor)]
lib.ggml_get_backend.restype = ggml_backend_t


# GGML_API const char * ggml_backend_name(ggml_backend_t backend);
def ggml_backend_name(
    backend: ggml_backend_t,
) -> bytes:
    return lib.ggml_backend_name(backend)


lib.ggml_backend_name.argtypes = [ggml_backend_t]
lib.ggml_backend_name.restype = ctypes.c_char_p


# GGML_API void         ggml_backend_free(ggml_backend_t backend);
def ggml_backend_free(
    backend: ggml_backend_t,
):
    return lib.ggml_backend_free(backend)


lib.ggml_backend_free.argtypes = [ggml_backend_t]
lib.ggml_backend_free.restype = None


# GGML_API ggml_backend_buffer_t ggml_backend_alloc_buffer(ggml_backend_t backend, size_t size);
def ggml_backend_alloc_buffer(
    backend: ggml_backend_t,
    size: Union[ctypes.c_size_t, int],
) -> ggml_backend_buffer_t:
    return lib.ggml_backend_alloc_buffer(backend, size)


lib.ggml_backend_alloc_buffer.argtypes = [ggml_backend_t, ctypes.c_size_t]
lib.ggml_backend_alloc_buffer.restype = ggml_backend_buffer_t


# GGML_API size_t ggml_backend_get_alignment(ggml_backend_t backend);
def ggml_backend_get_alignment(
    backend: ggml_backend_t,
) -> int:
    return lib.ggml_backend_get_alignment(backend)


lib.ggml_backend_get_alignment.argtypes = [ggml_backend_t]
lib.ggml_backend_get_alignment.restype = ctypes.c_size_t


# GGML_API void ggml_backend_tensor_set_async(      struct ggml_tensor * tensor, const void * data, size_t offset, size_t size);
def ggml_backend_tensor_set_async(
    tensor: ggml_tensor_p,
    data: ctypes.c_void_p,
    offset: Union[ctypes.c_size_t, int],
    size: Union[ctypes.c_size_t, int],
):
    return lib.ggml_backend_tensor_set_async(tensor, data, offset, size)


lib.ggml_backend_tensor_set_async.argtypes = [
    ctypes.POINTER(ggml_tensor),
    ctypes.c_void_p,
    ctypes.c_size_t,
    ctypes.c_size_t,
]
lib.ggml_backend_tensor_set_async.restype = None


# GGML_API void ggml_backend_tensor_get_async(const struct ggml_tensor * tensor,       void * data, size_t offset, size_t size);
def ggml_backend_tensor_get_async(
    tensor: ggml_tensor_p,
    data: ctypes.c_void_p,
    offset: Union[ctypes.c_size_t, int],
    size: Union[ctypes.c_size_t, int],
):
    return lib.ggml_backend_tensor_get_async(tensor, data, offset, size)


lib.ggml_backend_tensor_get_async.argtypes = [
    ctypes.POINTER(ggml_tensor),
    ctypes.c_void_p,
    ctypes.c_size_t,
    ctypes.c_size_t,
]
lib.ggml_backend_tensor_get_async.restype = None


# GGML_API void ggml_backend_tensor_set(      struct ggml_tensor * tensor, const void * data, size_t offset, size_t size);
def ggml_backend_tensor_set(
    tensor: ggml_tensor_p,
    data: ctypes.c_void_p,
    offset: Union[ctypes.c_size_t, int],
    size: Union[ctypes.c_size_t, int],
):
    return lib.ggml_backend_tensor_set(tensor, data, offset, size)


lib.ggml_backend_tensor_set.argtypes = [
    ctypes.POINTER(ggml_tensor),
    ctypes.c_void_p,
    ctypes.c_size_t,
    ctypes.c_size_t,
]
lib.ggml_backend_tensor_set.restype = None


# GGML_API void ggml_backend_tensor_get(const struct ggml_tensor * tensor,       void * data, size_t offset, size_t size);
def ggml_backend_tensor_get(
    tensor: ggml_tensor_p,
    data: ctypes.c_void_p,
    offset: Union[ctypes.c_size_t, int],
    size: Union[ctypes.c_size_t, int],
):
    return lib.ggml_backend_tensor_get(tensor, data, offset, size)


lib.ggml_backend_tensor_get.argtypes = [
    ctypes.POINTER(ggml_tensor),
    ctypes.c_void_p,
    ctypes.c_size_t,
    ctypes.c_size_t,
]
lib.ggml_backend_tensor_get.restype = None


# GGML_API void ggml_backend_synchronize(ggml_backend_t backend);
def ggml_backend_synchronize(
    backend: ggml_backend_t,
):
    return lib.ggml_backend_synchronize(backend)


lib.ggml_backend_synchronize.argtypes = [ggml_backend_t]
lib.ggml_backend_synchronize.restype = None


# GGML_API ggml_backend_graph_plan_t ggml_backend_graph_plan_create (ggml_backend_t backend, struct ggml_cgraph * cgraph);
def ggml_backend_graph_plan_create(
    backend: ggml_backend_t,
    cgraph: ggml_cgraph_p,
) -> ggml_backend_graph_plan_t:
    return lib.ggml_backend_graph_plan_create(backend, cgraph)


lib.ggml_backend_graph_plan_create.argtypes = [
    ggml_backend_t,
    ctypes.POINTER(ggml_cgraph),
]
lib.ggml_backend_graph_plan_create.restype = ggml_backend_graph_plan_t


# GGML_API void ggml_backend_graph_plan_free   (ggml_backend_t backend, ggml_backend_graph_plan_t plan);
def ggml_backend_graph_plan_free(
    backend: ggml_backend_t,
    plan: ggml_backend_graph_plan_t,
):
    return lib.ggml_backend_graph_plan_free(backend, plan)


lib.ggml_backend_graph_plan_free.argtypes = [ggml_backend_t, ggml_backend_graph_plan_t]
lib.ggml_backend_graph_plan_free.restype = None


# GGML_API void ggml_backend_graph_plan_compute(ggml_backend_t backend, ggml_backend_graph_plan_t plan);
def ggml_backend_graph_plan_compute(
    backend: ggml_backend_t,
    plan: ggml_backend_graph_plan_t,
):
    return lib.ggml_backend_graph_plan_compute(backend, plan)


lib.ggml_backend_graph_plan_compute.argtypes = [
    ggml_backend_t,
    ggml_backend_graph_plan_t,
]
lib.ggml_backend_graph_plan_compute.restype = None


# GGML_API void ggml_backend_graph_compute     (ggml_backend_t backend, struct ggml_cgraph * cgraph);
def ggml_backend_graph_compute(
    backend: ggml_backend_t,
    cgraph: ggml_cgraph_p,
):
    return lib.ggml_backend_graph_compute(backend, cgraph)


lib.ggml_backend_graph_compute.argtypes = [ggml_backend_t, ctypes.POINTER(ggml_cgraph)]
lib.ggml_backend_graph_compute.restype = None


# GGML_API bool ggml_backend_supports_op       (ggml_backend_t backend, const struct ggml_tensor * op);
def ggml_backend_supports_op(
    backend: ggml_backend_t,
    op: ggml_tensor_p,
) -> Union[ctypes.c_bool, bool]:
    return lib.ggml_backend_supports_op(backend, op)


lib.ggml_backend_supports_op.argtypes = [ggml_backend_t, ctypes.POINTER(ggml_tensor)]
lib.ggml_backend_supports_op.restype = ctypes.c_bool


# // tensor copy between different backends
# GGML_API void ggml_backend_tensor_copy(struct ggml_tensor * src, struct ggml_tensor * dst);
def ggml_backend_tensor_copy(
    src: ggml_tensor_p,
    dst: ggml_tensor_p,
):
    return lib.ggml_backend_tensor_copy(src, dst)


lib.ggml_backend_tensor_copy.argtypes = [
    ctypes.POINTER(ggml_tensor),
    ctypes.POINTER(ggml_tensor),
]
lib.ggml_backend_tensor_copy.restype = None

# //
# // CPU backend
# //


# GGML_API ggml_backend_t ggml_backend_cpu_init(void);
def ggml_backend_cpu_init() -> ggml_backend_t:
    return lib.ggml_backend_cpu_init()


lib.ggml_backend_cpu_init.argtypes = []
lib.ggml_backend_cpu_init.restype = ggml_backend_t


# GGML_API bool ggml_backend_is_cpu(ggml_backend_t backend);
def ggml_backend_is_cpu(
    backend: ggml_backend_t,
) -> bool:
    return lib.ggml_backend_is_cpu(backend)


lib.ggml_backend_is_cpu.argtypes = [ggml_backend_t]
lib.ggml_backend_is_cpu.restype = ctypes.c_bool


# GGML_API void ggml_backend_cpu_set_n_threads(ggml_backend_t backend_cpu, int n_threads);
def ggml_backend_cpu_set_n_threads(
    backend_cpu: ggml_backend_t,
    n_threads: Union[ctypes.c_int, int],
):
    return lib.ggml_backend_cpu_set_n_threads(backend_cpu, n_threads)


lib.ggml_backend_cpu_set_n_threads.argtypes = [ggml_backend_t, ctypes.c_int]
lib.ggml_backend_cpu_set_n_threads.restype = None


# // Create a backend buffer from an existing pointer
# GGML_API ggml_backend_buffer_t ggml_backend_cpu_buffer_from_ptr(ggml_backend_t backend_cpu, void * ptr, size_t size);
def ggml_backend_cpu_buffer_from_ptr(
    backend_cpu: ggml_backend_t,
    ptr: ctypes.c_void_p,
    size: Union[ctypes.c_size_t, int],
) -> ggml_backend_buffer_t:
    return lib.ggml_backend_cpu_buffer_from_ptr(backend_cpu, ptr, size)


lib.ggml_backend_cpu_buffer_from_ptr.argtypes = [
    ggml_backend_t,
    ctypes.c_void_p,
    ctypes.c_size_t,
]
lib.ggml_backend_cpu_buffer_from_ptr.restype = ggml_backend_buffer_t

# //
# // Backend scheduler
# //

# // The backend scheduler allows for multiple backends to be used together
# // Handles compute buffer allocation, assignment of tensors to backends, and copying of tensors between backends
# // The backends are selected based on:
# // - the backend that supports the operation
# // - the location of the pre-allocated tensors (e.g. the weights)
# /*
#   Example usage:

#     sched = ggml_backend_sched_new({backend_gpu, backend_gpu2, backend_cpu}, num_backends);
#     // sched is initialized with measure allocators and cannot be used until allocated with a measure graph

#     // initialize buffers from a measure graph
#     measure_graph = build_graph(sched); // use the allocr to allocate inputs as needed

#     // in build_graph:
#     build_graph(...) {
#         // allocating tensors in a specific backend (optional, recommended: pre-allocate inputs in a different buffer)
#         alloc_cpu = ggml_backend_sched_get_allocr(sched, backend_cpu);
#         ggml_allocr_alloc(alloc_cpu, tensor);

#         // manually assigning nodes to a backend (optional, shouldn't be needed in most cases)
#         struct ggml_tensor * node = ggml_mul_mat(ctx, ...);
#         ggml_backend_sched_set_node_backend(sched, node, backend_gpu);
#     }

#     // allocate backend buffers from measure graph
#     ggml_backend_sched_init_measure(sched, measure_graph);

#     // the scheduler is now ready to compute graphs

#     // compute
#     graph = build_graph(sched);
#     ggml_backend_sched_graph_compute(sched, graph);
# */

# struct ggml_backend_sched;
# typedef struct ggml_backend_sched * ggml_backend_sched_t;
ggml_backend_sched_t = ctypes.c_void_p


# // Initialize a backend scheduler
# GGML_API ggml_backend_sched_t ggml_backend_sched_new(ggml_backend_t * backends, int n_backends);
def ggml_backend_sched_new(
    backends: ggml_backend_t,
    n_backends: Union[ctypes.c_int, int],
) -> ggml_backend_sched_t:
    return lib.ggml_backend_sched_new(backends, n_backends)


lib.ggml_backend_sched_new.argtypes = [ggml_backend_t, ctypes.c_int]
lib.ggml_backend_sched_new.restype = ggml_backend_sched_t


# GGML_API void ggml_backend_sched_free(ggml_backend_sched_t sched);
def ggml_backend_sched_free(
    sched: ggml_backend_sched_t,
):
    return lib.ggml_backend_sched_free(sched)


lib.ggml_backend_sched_free.argtypes = [ggml_backend_sched_t]
lib.ggml_backend_sched_free.restype = None


# // Initialize backend buffers from a measure graph
# GGML_API void ggml_backend_sched_init_measure(ggml_backend_sched_t sched, struct ggml_cgraph * measure_graph);
def ggml_backend_sched_init_measure(
    sched: ggml_backend_sched_t,
    measure_graph: ggml_cgraph_p,
):
    return lib.ggml_backend_sched_init_measure(sched, measure_graph)


lib.ggml_backend_sched_init_measure.argtypes = [
    ggml_backend_sched_t,
    ctypes.POINTER(ggml_cgraph),
]
lib.ggml_backend_sched_init_measure.restype = None


# GGML_API ggml_tallocr_t        ggml_backend_sched_get_tallocr(ggml_backend_sched_t sched, ggml_backend_t backend);
def ggml_backend_sched_get_tallocr(
    sched: ggml_backend_sched_t,
    backend: ggml_backend_t,
) -> ggml_tallocr_t:
    return lib.ggml_backend_sched_get_tallocr(sched, backend)


lib.ggml_backend_sched_get_tallocr.argtypes = [ggml_backend_sched_t, ggml_backend_t]
lib.ggml_backend_sched_get_tallocr.restype = ggml_tallocr_t


# GGML_API ggml_backend_buffer_t ggml_backend_sched_get_buffer (ggml_backend_sched_t sched, ggml_backend_t backend);
def ggml_backend_sched_get_buffer(
    sched: ggml_backend_sched_t,
    backend: ggml_backend_t,
) -> ggml_backend_buffer_t:
    return lib.ggml_backend_sched_get_buffer(sched, backend)


lib.ggml_backend_sched_get_buffer.argtypes = [ggml_backend_sched_t, ggml_backend_t]
lib.ggml_backend_sched_get_buffer.restype = ggml_backend_buffer_t


# GGML_API void ggml_backend_sched_set_node_backend(ggml_backend_sched_t sched, struct ggml_tensor * node, ggml_backend_t backend);
def ggml_backend_sched_set_node_backend(
    sched: ggml_backend_sched_t,
    node: ggml_tensor_p,
    backend: ggml_backend_t,
):
    return lib.ggml_backend_sched_set_node_backend(sched, node, backend)


lib.ggml_backend_sched_set_node_backend.argtypes = [
    ggml_backend_sched_t,
    ctypes.POINTER(ggml_tensor),
    ggml_backend_t,
]
lib.ggml_backend_sched_set_node_backend.restype = None


# // Allocate a graph on the backend scheduler
# GGML_API void ggml_backend_sched_graph_compute(
#         ggml_backend_sched_t sched,
#         struct ggml_cgraph * graph);
def ggml_backend_sched_graph_compute(
    sched: ggml_backend_sched_t,
    graph: ggml_cgraph_p,
):
    return lib.ggml_backend_sched_graph_compute(sched, graph)


lib.ggml_backend_sched_graph_compute.argtypes = [
    ggml_backend_sched_t,
    ctypes.POINTER(ggml_cgraph),
]
lib.ggml_backend_sched_graph_compute.restype = None


#####################################################
# GGML Backend Implementation API
# source: ggml-backend-impl.h
#####################################################

# //
# // Backend buffer
# //

# typedef void * ggml_backend_buffer_context_t;
ggml_backend_buffer_context_t = ctypes.c_void_p

# struct ggml_backend_buffer_i {
#     void   (*free_buffer)   (ggml_backend_buffer_t buffer);
#     void * (*get_base)      (ggml_backend_buffer_t buffer); // get base pointer
#     size_t (*get_alloc_size)(ggml_backend_buffer_t buffer, struct ggml_tensor * tensor); // pre-allocation callback
#     void   (*init_tensor)   (ggml_backend_buffer_t buffer, struct ggml_tensor * tensor); // post-allocation callback
#     void   (*free_tensor)   (ggml_backend_buffer_t buffer, struct ggml_tensor * tensor); // pre-free callback
# };
ggml_backend_buffer_i_free_buffer = ctypes.CFUNCTYPE(None, ggml_backend_buffer_t)
ggml_backend_buffer_i_get_base = ctypes.CFUNCTYPE(
    ctypes.c_void_p, ggml_backend_buffer_t
)
ggml_backend_buffer_i_get_alloc_size = ctypes.CFUNCTYPE(
    ctypes.c_size_t, ggml_backend_buffer_t, ctypes.POINTER(ggml_tensor)
)
ggml_backend_buffer_i_init_tensor = ctypes.CFUNCTYPE(
    None, ggml_backend_buffer_t, ctypes.POINTER(ggml_tensor)
)
ggml_backend_buffer_i_free_tensor = ctypes.CFUNCTYPE(
    None, ggml_backend_buffer_t, ctypes.POINTER(ggml_tensor)
)


class ggml_backend_buffer_i(ctypes.Structure):
    _fields_ = [
        ("free_buffer", ggml_backend_buffer_i_free_buffer),
        ("get_base", ggml_backend_buffer_i_get_base),
        ("get_alloc_size", ggml_backend_buffer_i_get_alloc_size),
        ("init_tensor", ggml_backend_buffer_i_init_tensor),
        ("free_tensor", ggml_backend_buffer_i_free_tensor),
    ]


# struct ggml_backend_buffer {
#     struct ggml_backend_buffer_i iface;

#     ggml_backend_t                backend;
#     ggml_backend_buffer_context_t context;


#     size_t size;
# };
class ggml_backend_buffer(ctypes.Structure):
    _fields_ = [
        ("iface", ggml_backend_buffer_i),
        ("backend", ggml_backend_t),
        ("context", ggml_backend_buffer_context_t),
        ("size", ctypes.c_size_t),
    ]


# GGML_API ggml_backend_buffer_t ggml_backend_buffer_init(
#         struct ggml_backend                  * backend,
#         struct ggml_backend_buffer_i           iface,
#                ggml_backend_buffer_context_t   context,
#                size_t                          size);
def ggml_backend_buffer_init(
    backend: ggml_backend_t,
    iface: ggml_backend_buffer_i,
    context: ggml_backend_buffer_context_t,
    size: Union[ctypes.c_size_t, int],
) -> ggml_backend_buffer_t:
    return lib.ggml_backend_buffer_init(backend, iface, context, size)


lib.ggml_backend_buffer_init.argtypes = [
    ggml_backend_t,
    ggml_backend_buffer_i,
    ggml_backend_buffer_context_t,
    ctypes.c_size_t,
]
lib.ggml_backend_buffer_init.restype = ggml_backend_buffer_t

# //
# // Backend
# //

# typedef void * ggml_backend_context_t;
ggml_backend_context_t = ctypes.c_void_p

# struct ggml_backend_i {
#     const char * (*get_name)(ggml_backend_t backend);

#     void (*free)(ggml_backend_t backend);

#     // buffer allocation
#     ggml_backend_buffer_t (*alloc_buffer)(ggml_backend_t backend, size_t size);

#     // get buffer alignment
#     size_t (*get_alignment)(ggml_backend_t backend);

#     // tensor data access
#     // these functions can be asynchronous, helper functions are provided for synchronous access that automatically call synchronize
#     void (*set_tensor_async)(ggml_backend_t backend,       struct ggml_tensor * tensor, const void * data, size_t offset, size_t size);
#     void (*get_tensor_async)(ggml_backend_t backend, const struct ggml_tensor * tensor,       void * data, size_t offset, size_t size);
#     void (*synchronize)     (ggml_backend_t backend);

#     // (optional) copy tensor between different backends, allow for single-copy tranfers
#     void (*cpy_tensor_from)(ggml_backend_t backend, struct ggml_tensor * src, struct ggml_tensor * dst);
#     void (*cpy_tensor_to)  (ggml_backend_t backend, struct ggml_tensor * src, struct ggml_tensor * dst);

#     // compute graph with a plan
#     ggml_backend_graph_plan_t (*graph_plan_create) (ggml_backend_t backend, struct ggml_cgraph * cgraph);
#     void                      (*graph_plan_free)   (ggml_backend_t backend, ggml_backend_graph_plan_t plan);
#     void                      (*graph_plan_compute)(ggml_backend_t backend, ggml_backend_graph_plan_t plan);

#     // compute graph without a plan
#     void (*graph_compute)(ggml_backend_t backend, struct ggml_cgraph * cgraph);

#     // check if the backend supports an operation
#     bool (*supports_op)(ggml_backend_t backend, const struct ggml_tensor * op);
# };
ggml_backend_i_get_name = ctypes.CFUNCTYPE(ctypes.c_char_p, ggml_backend_t)
ggml_backend_i_free = ctypes.CFUNCTYPE(None, ggml_backend_t)
ggml_backend_i_alloc_buffer = ctypes.CFUNCTYPE(
    ggml_backend_buffer_t, ggml_backend_t, ctypes.c_size_t
)
ggml_backend_i_get_alignment = ctypes.CFUNCTYPE(ctypes.c_size_t, ggml_backend_t)

ggml_backend_i_set_tensor_async = ctypes.CFUNCTYPE(
    None,
    ggml_backend_t,
    ctypes.POINTER(ggml_tensor),
    ctypes.c_void_p,
    ctypes.c_size_t,
    ctypes.c_size_t,
)
ggml_backend_i_get_tensor_async = ctypes.CFUNCTYPE(
    None,
    ggml_backend_t,
    ctypes.POINTER(ggml_tensor),
    ctypes.c_void_p,
    ctypes.c_size_t,
    ctypes.c_size_t,
)
ggml_backend_i_synchronize = ctypes.CFUNCTYPE(None, ggml_backend_t)

ggml_backend_i_cpy_tensor_from = ctypes.CFUNCTYPE(
    None, ggml_backend_t, ctypes.POINTER(ggml_tensor), ctypes.POINTER(ggml_tensor)
)
ggml_backend_i_cpy_tensor_to = ctypes.CFUNCTYPE(
    None, ggml_backend_t, ctypes.POINTER(ggml_tensor), ctypes.POINTER(ggml_tensor)
)

ggml_backend_i_graph_plan_create = ctypes.CFUNCTYPE(
    ggml_backend_graph_plan_t, ggml_backend_t, ctypes.POINTER(ggml_cgraph)
)
ggml_backend_i_graph_plan_free = ctypes.CFUNCTYPE(
    None, ggml_backend_t, ggml_backend_graph_plan_t
)
ggml_backend_i_graph_plan_compute = ctypes.CFUNCTYPE(
    None, ggml_backend_t, ggml_backend_graph_plan_t
)

ggml_backend_i_graph_compute = ctypes.CFUNCTYPE(
    None, ggml_backend_t, ctypes.POINTER(ggml_cgraph)
)

ggml_backend_i_supports_op = ctypes.CFUNCTYPE(
    ctypes.c_bool, ggml_backend_t, ctypes.POINTER(ggml_tensor)
)


class ggml_backend_i(ctypes.Structure):
    _fields_ = [
        ("get_name", ggml_backend_i_get_name),
        ("free", ggml_backend_i_free),
        ("alloc_buffer", ggml_backend_i_alloc_buffer),
        ("get_alignment", ggml_backend_i_get_alignment),
        ("set_tensor_async", ggml_backend_i_set_tensor_async),
        ("get_tensor_async", ggml_backend_i_get_tensor_async),
        ("synchronize", ggml_backend_i_synchronize),
        ("cpy_tensor_from", ggml_backend_i_cpy_tensor_from),
        ("cpy_tensor_to", ggml_backend_i_cpy_tensor_to),
        ("graph_plan_create", ggml_backend_i_graph_plan_create),
        ("graph_plan_free", ggml_backend_i_graph_plan_free),
        ("graph_plan_compute", ggml_backend_i_graph_plan_compute),
        ("graph_compute", ggml_backend_i_graph_compute),
        ("supports_op", ggml_backend_i_supports_op),
    ]


# struct ggml_backend {
#     struct ggml_backend_i iface;


#     ggml_backend_context_t context;
# };
class ggml_backend(ctypes.Structure):
    _fields_ = [
        ("iface", ggml_backend_i),
        ("context", ggml_backend_context_t),
    ]


#####################################################
# GGML CUDA API
# source: ggml-cuda.h
#####################################################


GGML_USE_CUBLAS = hasattr(lib, "ggml_init_cublas")


GGML_CUDA_MAX_DEVICES = 16


# // Always success. To check if CUDA is actually loaded, use `ggml_cublas_loaded`.
# GGML_API void   ggml_init_cublas(void);
def ggml_init_cublas():
    return lib.ggml_init_cublas()


if GGML_USE_CUBLAS:
    lib.ggml_init_cublas.argtypes = []
    lib.ggml_init_cublas.restype = None


# // Returns `true` if there are available CUDA devices and cublas loads successfully; otherwise, it returns `false`.
# GGML_API bool   ggml_cublas_loaded(void);
def ggml_cublas_loaded() -> bool:
    return lib.ggml_cublas_loaded()


if GGML_USE_CUBLAS:
    lib.ggml_cublas_loaded.argtypes = []
    lib.ggml_cublas_loaded.restype = ctypes.c_bool


# void * ggml_cuda_host_malloc(size_t size);
def ggml_cuda_host_malloc(
    size: Union[ctypes.c_size_t, int],
) -> Optional[ctypes.c_void_p]:
    return lib.ggml_cuda_host_malloc(size)


if GGML_USE_CUBLAS:
    lib.ggml_cuda_host_malloc.argtypes = [ctypes.c_size_t]
    lib.ggml_cuda_host_malloc.restype = ctypes.c_void_p


# void   ggml_cuda_host_free(void * ptr);
def ggml_cuda_host_free(
    ptr: ctypes.c_void_p,
):
    return lib.ggml_cuda_host_free(ptr)


if GGML_USE_CUBLAS:
    lib.ggml_cuda_host_free.argtypes = [ctypes.c_void_p]
    lib.ggml_cuda_host_free.restype = None


# GGML_API bool   ggml_cuda_can_mul_mat(const struct ggml_tensor * src0, const struct ggml_tensor * src1, struct ggml_tensor * dst);
def ggml_cuda_can_mul_mat(
    src0: ggml_tensor_p,
    src1: ggml_tensor_p,
    dst: ggml_tensor_p,
) -> bool:
    return lib.ggml_cuda_can_mul_mat(src0, src1, dst)


if GGML_USE_CUBLAS:
    lib.ggml_cuda_can_mul_mat.argtypes = [
        ctypes.POINTER(ggml_tensor),
        ctypes.POINTER(ggml_tensor),
        ctypes.POINTER(ggml_tensor),
    ]
    lib.ggml_cuda_can_mul_mat.restype = ctypes.c_bool


# GGML_API void   ggml_cuda_set_tensor_split(const float * tensor_split);
def ggml_cuda_set_tensor_split(
    tensor_split: CFloatArray,
):
    return lib.ggml_cuda_set_tensor_split(tensor_split)


if GGML_USE_CUBLAS:
    lib.ggml_cuda_set_tensor_split.argtypes = [ctypes.POINTER(ctypes.c_float)]
    lib.ggml_cuda_set_tensor_split.restype = None


# void   ggml_cuda_transform_tensor(void * data, struct ggml_tensor * tensor);
def ggml_cuda_transform_tensor(
    data: ctypes.c_void_p,
    tensor: ggml_tensor_p,
):
    return lib.ggml_cuda_transform_tensor(data, tensor)


if GGML_USE_CUBLAS:
    lib.ggml_cuda_transform_tensor.argtypes = [
        ctypes.c_void_p,
        ctypes.POINTER(ggml_tensor),
    ]
    lib.ggml_cuda_transform_tensor.restype = None


# void   ggml_cuda_free_data(struct ggml_tensor * tensor);
def ggml_cuda_free_data(
    tensor: ggml_tensor_p,
):
    return lib.ggml_cuda_free_data(tensor)


if GGML_USE_CUBLAS:
    lib.ggml_cuda_free_data.argtypes = [
        ctypes.POINTER(ggml_tensor),
    ]
    lib.ggml_cuda_free_data.restype = None


# void   ggml_cuda_assign_buffers(struct ggml_tensor * tensor);
def ggml_cuda_assign_buffers(
    tensor: ggml_tensor_p,
):
    return lib.ggml_cuda_assign_buffers(tensor)


if GGML_USE_CUBLAS:
    lib.ggml_cuda_assign_buffers.argtypes = [
        ctypes.POINTER(ggml_tensor),
    ]
    lib.ggml_cuda_assign_buffers.restype = None


# void   ggml_cuda_assign_buffers_no_scratch(struct ggml_tensor * tensor);
def ggml_cuda_assign_buffers_no_scratch(
    tensor: ggml_tensor_p,
):
    return lib.ggml_cuda_assign_buffers_no_scratch(tensor)


if GGML_USE_CUBLAS:
    lib.ggml_cuda_assign_buffers_no_scratch.argtypes = [
        ctypes.POINTER(ggml_tensor),
    ]
    lib.ggml_cuda_assign_buffers_no_scratch.restype = None


# GGML_API void   ggml_cuda_assign_buffers_force_inplace(struct ggml_tensor * tensor);
def ggml_cuda_assign_buffers_force_inplace(
    tensor: ggml_tensor_p,
):
    return lib.ggml_cuda_assign_buffers_force_inplace(tensor)


if GGML_USE_CUBLAS:
    lib.ggml_cuda_assign_buffers_force_inplace.argtypes = [
        ctypes.POINTER(ggml_tensor),
    ]
    lib.ggml_cuda_assign_buffers_force_inplace.restype = None


# GGML_API void   ggml_cuda_assign_buffers_no_alloc(struct ggml_tensor * tensor);
def ggml_cuda_assign_buffers_no_alloc(
    tensor: ggml_tensor_p,
):
    return lib.ggml_cuda_assign_buffers_no_alloc(tensor)


if GGML_USE_CUBLAS:
    lib.ggml_cuda_assign_buffers_no_alloc.argtypes = [
        ctypes.POINTER(ggml_tensor),
    ]
    lib.ggml_cuda_assign_buffers_no_alloc.restype = None


# GGML_API void   ggml_cuda_assign_scratch_offset(struct ggml_tensor * tensor, size_t offset);
def ggml_cuda_assign_scratch_offset(
    tensor: ggml_tensor_p,
    offset: Union[ctypes.c_size_t, int],
):
    return lib.ggml_cuda_assign_scratch_offset(tensor, offset)


if GGML_USE_CUBLAS:
    lib.ggml_cuda_assign_scratch_offset.argtypes = [
        ctypes.POINTER(ggml_tensor),
        ctypes.c_size_t,
    ]
    lib.ggml_cuda_assign_scratch_offset.restype = None


# GGML_API void   ggml_cuda_copy_to_device(struct ggml_tensor * tensor);
def ggml_cuda_copy_to_device(
    tensor: ggml_tensor_p,
):
    return lib.ggml_cuda_copy_to_device(tensor)


if GGML_USE_CUBLAS:
    lib.ggml_cuda_copy_to_device.argtypes = [
        ctypes.POINTER(ggml_tensor),
    ]
    lib.ggml_cuda_copy_to_device.restype = None


# void   ggml_cuda_set_main_device(int main_device);
def ggml_cuda_set_main_device(
    main_device: Union[ctypes.c_int, int],
):
    return lib.ggml_cuda_set_main_device(main_device)


if GGML_USE_CUBLAS:
    lib.ggml_cuda_set_main_device.argtypes = [
        ctypes.c_int,
    ]
    lib.ggml_cuda_set_main_device.restype = None


# GGML_API void   ggml_cuda_set_mul_mat_q(bool mul_mat_q);
def ggml_cuda_set_mul_mat_q(
    mul_mat_q: Union[ctypes.c_bool, bool],
):
    return lib.ggml_cuda_set_mul_mat_q(mul_mat_q)


if GGML_USE_CUBLAS:
    lib.ggml_cuda_set_mul_mat_q.argtypes = [
        ctypes.c_bool,
    ]
    lib.ggml_cuda_set_mul_mat_q.restype = None


# void   ggml_cuda_set_scratch_size(size_t scratch_size);
def ggml_cuda_set_scratch_size(
    scratch_size: Union[ctypes.c_size_t, int],
):
    return lib.ggml_cuda_set_scratch_size(scratch_size)


if GGML_USE_CUBLAS:
    lib.ggml_cuda_set_scratch_size.argtypes = [
        ctypes.c_size_t,
    ]
    lib.ggml_cuda_set_scratch_size.restype = None


# void   ggml_cuda_free_scratch(void);
def ggml_cuda_free_scratch():
    return lib.ggml_cuda_free_scratch()


if GGML_USE_CUBLAS:
    lib.ggml_cuda_free_scratch.argtypes = []
    lib.ggml_cuda_free_scratch.restype = None


# GGML_API bool   ggml_cuda_compute_forward(struct ggml_compute_params * params, struct ggml_tensor * tensor);
def ggml_cuda_compute_forward(
    params: ggml_compute_params_p,
    tensor: ggml_tensor_p,
) -> bool:
    return lib.ggml_cuda_compute_forward(params, tensor)


if GGML_USE_CUBLAS:
    lib.ggml_cuda_compute_forward.argtypes = [
        ctypes.POINTER(ggml_compute_params),
        ctypes.POINTER(ggml_tensor),
    ]
    lib.ggml_cuda_compute_forward.restype = ctypes.c_bool


# GGML_API int    ggml_cuda_get_device_count(void);
def ggml_cuda_get_device_count() -> int:
    return lib.ggml_cuda_get_device_count()


if GGML_USE_CUBLAS:
    lib.ggml_cuda_get_device_count.argtypes = []
    lib.ggml_cuda_get_device_count.restype = ctypes.c_int


# GGML_API void   ggml_cuda_get_device_description(int device, char * description, size_t description_size);
def ggml_cuda_get_device_description(
    device: Union[ctypes.c_int, int],
    description: bytes,
    description_size: Union[ctypes.c_size_t, int],
):
    return lib.ggml_cuda_get_device_description(device, description, description_size)


if GGML_USE_CUBLAS:
    lib.ggml_cuda_get_device_description.argtypes = [
        ctypes.c_int,
        ctypes.c_char_p,
        ctypes.c_size_t,
    ]
    lib.ggml_cuda_get_device_description.restype = None


# GGML_API ggml_backend_t ggml_backend_cuda_init(void); // TODO: take a list of devices to use
def ggml_backend_cuda_init() -> ggml_backend_t:
    return lib.ggml_backend_cuda_init()


if GGML_USE_CUBLAS:
    lib.ggml_backend_cuda_init.argtypes = []
    lib.ggml_backend_cuda_init.restype = ggml_backend_t

#####################################################
# GGML METAL API
# source: ggml-metal.h
#####################################################


GGML_USE_METAL = hasattr(lib, "ggml_metal_init")


# // max memory buffers that can be mapped to the device
# #define GGML_METAL_MAX_BUFFERS 64
GGML_METAL_MAX_BUFFERS = 64
# #define GGML_METAL_MAX_COMMAND_BUFFERS 32
GGML_METAL_MAX_COMMAND_BUFFERS = 32

# struct ggml_metal_context;
ggml_metal_context_p = ctypes.c_void_p


# void ggml_metal_log_set_callback(ggml_log_callback log_callback, void * user_data);
def ggml_metal_log_set_callback(
    log_callback,  # type: "ctypes._CFuncPtr" # type: ignore
    user_data: ctypes.c_void_p,
):
    return lib.ggml_metal_log_set_callback(log_callback, user_data)


if GGML_USE_METAL:
    lib.ggml_metal_log_set_callback.argtypes = [
        ggml_log_callback,
        ctypes.c_void_p,
    ]
    lib.ggml_metal_log_set_callback.restype = None


# struct ggml_metal_context * ggml_metal_init(int n_cb);
def ggml_metal_init(
    n_cb: Union[ctypes.c_int, int],
) -> ggml_metal_context_p:
    return lib.ggml_metal_init(n_cb)


if GGML_USE_METAL:
    lib.ggml_metal_init.argtypes = [ctypes.c_int]
    lib.ggml_metal_init.restype = ggml_metal_context_p


# void ggml_metal_free(struct ggml_metal_context * ctx);
def ggml_metal_free(
    ctx: ggml_metal_context_p,
):
    return lib.ggml_metal_free(ctx)


if GGML_USE_METAL:
    lib.ggml_metal_free.argtypes = [ggml_metal_context_p]
    lib.ggml_metal_free.restype = None


# // set the number of command buffers to use
# void ggml_metal_set_n_cb(struct ggml_metal_context * ctx, int n_cb);
def ggml_metal_set_n_cb(
    ctx: ggml_metal_context_p,
    n_cb: Union[ctypes.c_int, int],
):
    return lib.ggml_metal_set_n_cb(ctx, n_cb)


if GGML_USE_METAL:
    lib.ggml_metal_set_n_cb.argtypes = [ggml_metal_context_p, ctypes.c_int]
    lib.ggml_metal_set_n_cb.restype = None


# // creates a mapping between a host memory buffer and a device memory buffer
# // - make sure to map all buffers used in the graph before calling ggml_metal_graph_compute
# // - the mapping is used during computation to determine the arguments of the compute kernels
# // - you don't need to keep the host memory buffer allocated as it is never accessed by Metal
# // - max_size specifies the maximum size of a tensor and is used to create shared views such
# //   that it is guaranteed that the tensor will fit in at least one of the views
# //
# bool ggml_metal_add_buffer(
#         struct ggml_metal_context * ctx,
#                        const char * name,
#                              void * data,
#                            size_t   size,
#                            size_t   max_size);
def ggml_metal_add_buffer(
    ctx: ggml_metal_context_p,
    name: bytes,
    data: ctypes.c_void_p,
    size: Union[ctypes.c_size_t, int],
    max_size: Union[ctypes.c_size_t, int],
) -> bool:
    return lib.ggml_metal_add_buffer(ctx, name, data, size, max_size)


if GGML_USE_METAL:
    lib.ggml_metal_add_buffer.argtypes = [
        ggml_metal_context_p,
        ctypes.c_char_p,
        ctypes.c_void_p,
        ctypes.c_size_t,
        ctypes.c_size_t,
    ]
    lib.ggml_metal_add_buffer.restype = ctypes.c_bool


# // set data from host memory into the device
# void ggml_metal_set_tensor(struct ggml_metal_context * ctx, struct ggml_tensor * t);
def ggml_metal_set_tensor(
    ctx: ggml_metal_context_p,
    t: ggml_tensor_p,
):
    return lib.ggml_metal_set_tensor(ctx, t)


if GGML_USE_METAL:
    lib.ggml_metal_set_tensor.argtypes = [
        ggml_metal_context_p,
        ctypes.POINTER(ggml_tensor),
    ]
    lib.ggml_metal_set_tensor.restype = None


# // get data from the device into host memory
# void ggml_metal_get_tensor(struct ggml_metal_context * ctx, struct ggml_tensor * t);
def ggml_metal_get_tensor(
    ctx: ggml_metal_context_p,
    t: ggml_tensor_p,
):
    return lib.ggml_metal_get_tensor(ctx, t)


if GGML_USE_METAL:
    lib.ggml_metal_get_tensor.argtypes = [
        ggml_metal_context_p,
        ctypes.POINTER(ggml_tensor),
    ]
    lib.ggml_metal_get_tensor.restype = None


# // try to find operations that can be run concurrently in the graph
# // you should run it again if the topology of your graph changes
# void ggml_metal_graph_find_concurrency(struct ggml_metal_context * ctx, struct ggml_cgraph * gf, bool check_mem);
def ggml_metal_graph_find_concurrency(
    ctx: ggml_metal_context_p,
    gf: ggml_cgraph_p,
    check_mem: Union[ctypes.c_bool, bool],
):
    return lib.ggml_metal_graph_find_concurrency(ctx, gf, check_mem)


if GGML_USE_METAL:
    lib.ggml_metal_graph_find_concurrency.argtypes = [
        ggml_metal_context_p,
        ctypes.POINTER(ggml_cgraph),
        ctypes.c_bool,
    ]
    lib.ggml_metal_graph_find_concurrency.restype = None


# // if the graph has been optimized for concurrently dispatch, return length of the concur_list if optimized
# int ggml_metal_if_optimized(struct ggml_metal_context * ctx);
def ggml_metal_if_optimized(
    ctx: ggml_metal_context_p,
) -> int:
    return lib.ggml_metal_if_optimized(ctx)


if GGML_USE_METAL:
    lib.ggml_metal_if_optimized.argtypes = [
        ggml_metal_context_p,
    ]
    lib.ggml_metal_if_optimized.restype = ctypes.c_int


# // output the concur_list for ggml_alloc
# int * ggml_metal_get_concur_list(struct ggml_metal_context * ctx);
def ggml_metal_get_concur_list(
    ctx: ggml_metal_context_p,
) -> CIntPointer:
    return lib.ggml_metal_get_concur_list(ctx)


if GGML_USE_METAL:
    lib.ggml_metal_get_concur_list.argtypes = [
        ggml_metal_context_p,
    ]
    lib.ggml_metal_get_concur_list.restype = ctypes.POINTER(ctypes.c_int)


# // same as ggml_graph_compute but uses Metal
# // creates gf->n_threads command buffers in parallel
# void ggml_metal_graph_compute(struct ggml_metal_context * ctx, struct ggml_cgraph * gf);
def ggml_metal_graph_compute(
    ctx: ggml_metal_context_p,
    gf: ggml_cgraph_p,
):
    return lib.ggml_metal_graph_compute(ctx, gf)


if GGML_USE_METAL:
    lib.ggml_metal_graph_compute.argtypes = [
        ggml_metal_context_p,
        ctypes.POINTER(ggml_cgraph),
    ]
    lib.ggml_metal_graph_compute.restype = None

# //
# // backend API
# // user-code should use only these functions
# //


# GGML_API ggml_backend_t ggml_backend_metal_init(void);
def ggml_backend_metal_init() -> ggml_backend_t:
    return lib.ggml_backend_metal_init()


if GGML_USE_METAL:
    lib.ggml_backend_metal_init.argtypes = []
    lib.ggml_backend_metal_init.restype = ggml_backend_t


# GGML_API bool ggml_backend_is_metal(ggml_backend_t backend);
def ggml_backend_is_metal(
    backend: ggml_backend_t,
) -> bool:
    return lib.ggml_backend_is_metal(backend)


if GGML_USE_METAL:
    lib.ggml_backend_is_metal.argtypes = [ggml_backend_t]
    lib.ggml_backend_is_metal.restype = ctypes.c_bool


# GGML_API void ggml_backend_metal_set_n_cb(ggml_backend_t backend, int n_cb);
def ggml_backend_metal_set_n_cb(
    backend: ggml_backend_t,
    n_cb: Union[ctypes.c_int, int],
):
    return lib.ggml_backend_metal_set_n_cb(backend, n_cb)


if GGML_USE_METAL:
    lib.ggml_backend_metal_set_n_cb.argtypes = [ggml_backend_t, ctypes.c_int]
    lib.ggml_backend_metal_set_n_cb.restype = None

#####################################################
# GGML OPENCL API
# source: ggml-opencl.h
#####################################################


GGML_USE_CLBLAST = hasattr(lib, "ggml_cl_init")


# void ggml_cl_init(void);
def ggml_cl_init():
    return lib.ggml_cl_init()


if GGML_USE_CLBLAST:
    lib.ggml_cl_init.argtypes = []
    lib.ggml_cl_init.restype = None


# void   ggml_cl_mul(const struct ggml_tensor * src0, const struct ggml_tensor * src1, struct ggml_tensor * dst);
def ggml_cl_mul(
    src0: ggml_tensor_p,
    src1: ggml_tensor_p,
    dst: ggml_tensor_p,
):
    return lib.ggml_cl_mul(src0, src1, dst)


if GGML_USE_CLBLAST:
    lib.ggml_cl_mul.argtypes = [
        ctypes.POINTER(ggml_tensor),
        ctypes.POINTER(ggml_tensor),
        ctypes.POINTER(ggml_tensor),
    ]
    lib.ggml_cl_mul.restype = None


# bool   ggml_cl_can_mul_mat(const struct ggml_tensor * src0, const struct ggml_tensor * src1, struct ggml_tensor * dst);
def ggml_cl_can_mul_mat(
    src0: ggml_tensor_p,
    src1: ggml_tensor_p,
    dst: ggml_tensor_p,
) -> bool:
    return lib.ggml_cl_can_mul_mat(src0, src1, dst)


if GGML_USE_CLBLAST:
    lib.ggml_cl_can_mul_mat.argtypes = [
        ctypes.POINTER(ggml_tensor),
        ctypes.POINTER(ggml_tensor),
        ctypes.POINTER(ggml_tensor),
    ]
    lib.ggml_cl_can_mul_mat.restype = ctypes.c_bool


# size_t ggml_cl_mul_mat_get_wsize(const struct ggml_tensor * src0, const struct ggml_tensor * src1, struct ggml_tensor * dst);
def ggml_cl_mul_mat_get_wsize(
    src0: ggml_tensor_p,
    src1: ggml_tensor_p,
    dst: ggml_tensor_p,
) -> int:
    return lib.ggml_cl_mul_mat_get_wsize(src0, src1, dst)


if GGML_USE_CLBLAST:
    lib.ggml_cl_mul_mat_get_wsize.argtypes = [
        ctypes.POINTER(ggml_tensor),
        ctypes.POINTER(ggml_tensor),
        ctypes.POINTER(ggml_tensor),
    ]
    lib.ggml_cl_mul_mat_get_wsize.restype = ctypes.c_size_t


# void   ggml_cl_mul_mat(const struct ggml_tensor * src0, const struct ggml_tensor * src1, struct ggml_tensor * dst, void * wdata, size_t wsize);
def ggml_cl_mul_mat(
    src0: ggml_tensor_p,
    src1: ggml_tensor_p,
    dst: ggml_tensor_p,
    wdata: ctypes.c_void_p,
    wsize: Union[ctypes.c_size_t, int],
):
    return lib.ggml_cl_mul_mat(src0, src1, dst, wdata, wsize)


if GGML_USE_CLBLAST:
    lib.ggml_cl_mul_mat.argtypes = [
        ctypes.POINTER(ggml_tensor),
        ctypes.POINTER(ggml_tensor),
        ctypes.POINTER(ggml_tensor),
        ctypes.c_void_p,
        ctypes.c_size_t,
    ]
    lib.ggml_cl_mul_mat.restype = None

# NOTE: The following functions are defined in the ggml-opencl.h header file but
#       are not defined in the ggml-opencl.c source file.

# void * ggml_cl_host_malloc(size_t size);
# def ggml_cl_host_malloc(
#     size: Union[ctypes.c_size_t, int],
# ) -> Optional[ctypes.c_void_p]:
#     return lib.ggml_cl_host_malloc(size)


# if GGML_USE_CLBLAST:
#     lib.ggml_cl_host_malloc.argtypes = [
#         ctypes.c_size_t,
#     ]
#     lib.ggml_cl_host_malloc.restype = ctypes.c_void_p


# void   ggml_cl_host_free(void * ptr);
# def ggml_cl_host_free(
#     ptr: ctypes.c_void_p,
# ):
#     return lib.ggml_cl_host_free(ptr)


# if GGML_USE_CLBLAST:
#     lib.ggml_cl_host_free.argtypes = [
#         ctypes.c_void_p,
#     ]
#     lib.ggml_cl_host_free.restype = None


# void ggml_cl_free_data(const struct ggml_tensor* tensor);
def ggml_cl_free_data(
    tensor: ggml_tensor_p,
):
    return lib.ggml_cl_free_data(tensor)


if GGML_USE_CLBLAST:
    lib.ggml_cl_free_data.argtypes = [
        ctypes.POINTER(ggml_tensor),
    ]
    lib.ggml_cl_free_data.restype = None


# void ggml_cl_transform_tensor(void * data, struct ggml_tensor * tensor);
def ggml_cl_transform_tensor(
    data: ctypes.c_void_p,
    tensor: ggml_tensor_p,
):
    return lib.ggml_cl_transform_tensor(data, tensor)


if GGML_USE_CLBLAST:
    lib.ggml_cl_transform_tensor.argtypes = [
        ctypes.c_void_p,
        ctypes.POINTER(ggml_tensor),
    ]
    lib.ggml_cl_transform_tensor.restype = None<|MERGE_RESOLUTION|>--- conflicted
+++ resolved
@@ -6094,18 +6094,10 @@
 lib.ggml_build_backward_expand.restype = None
 
 
-<<<<<<< HEAD
-# GGML_API struct ggml_cgraph ggml_build_forward (struct ggml_tensor * tensor);
-def ggml_build_forward(
-    tensor: ggml_tensor_p,
-) -> ggml_cgraph:
-    """Build the forward computation graph.
-=======
 # // graph allocation in a context
 # GGML_API struct ggml_cgraph * ggml_new_graph         (struct ggml_context * ctx); // size = GGML_DEFAULT_GRAPH_SIZE, grads = false
 def ggml_new_graph(ctx: ggml_context_p) -> ggml_cgraph_p:
     """Create a new graph.
->>>>>>> 33e3abf5
 
     Parameters:
         ctx: The context.
