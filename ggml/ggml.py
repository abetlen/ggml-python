"""This module is the core of the ggml-python library, it exposes a low-level [ctypes](https://docs.python.org/3/library/ctypes.html)-based interface for ggml.

Structures and functions in the `ggml.ggml` module map directly to the original ggml C library and
they operate at a fairly low level.
No additional runtime checks checks are performed nor is memory management handled automatically.
You've been warned :).

With that in mind here are some useful things to keep in mind

- While runtime checks are avoided for performance reasons, this module attempts to provide a type-safe interface by using Python's type annotations. Please report any issues you find.
- Functions accept both ctypes types (c_int, c_bool, c_float, etc.) and Python types (int, bool, float, etc.) as parameters.
- Functions return Python types for simple values (int, bool, float, etc.) and ctypes types for complex values ([ggml_context_p][ggml.ggml_context_p], [ggml_tensor_p][ggml.ggml_tensor_p], etc.).
- Memory management is the responsibility of the user. The user must call [ggml.ggml_free][] on the context after calling [ggml.ggml_init][].
- Opaque pointers that are returned by ggml functions (e.g. [ggml.ggml_init][ggml.ggml_init]) are returned as int's or None in Python. For some additional static type safety these pointers are wrapped in [NewType](https://docs.python.org/3/library/typing.html#typing.NewType) definitions (e.g. [ggml.ggml_context_p][ggml.ggml_context_p]).

Example

```python
import ggml
import ctypes

# Allocate a new context with 16 MB of memory
params = ggml.ggml_init_params(mem_size=16 * 1024 * 1024, mem_buffer=None)
ctx = ggml.ggml_init(params)

# Instantiate tensors
x = ggml.ggml_new_tensor_1d(ctx, ggml.GGML_TYPE_F32, 1)
a = ggml.ggml_new_tensor_1d(ctx, ggml.GGML_TYPE_F32, 1)
b = ggml.ggml_new_tensor_1d(ctx, ggml.GGML_TYPE_F32, 1)

# Use ggml operations to build a computational graph
x2 = ggml.ggml_mul(ctx, x, x)
f = ggml.ggml_add(ctx, ggml.ggml_mul(ctx, a, x2), b)

gf = ggml.ggml_new_graph(ctx)
ggml.ggml_build_forward_expand(gf, f)

# Set the input values
ggml.ggml_set_f32(x, 2.0)
ggml.ggml_set_f32(a, 3.0)
ggml.ggml_set_f32(b, 4.0)

# Compute the graph
ggml.ggml_graph_compute_with_ctx(ctx, gf, 1)

# Get the output value
output = ggml.ggml_get_f32_1d(f, 0)
assert output == 16.0

# Free the context
ggml.ggml_free(ctx)
```

"""
from __future__ import annotations

import os
import sys
import ctypes
import signal
import pathlib
<<<<<<< HEAD
import traceback
=======
import functools
>>>>>>> 3ac541a3
import importlib.resources
from typing import (
    Any,
    Callable,
    List,
    Optional,
    Sequence,
    Union,
    NewType,
    TYPE_CHECKING,
    TypeVar,
    Generic,
)
from typing_extensions import TypeAlias


if sys.platform != "win32":
    c_globals = ctypes.CDLL(None)  # POSIX


    @ctypes.CFUNCTYPE(None, ctypes.c_int)
    def sigabrt_handler(sig):
        traceback.print_stack()
        raise Exception("GGML SIGABRT")


    c_globals.signal(signal.SIGABRT, sigabrt_handler)


# Load the library
def load_shared_library(module_name: str, lib_base_name: str):
    # Construct the paths to the possible shared library names
    base_path = pathlib.Path(__file__).parent.resolve()
    # Searching for the library in the current directory under the name "libggml" (default name
    # for ggml) and "ggml" (default name for this repo)
    lib_names: List[str] = [
        f"lib{lib_base_name}.so",
        f"lib{lib_base_name}.dylib",
        f"{lib_base_name}.dll",
    ]

    path: Optional[pathlib.Path] = None

    for lib_name in lib_names:
        try:
            with importlib.resources.path(module_name, lib_name) as p:
                if os.path.exists(p):
                    path = p
                    break
        except FileNotFoundError:
            pass

    if path is None:
        raise FileNotFoundError(
            f"Shared library with base name '{lib_base_name}' not found"
        )

    cdll_args = dict()  # type: ignore
    # Add the library directory to the DLL search path on Windows (if needed)
    if sys.platform == "win32" and sys.version_info >= (3, 8):
        os.add_dll_directory(str(base_path))
        cdll_args["winmode"] = 0

    # Try to load the shared library, handling potential errors
    try:
        return ctypes.CDLL(str(path), **cdll_args)  # type: ignore
    except Exception as e:
        raise RuntimeError(f"Failed to load shared library '{path}': {e}")


module_name = "ggml"
lib_base_name = "ggml"
lib = load_shared_library(module_name, lib_base_name)


#####################################################
# GGML Utility Types
#####################################################


if TYPE_CHECKING:
    CtypesCData = TypeVar("CtypesCData", bound=ctypes._CData)  # type: ignore

    CtypesArray: TypeAlias = ctypes.Array[CtypesCData]  # type: ignore

    CtypesPointer: TypeAlias = ctypes._Pointer[CtypesCData]  # type: ignore

    CtypesVoidPointer: TypeAlias = ctypes.c_void_p

    class CtypesRef(Generic[CtypesCData]):
        pass

    CtypesPointerOrRef: TypeAlias = Union[
        CtypesPointer[CtypesCData], CtypesRef[CtypesCData]
    ]

    CtypesFuncPointer: TypeAlias = ctypes._FuncPointer  # type: ignore


def byref(obj: CtypesCData, offset: Optional[int] = None) -> CtypesRef[CtypesCData]:
    """Type-annotated version of ctypes.byref"""
    return ctypes.byref(obj, offset) if offset is not None else ctypes.byref(obj)  # type: ignore


def ctypes_function_for_shared_library(lib: ctypes.CDLL):
    def ctypes_function(
        name: str, argtypes: List[Any], restype: Any, enabled: bool = True
    ):
        def decorator(f: Callable[..., Any]):
            if enabled:
                func = getattr(lib, name)
                func.argtypes = argtypes
                func.restype = restype
                functools.wraps(f)(func)
                return func
            else:
                return f

        return decorator

    return ctypes_function


ctypes_function = ctypes_function_for_shared_library(lib)


#####################################################
# GGML API
# source: include/ggml/ggml.h
#####################################################


# define GGML_FILE_MAGIC   0x67676d6c // "ggml"
# define GGML_FILE_VERSION 1
GGML_FILE_MAGIC = 0x67676D6C
GGML_FILE_VERSION = 1

# define GGML_QNT_VERSION        2    // bump this on quantization format changes
# define GGML_QNT_VERSION_FACTOR 1000 // do not change this
GGML_QNT_VERSION = 2
GGML_QNT_VERSION_FACTOR = 1000

# define GGML_MAX_DIMS           4
# define GGML_MAX_PARAMS         2048
# define GGML_MAX_CONTEXTS       64
# define GGML_MAX_SRC            10
# define GGML_MAX_NAME           64
# define GGML_MAX_OP_PARAMS      64
# define GGML_DEFAULT_N_THREADS  4
# define GGML_DEFAULT_GRAPH_SIZE 2048
GGML_MAX_DIMS = 4
GGML_MAX_PARAMS = 2048
GGML_MAX_CONTEXTS = 64
GGML_MAX_SRC = 10
GGML_MAX_NAME = 64
GGML_MAX_OP_PARAMS = 64
GGML_DEFAULT_N_THREADS = 4
GGML_DEFAULT_GRAPH_SIZE = 2048

# #if UINTPTR_MAX == 0XFFFFFFFF
#     #define GGML_MEMALIGN 4
# #else
#     # define GGML_MEMALIGN 16
# #endif
GGML_MEMALIGN = (
    16 if ctypes.sizeof(ctypes.c_void_p) == 4 else 32
)  # FIXME: Check if this is correct

# #define GGML_EXIT_SUCCESS 0
GGML_EXIT_SUCCESS = 0
# #define GGML_EXIT_ABORTED 1
GGML_EXIT_ABORTED = 1

# define GGUF_MAGIC "GGUF"
GGUF_MAGIC = "GGUF"

# define GGUF_VERSION 3
GGUF_VERSION = 3

# #define GGUF_DEFAULT_ALIGNMENT 32
GGUF_DEFAULT_ALIGNMENT = 32

# TODO: Check if this is correct
# typedef uint16_t ggml_fp16_t;
ggml_fp16_t = ctypes.c_uint16


# GGML_API float       ggml_fp16_to_fp32(ggml_fp16_t x);
@ctypes_function("ggml_fp16_to_fp32", [ggml_fp16_t], ctypes.c_float)
def ggml_fp16_to_fp32(x: ggml_fp16_t, /) -> float:
    ...


# GGML_API ggml_fp16_t ggml_fp32_to_fp16(float x);
@ctypes_function("ggml_fp32_to_fp16", [ctypes.c_float], ggml_fp16_t)
def ggml_fp32_to_fp16(x: ctypes.c_float, /) -> int:
    ...


# GGML_API void ggml_fp16_to_fp32_row(const ggml_fp16_t * x, float * y, size_t n);
@ctypes_function(
    "ggml_fp16_to_fp32_row",
    [ctypes.POINTER(ggml_fp16_t), ctypes.POINTER(ctypes.c_float), ctypes.c_int],
    None,
)
def ggml_fp16_to_fp32_row(
    x: CtypesArray[ggml_fp16_t],
    y: CtypesArray[ctypes.c_float],
    n: Union[ctypes.c_int, int],
    /,
) -> None:
    ...


# GGML_API void ggml_fp32_to_fp16_row(const float * x, ggml_fp16_t * y, size_t n);
@ctypes_function(
    "ggml_fp32_to_fp16_row",
    [ctypes.POINTER(ctypes.c_float), ctypes.POINTER(ggml_fp16_t), ctypes.c_int],
    None,
)
def ggml_fp32_to_fp16_row(
    x: CtypesArray[ctypes.c_float],
    y: CtypesArray[ggml_fp16_t],
    n: Union[ctypes.c_int, int],
    /,
) -> None:
    ...


# struct ggml_context;
ggml_context_p = NewType("ggml_context_p", int)
"""Opaque pointer to a ggml_context.

ggml_context structs are not accessed directly instead they must be created using [ggml_init](ggml.ggml_init) and freed using [ggml_free](ggml.ggml_free)."""

ggml_context_p_ctypes = ctypes.c_void_p  # type: ignore

# enum ggml_type {
#     GGML_TYPE_F32  = 0,
#     GGML_TYPE_F16  = 1,
#     GGML_TYPE_Q4_0 = 2,
#     GGML_TYPE_Q4_1 = 3,
#     // GGML_TYPE_Q4_2 = 4, support has been removed
#     // GGML_TYPE_Q4_3 (5) support has been removed
#     GGML_TYPE_Q5_0 = 6,
#     GGML_TYPE_Q5_1 = 7,
#     GGML_TYPE_Q8_0 = 8,
#     GGML_TYPE_Q8_1 = 9,
#     GGML_TYPE_Q2_K = 10,
#     GGML_TYPE_Q3_K = 11,
#     GGML_TYPE_Q4_K = 12,
#     GGML_TYPE_Q5_K = 13,
#     GGML_TYPE_Q6_K = 14,
#     GGML_TYPE_Q8_K = 15,
#     GGML_TYPE_IQ2_XXS = 16,
#     GGML_TYPE_IQ2_XS  = 17,
#     GGML_TYPE_IQ3_XXS = 18,
#     GGML_TYPE_IQ1_S   = 19,
#     GGML_TYPE_IQ4_NL  = 20,
#     GGML_TYPE_I8,
#     GGML_TYPE_I16,
#     GGML_TYPE_I32,
#     GGML_TYPE_COUNT,
# };
GGML_TYPE_F32 = 0
GGML_TYPE_F16 = 1
GGML_TYPE_Q4_0 = 2
GGML_TYPE_Q4_1 = 3
GGML_TYPE_Q5_0 = 6
GGML_TYPE_Q5_1 = 7
GGML_TYPE_Q8_0 = 8
GGML_TYPE_Q8_1 = 9
GGML_TYPE_Q2_K = 10
GGML_TYPE_Q3_K = 11
GGML_TYPE_Q4_K = 12
GGML_TYPE_Q5_K = 13
GGML_TYPE_Q6_K = 14
GGML_TYPE_Q8_K = 15
GGML_TYPE_IQ2_XXS = 16
GGML_TYPE_IQ2_XS = 17
GGML_TYPE_IQ3_XXS = 18
GGML_TYPE_IQ1_S = 19
GGML_TYPE_IQ4_NL = 20
GGML_TYPE_I8 = 21
GGML_TYPE_I16 = 22
GGML_TYPE_I32 = 23
GGML_TYPE_COUNT = 24

# // precision
# enum ggml_prec {
#     GGML_PREC_DEFAULT,
#     GGML_PREC_F32,
# };
GGML_PREC_DEFAULT = 0
GGML_PREC_F32 = 1

# enum ggml_backend_type {
#     GGML_BACKEND_CPU = 0,
#     GGML_BACKEND_GPU = 10,
#     GGML_BACKEND_GPU_SPLIT = 20,
# };
GGML_BACKEND_CPU = 0
GGML_BACKEND_GPU = 10
GGML_BACKEND_GPU_SPLIT = 20


# // model file types
# enum ggml_ftype {
#     GGML_FTYPE_UNKNOWN     = -1,
#     GGML_FTYPE_ALL_F32     = 0,
#     GGML_FTYPE_MOSTLY_F16  = 1,  // except 1d tensors
#     GGML_FTYPE_MOSTLY_Q4_0 = 2,  // except 1d tensors
#     GGML_FTYPE_MOSTLY_Q4_1 = 3,  // except 1d tensors
#     GGML_FTYPE_MOSTLY_Q4_1_SOME_F16 = 4, // tok_embeddings.weight and output.weight are F16
#     GGML_FTYPE_MOSTLY_Q8_0 = 7,  // except 1d tensors
#     GGML_FTYPE_MOSTLY_Q5_0 = 8,  // except 1d tensors
#     GGML_FTYPE_MOSTLY_Q5_1 = 9,  // except 1d tensors
#     GGML_FTYPE_MOSTLY_Q2_K = 10, // except 1d tensors
#     GGML_FTYPE_MOSTLY_Q3_K = 11, // except 1d tensors
#     GGML_FTYPE_MOSTLY_Q4_K = 12, // except 1d tensors
#     GGML_FTYPE_MOSTLY_Q5_K = 13, // except 1d tensors
#     GGML_FTYPE_MOSTLY_Q6_K = 14, // except 1d tensors
#     GGML_FTYPE_MOSTLY_IQ2_XXS = 15, // except 1d tensors
#     GGML_FTYPE_MOSTLY_IQ2_XS  = 16, // except 1d tensors
#     GGML_FTYPE_MOSTLY_IQ3_XXS = 17, // except 1d tensors
#     GGML_FTYPE_MOSTLY_IQ1_S   = 18, // except 1d tensors
#     GGML_FTYPE_MOSTLY_IQ4_NL  = 19, // except 1d tensors
# };
GGML_FTYPE_UNKNOWN = -1
GGML_FTYPE_ALL_F32 = 0
GGML_FTYPE_MOSTLY_F16 = 1
GGML_FTYPE_MOSTLY_Q4_0 = 2
GGML_FTYPE_MOSTLY_Q4_1 = 3
GGML_FTYPE_MOSTLY_Q4_1_SOME_F16 = 4
GGML_FTYPE_MOSTLY_Q8_0 = 7
GGML_FTYPE_MOSTLY_Q5_0 = 8
GGML_FTYPE_MOSTLY_Q5_1 = 9
GGML_FTYPE_MOSTLY_Q2_K = 10
GGML_FTYPE_MOSTLY_Q3_K = 11
GGML_FTYPE_MOSTLY_Q4_K = 12
GGML_FTYPE_MOSTLY_Q5_K = 13
GGML_FTYPE_MOSTLY_Q6_K = 14
GGML_FTYPE_MOSTLY_IQ2_XXS = 15
GGML_FTYPE_MOSTLY_IQ2_XS = 16
GGML_FTYPE_MOSTLY_IQ3_XXS = 17
GGML_FTYPE_MOSTLY_IQ1_S = 18
GGML_FTYPE_MOSTLY_IQ4_NL = 19


# // available tensor operations:
# enum ggml_op {
#     GGML_OP_NONE = 0,

#     GGML_OP_DUP,
#     GGML_OP_ADD,
#     GGML_OP_ADD1,
#     GGML_OP_ACC,
#     GGML_OP_SUB,
#     GGML_OP_MUL,
#     GGML_OP_DIV,
#     GGML_OP_SQR,
#     GGML_OP_SQRT,
#     GGML_OP_LOG,
#     GGML_OP_SUM,
#     GGML_OP_SUM_ROWS,
#     GGML_OP_MEAN,
#     GGML_OP_ARGMAX,
#     GGML_OP_REPEAT,
#     GGML_OP_REPEAT_BACK,
#     GGML_OP_CONCAT,
#     GGML_OP_SILU_BACK,
#     GGML_OP_NORM, // normalize
#     GGML_OP_RMS_NORM,
#     GGML_OP_RMS_NORM_BACK,
#     GGML_OP_GROUP_NORM,

#     GGML_OP_MUL_MAT,
#     GGML_OP_MUL_MAT_ID,
#     GGML_OP_OUT_PROD,

#     GGML_OP_SCALE,
#     GGML_OP_SET,
#     GGML_OP_CPY,
#     GGML_OP_CONT,
#     GGML_OP_RESHAPE,
#     GGML_OP_VIEW,
#     GGML_OP_PERMUTE,
#     GGML_OP_TRANSPOSE,
#     GGML_OP_GET_ROWS,
#     GGML_OP_GET_ROWS_BACK,
#     GGML_OP_DIAG,
#     GGML_OP_DIAG_MASK_INF,
#     GGML_OP_DIAG_MASK_ZERO,
#     GGML_OP_SOFT_MAX,
#     GGML_OP_SOFT_MAX_BACK,
#     GGML_OP_ROPE,
#     GGML_OP_ROPE_BACK,
#     GGML_OP_ALIBI,
#     GGML_OP_CLAMP,
#     GGML_OP_CONV_TRANSPOSE_1D,
#     GGML_OP_IM2COL,
#     GGML_OP_CONV_TRANSPOSE_2D,
#     GGML_OP_POOL_1D,
#     GGML_OP_POOL_2D,
#     GGML_OP_UPSCALE, // nearest interpolate
#     GGML_OP_PAD,
#     GGML_OP_ARGSORT,
#     GGML_OP_LEAKY_RELU,

#     GGML_OP_FLASH_ATTN,
#     GGML_OP_FLASH_FF,
#     GGML_OP_FLASH_ATTN_BACK,
#     GGML_OP_WIN_PART,
#     GGML_OP_WIN_UNPART,
#     GGML_OP_GET_REL_POS,
#     GGML_OP_ADD_REL_POS,

#     GGML_OP_UNARY,

#     GGML_OP_MAP_UNARY,
#     GGML_OP_MAP_BINARY,

#     GGML_OP_MAP_CUSTOM1_F32,
#     GGML_OP_MAP_CUSTOM2_F32,
#     GGML_OP_MAP_CUSTOM3_F32,

#     GGML_OP_MAP_CUSTOM1,
#     GGML_OP_MAP_CUSTOM2,
#     GGML_OP_MAP_CUSTOM3,

#     GGML_OP_CROSS_ENTROPY_LOSS,
#     GGML_OP_CROSS_ENTROPY_LOSS_BACK,

#     GGML_OP_COUNT,
# };
GGML_OP_NONE = 0
GGML_OP_DUP = 1
GGML_OP_ADD = 2
GGML_OP_ADD1 = 3
GGML_OP_ACC = 4
GGML_OP_SUB = 5
GGML_OP_MUL = 6
GGML_OP_DIV = 7
GGML_OP_SQR = 8
GGML_OP_SQRT = 9
GGML_OP_LOG = 10
GGML_OP_SUM = 11
GGML_OP_SUM_ROWS = 12
GGML_OP_MEAN = 13
GGML_OP_ARGMAX = 14
GGML_OP_REPEAT = 15
GGML_OP_REPEAT_BACK = 16
GGML_OP_CONCAT = 17
GGML_OP_SILU_BACK = 18
GGML_OP_NORM = 19
GGML_OP_RMS_NORM = 20
GGML_OP_RMS_NORM_BACK = 21
GGML_OP_GROUP_NORM = 22
GGML_OP_MUL_MAT = 23
GGML_OP_MUL_MAT_ID = 24
GGML_OP_OUT_PROD = 25
GGML_OP_SCALE = 26
GGML_OP_SET = 27
GGML_OP_CPY = 28
GGML_OP_CONT = 29
GGML_OP_RESHAPE = 30
GGML_OP_VIEW = 31
GGML_OP_PERMUTE = 32
GGML_OP_TRANSPOSE = 33
GGML_OP_GET_ROWS = 34
GGML_OP_GET_ROWS_BACK = 35
GGML_OP_DIAG = 36
GGML_OP_DIAG_MASK_INF = 37
GGML_OP_DIAG_MASK_ZERO = 38
GGML_OP_SOFT_MAX = 39
GGML_OP_SOFT_MAX_BACK = 40
GGML_OP_ROPE = 41
GGML_OP_ROPE_BACK = 42
GGML_OP_ALIBI = 43
GGML_OP_CLAMP = 44
GGML_OP_CONV_TRANSPOSE_1D = 45
GGML_OP_IM2COL = 46
GGML_OP_CONV_TRANSPOSE_2D = 47
GGML_OP_POOL_1D = 48
GGML_OP_POOL_2D = 49
GGML_OP_UPSCALE = 50
GGML_OP_PAD = 51
GGML_OP_ARGSORT = 52
GGML_OP_LEAKY_RELU = 53
GGML_OP_FLASH_ATTN = 54
GGML_OP_FLASH_FF = 55
GGML_OP_FLASH_ATTN_BACK = 56
GGML_OP_WIN_PART = 57
GGML_OP_WIN_UNPART = 58
GGML_OP_GET_REL_POS = 59
GGML_OP_ADD_REL_POS = 60
GGML_OP_UNARY = 61
GGML_OP_MAP_UNARY = 62
GGML_OP_MAP_BINARY = 63
GGML_OP_MAP_CUSTOM1_F32 = 64
GGML_OP_MAP_CUSTOM2_F32 = 65
GGML_OP_MAP_CUSTOM3_F32 = 66
GGML_OP_MAP_CUSTOM1 = 67
GGML_OP_MAP_CUSTOM2 = 68
GGML_OP_MAP_CUSTOM3 = 69
GGML_OP_CROSS_ENTROPY_LOSS = 70
GGML_OP_CROSS_ENTROPY_LOSS_BACK = 71
GGML_OP_COUNT = 72

# enum ggml_unary_op {
#     GGML_UNARY_OP_ABS,
#     GGML_UNARY_OP_SGN,
#     GGML_UNARY_OP_NEG,
#     GGML_UNARY_OP_STEP,
#     GGML_UNARY_OP_TANH,
#     GGML_UNARY_OP_ELU,
#     GGML_UNARY_OP_RELU,
#     GGML_UNARY_OP_GELU,
#     GGML_UNARY_OP_GELU_QUICK,
#     GGML_UNARY_OP_SILU,
#     GGML_UNARY_OP_HARDSWISH,
#     GGML_UNARY_OP_HARDSIGMOID,

#     GGML_UNARY_OP_COUNT,
# };
GGML_UNARY_OP_ABS = 0
GGML_UNARY_OP_SGN = 1
GGML_UNARY_OP_NEG = 2
GGML_UNARY_OP_STEP = 3
GGML_UNARY_OP_TANH = 4
GGML_UNARY_OP_ELU = 5
GGML_UNARY_OP_RELU = 6
GGML_UNARY_OP_GELU = 7
GGML_UNARY_OP_GELU_QUICK = 8
GGML_UNARY_OP_SILU = 9
GGML_UNARY_OP_HARDSWISH = 10
GGML_UNARY_OP_HARDSIGMOID = 11
GGML_UNARY_OP_COUNT = 12

# enum ggml_object_type {
#     GGML_OBJECT_TENSOR,
#     GGML_OBJECT_GRAPH,
#     GGML_OBJECT_WORK_BUFFER
# };
GGML_OBJECT_TENSOR = 0
GGML_OBJECT_GRAPH = 1
GGML_OBJECT_WORK_BUFFER = 2

# enum ggml_log_level {
#     GGML_LOG_LEVEL_ERROR = 2,
#     GGML_LOG_LEVEL_WARN  = 3,
#     GGML_LOG_LEVEL_INFO  = 4,
#     GGML_LOG_LEVEL_DEBUG = 5
# };
GGML_LOG_LEVEL_ERROR = 2
GGML_LOG_LEVEL_WARN = 3
GGML_LOG_LEVEL_INFO = 4
GGML_LOG_LEVEL_DEBUG = 5


# enum ggml_tensor_flag {
#     GGML_TENSOR_FLAG_INPUT  = 1,
#     GGML_TENSOR_FLAG_OUTPUT = 2,
#     GGML_TENSOR_FLAG_PARAM  = 4,
# };
GGML_TENSOR_FLAG_INPUT = 1
GGML_TENSOR_FLAG_OUTPUT = 2
GGML_TENSOR_FLAG_PARAM = 4


# // ggml object
# struct ggml_object {
#     size_t offs;
#     size_t size;

#     struct ggml_object * next;

#     enum ggml_object_type type;


#     char padding[4];
# };
class ggml_object(ctypes.Structure):
    pass


ggml_object._fields_ = [
    ("offs", ctypes.c_size_t),
    ("size", ctypes.c_size_t),
    ("next", ctypes.POINTER(ggml_object)),
    ("type", ctypes.c_int),
    ("padding", ctypes.c_char * 4),
]

ggml_object_p: TypeAlias = "ctypes._Pointer[ggml_object]"  # type: ignore

GGML_OBJECT_SIZE = ctypes.sizeof(ggml_object)


# // n-dimensional tensor
# struct ggml_tensor {
#     enum ggml_type         type;
#     enum ggml_backend_type backend;

#     struct ggml_backend_buffer * buffer;

#     int64_t ne[GGML_MAX_DIMS]; // number of elements
#     size_t  nb[GGML_MAX_DIMS]; // stride in bytes:
#                                // nb[0] = ggml_type_size(type)
#                                // nb[1] = nb[0]   * (ne[0] / ggml_blck_size(type)) + padding
#                                // nb[i] = nb[i-1] * ne[i-1]

#     // compute data
#     enum ggml_op op;

#     // op params - allocated as int32_t for alignment
#     int32_t op_params[GGML_MAX_OP_PARAMS / sizeof(int32_t)];

#     int32_t flags;

#     struct ggml_tensor * grad;
#     struct ggml_tensor * src[GGML_MAX_SRC];

#     // performance
#     int     perf_runs;
#     int64_t perf_cycles;
#     int64_t perf_time_us;

#     struct ggml_tensor * view_src;
#     size_t               view_offs;

#     void * data;

#     char name[GGML_MAX_NAME];

#     void * extra; // extra things e.g. for ggml-cuda.cu


#     char padding[8];
# };
class ggml_tensor(ctypes.Structure):
    """n-dimensional tensor

    Attributes:
        type (int): ggml_type
        backend (int): ggml_backend
        buffer (ctypes.pointer[ggml_backend_buffer]): pointer to backend buffer
        ne (ctypes.Array[ctypes.c_int64]): number of elements in each dimension
        nb (ctypes.Array[ctypes.c_size_t]): stride in bytes for each dimension
        op (int): ggml operation
        op_params (ctypes.Array[ctypes.c_int32]): `GGML_MAX_OP_PARAMS`-length array of operation parameters
        flags (int): tensor flags
        grad (ggml_tensor_p): reference to gradient tensor
        src (ctypes.Array[ggml_tensor_p]): `GGML_MAX_SRC`-length array of source tensors
        perf_runs (int): number of performance runs
        perf_cycles (int): number of cycles
        perf_time_us (int): time in microseconds
        view_src (ggml_tensor_p): pointer to tensor if this tensor is a view, None if the tensor is not a view
        view_offs (ctypes.c_size_t): offset into the data pointer of the view tensor
        data (ctypes.c_void_p): reference to raw tensor data
        name (bytes): name of tensor
        extra (ctypes.c_void_p): extra data (e.g. for CUDA)
    """

    pass


ggml_tensor._fields_ = [
    ("type", ctypes.c_int),
    ("backend", ctypes.c_int),
    ("buffer", ctypes.c_void_p),
    ("ne", ctypes.c_int64 * GGML_MAX_DIMS),
    ("nb", ctypes.c_size_t * GGML_MAX_DIMS),
    ("op", ctypes.c_int),
    (
        "op_params",
        ctypes.c_int32 * (GGML_MAX_OP_PARAMS // ctypes.sizeof(ctypes.c_int32)),
    ),
    ("flags", ctypes.c_int),
    ("grad", ctypes.POINTER(ggml_tensor)),
    ("src", ctypes.POINTER(ggml_tensor) * GGML_MAX_SRC),
    ("perf_runs", ctypes.c_int),
    ("perf_cycles", ctypes.c_int64),
    ("perf_time_us", ctypes.c_int64),
    ("view_src", ctypes.POINTER(ggml_tensor)),
    ("view_offs", ctypes.c_size_t),
    ("data", ctypes.c_void_p),
    ("name", ctypes.c_char * GGML_MAX_NAME),
    ("extra", ctypes.c_void_p),
    ("padding", ctypes.c_char * 8),
]

GGML_TENSOR_SIZE = ctypes.sizeof(ggml_tensor)

ggml_tensor_p: TypeAlias = "ctypes._Pointer[ggml_tensor]"  # type: ignore
"""ctypes pointer to a [ggml_tensor][ggml.ggml_tensor]

Can be dereferenced to a [ggml_tensor][ggml.ggml_tensor] object using
the `.contents` attribute."""


# // Abort callback
# // If not NULL, called before ggml computation
# // If it returns true, the computation is aborted
# typedef bool (*ggml_abort_callback)(void * data);
ggml_abort_callback = ctypes.CFUNCTYPE(ctypes.c_bool, ctypes.c_void_p)


# // the compute plan that needs to be prepared for ggml_graph_compute()
# // since https://github.com/ggerganov/ggml/issues/287
# struct ggml_cplan {
#     size_t    work_size; // size of work buffer, calculated by `ggml_graph_plan()`
#     uint8_t * work_data; // work buffer, to be allocated by caller before calling to `ggml_graph_compute()`

#     int n_threads;


#     // abort ggml_graph_compute when true
#     ggml_abort_callback abort_callback;
#     void *              abort_callback_data;
# };
class ggml_cplan(ctypes.Structure):
    """Compute plan for a ggml computation graph

    Attributes:
        work_size (int): size of work buffer
        work_data (ctypes.pointer[ctypes.c_uint8]): work buffer
        n_threads (int): number of threads
        abort_callback (ggml_abort_callback): abort callback
        abort_callback_data (ctypes.c_void_p): abort callback data
    """

    _fields_ = [
        ("work_size", ctypes.c_size_t),
        ("work_data", ctypes.POINTER(ctypes.c_uint8)),
        ("n_threads", ctypes.c_int),
        (
            "abort_callback",
            ggml_abort_callback,
        ),
        ("abort_callback_data", ctypes.c_void_p),
    ]


GGML_CPLAN_SIZE = ctypes.sizeof(ggml_cplan)

ggml_cplan_p: TypeAlias = "ctypes._Pointer[ggml_cplan]"  # type: ignore
"""ctypes pointer to a [ggml_cplan][ggml.ggml_cplan]

Can be dereferenced to a [ggml_cplan][ggml.ggml_cplan] object using
the `.contents` attribute."""

# enum ggml_cgraph_eval_order {
#     GGML_CGRAPH_EVAL_ORDER_LEFT_TO_RIGHT = 0,
#     GGML_CGRAPH_EVAL_ORDER_RIGHT_TO_LEFT,
#     GGML_CGRAPH_EVAL_ORDER_COUNT
# };
GGML_CGRAPH_EVAL_ORDER_LEFT_TO_RIGHT = 0
GGML_CGRAPH_EVAL_ORDER_RIGHT_TO_LEFT = 1
GGML_CGRAPH_EVAL_ORDER_COUNT = 2


# struct ggml_hash_set {
#     size_t size;
#     struct ggml_tensor ** keys;
# };
class ggml_hash_set(ctypes.Structure):
    _fields_ = [
        ("size", ctypes.c_size_t),
        ("keys", ctypes.POINTER(ctypes.POINTER(ggml_tensor))),
    ]


# // computation graph
# struct ggml_cgraph {
#     int size;
#     int n_nodes;
#     int n_leafs;

#     struct ggml_tensor ** nodes;
#     struct ggml_tensor ** grads;
#     struct ggml_tensor ** leafs;

#     struct ggml_hash_set visited_hash_table;

#     enum ggml_cgraph_eval_order order;


#     // performance
#     int     perf_runs;
#     int64_t perf_cycles;
#     int64_t perf_time_us;
# };
class ggml_cgraph(ctypes.Structure):
    """ggml computation graph

    Attributes:
        n_nodes (int): number of nodes
        n_leafs (int): number of leafs
        nodes (ctypes.Array[ggml_tensor_p]): `n_nodes`-length array of compute tensors
        grads (ctypes.Array[ggml_tensor_p]): `n_nodes`-length array of gradient tensors
        leafs (ctypes.Array[ggml_tensor_p]): `n_leafs`-length array of parameter tensors
        visited_hash_table (ctypes.Array[ctypes.POINTER(ggml_tensor)]): hash table of visited tensors
        order (int): evaluation order
        perf_runs (int): number of runs
        perf_cycles (int): number of cycles
        perf_time_us (int): computation time in microseconds"""

    _fields_ = [
        ("size", ctypes.c_int),
        ("n_nodes", ctypes.c_int),
        ("n_leafs", ctypes.c_int),
        ("nodes", ctypes.POINTER(ctypes.POINTER(ggml_tensor))),
        ("grads", ctypes.POINTER(ctypes.POINTER(ggml_tensor))),
        ("leafs", ctypes.POINTER(ctypes.POINTER(ggml_tensor))),
        ("visited_hash_table", ggml_hash_set),
        ("order", ctypes.c_int),
        ("perf_runs", ctypes.c_int),
        ("perf_cycles", ctypes.c_int64),
        ("perf_time_us", ctypes.c_int64),
    ]


ggml_cgraph_p: TypeAlias = "ctypes._Pointer[ggml_cgraph]"  # type: ignore
"""ctypes pointer to a [ggml_cgraph][ggml.ggml_cgraph]

Can be dereferenced to a [ggml_cgraph][ggml.ggml_cgraph] object using
the `.contents` attribute."""


# struct ggml_scratch {
#     size_t offs;
#     size_t size;
#     void * data;
# };
class ggml_scratch(ctypes.Structure):
    _fields_ = [
        ("offs", ctypes.c_size_t),
        ("size", ctypes.c_size_t),
        ("data", ctypes.c_void_p),
    ]


# struct ggml_init_params {
#     // memory pool
#     size_t mem_size;   // bytes
#     void * mem_buffer; // if NULL, memory will be allocated internally
#     bool   no_alloc;   // don't allocate memory for the tensor data
# };
class ggml_init_params(ctypes.Structure):
    """Initialization parameters for a ggml context

    **NOTE**: Reference counting does not cross into ggml, if you allocate a memory buffer
    in python using ctypes Arrays or a numpy array, you must keep a reference to it until
    you free the ggml context otherwise you will encounter a segmentation fault.

    Attributes:
        mem_size (int): size of memory pool in bytes
        mem_buffer (ctypes.c_void_p): pointer to memory pool, if None, memory will be allocated internally
        no_alloc (bool): don't allocate memory for tensor data
    """

    _fields_ = [
        ("mem_size", ctypes.c_size_t),
        ("mem_buffer", ctypes.c_void_p),
        ("no_alloc", ctypes.c_bool),
    ]


# // compute types

# // NOTE: the INIT or FINALIZE pass is not scheduled unless explicitly enabled.
# // This behavior was changed since https://github.com/ggerganov/llama.cpp/pull/1995.
# enum ggml_task_type {
#     GGML_TASK_INIT = 0,
#     GGML_TASK_COMPUTE,
#     GGML_TASK_FINALIZE,
# };
GGML_TASK_INIT = 0
GGML_TASK_COMPUTE = 1
GGML_TASK_FINALIZE = 2

# struct ggml_compute_params {
#     enum ggml_task_type type;

#     // ith = thread index, nth = number of threads
#     int ith, nth;


#     // work buffer for all threads
#     size_t wsize;
#     void * wdata;
# };
class ggml_compute_params(ctypes.Structure):
    _fields_ = [
        ("type", ctypes.c_int),
        ("ith", ctypes.c_int),
        ("nth", ctypes.c_int),
        ("wsize", ctypes.c_size_t),
        ("wdata", ctypes.c_void_p),
    ]


ggml_compute_params_p: TypeAlias = "ctypes._Pointer[ggml_compute_params]"  # type: ignore


# // numa strategies
# enum ggml_numa_strategy {
#     GGML_NUMA_STRATEGY_DISABLED   = 0,
#     GGML_NUMA_STRATEGY_DISTRIBUTE = 1,
#     GGML_NUMA_STRATEGY_ISOLATE    = 2,
#     GGML_NUMA_STRATEGY_NUMACTL    = 3,
#     GGML_NUMA_STRATEGY_MIRROR     = 4,
#     GGML_NUMA_STRATEGY_COUNT
# };
GGML_NUMA_STRATEGY_DISABLED = 0
GGML_NUMA_STRATEGY_DISTRIBUTE = 1
GGML_NUMA_STRATEGY_ISOLATE = 2
GGML_NUMA_STRATEGY_NUMACTL = 3
GGML_NUMA_STRATEGY_MIRROR = 4
GGML_NUMA_STRATEGY_COUNT = 5


# // misc


# GGML_API void    ggml_time_init(void); // call this once at the beginning of the program
@ctypes_function("ggml_time_init", [], None)
def ggml_time_init():
    ...


ggml_time_init = lib.ggml_time_init
ggml_time_init.argtypes = []
ggml_time_init.restype = None


# GGML_API int64_t ggml_time_ms(void);
@ctypes_function("ggml_time_ms", [], ctypes.c_int64)
def ggml_time_ms() -> int:
    ...


ggml_time_ms = lib.ggml_time_ms
ggml_time_ms.argtypes = []
ggml_time_ms.restype = ctypes.c_int64


# GGML_API int64_t ggml_time_us(void);
@ctypes_function("ggml_time_us", [], ctypes.c_int64)
def ggml_time_us() -> int:
    ...


ggml_time_us = lib.ggml_time_us
ggml_time_us.argtypes = []
ggml_time_us.restype = ctypes.c_int64


# GGML_API int64_t ggml_cycles(void);
@ctypes_function("ggml_cycles", [], ctypes.c_int64)
def ggml_cycles() -> int:
    ...


ggml_cycles = lib.ggml_cycles
ggml_cycles.argtypes = []
ggml_cycles.restype = ctypes.c_int64


# GGML_API int64_t ggml_cycles_per_ms(void);
@ctypes_function("ggml_cycles_per_ms", [], ctypes.c_int64)
def ggml_cycles_per_ms() -> int:
    ...


ggml_cycles_per_ms = lib.ggml_cycles_per_ms
ggml_cycles_per_ms.argtypes = []
ggml_cycles_per_ms.restype = ctypes.c_int64


# GGML_API void    ggml_print_backtrace(void);
@ctypes_function("ggml_print_backtrace", [], None)
def ggml_print_backtrace():
    ...


ggml_print_backtrace = lib.ggml_print_backtrace
ggml_print_backtrace.argtypes = []
ggml_print_backtrace.restype = None


# GGML_API void    ggml_numa_init(enum ggml_numa_strategy numa); // call once for better performance on NUMA systems
@ctypes_function("ggml_numa_init", [ctypes.c_int], None)
def ggml_numa_init(numa: Union[ctypes.c_int, int], /):
    ...


ggml_numa_init = lib.ggml_numa_init
ggml_numa_init.argtypes = [ctypes.c_int]
ggml_numa_init.restype = None


# GGML_API bool    ggml_is_numa(void); // true if init detected that system has >1 NUMA node
@ctypes_function("ggml_is_numa", [], ctypes.c_bool)
def ggml_is_numa() -> bool:
    ...


ggml_is_numa = lib.ggml_is_numa
ggml_is_numa.argtypes = []
ggml_is_numa.restype = ctypes.c_bool


# GGML_API void    ggml_print_object (const struct ggml_object * obj);
@ctypes_function("ggml_print_object", [ctypes.POINTER(ggml_object)], None)
def ggml_print_object(obj: ggml_object_p, /):
    ...


ggml_print_object = lib.ggml_print_object
ggml_print_object.argtypes = [ctypes.POINTER(ggml_object)]
ggml_print_object.restype = None


# GGML_API void    ggml_print_objects(const struct ggml_context * ctx);
@ctypes_function("ggml_print_objects", [ggml_context_p_ctypes], None)
def ggml_print_objects(ctx: ggml_context_p, /):
    ...


ggml_print_objects = lib.ggml_print_objects
ggml_print_objects.argtypes = [ggml_context_p_ctypes]
ggml_print_objects.restype = None


# GGML_API GGML_CALL int64_t ggml_nelements   (const struct ggml_tensor * tensor);
@ctypes_function("ggml_nelements", [ctypes.POINTER(ggml_tensor)], ctypes.c_int64)
def ggml_nelements(tensor: ggml_tensor_p, /) -> int:
    """Get the number of elements in a tensor

    Parameters:
        tensor: tensor

    Returns:
        number of elements"""
    ...


ggml_nelements = lib.ggml_nelements
ggml_nelements.argtypes = [ctypes.POINTER(ggml_tensor)]
ggml_nelements.restype = ctypes.c_int64


# GGML_API GGML_CALL int64_t ggml_nrows       (const struct ggml_tensor * tensor);
@ctypes_function("ggml_nrows", [ctypes.POINTER(ggml_tensor)], ctypes.c_int64)
def ggml_nrows(tensor: ggml_tensor_p, /) -> int:
    """Get the number of rows in a tensor

    Parameters:
        tensor: tensor

    Returns:
        number of rows"""
    ...


ggml_nrows = lib.ggml_nrows
ggml_nrows.argtypes = [ctypes.POINTER(ggml_tensor)]
ggml_nrows.restype = ctypes.c_int64


# GGML_API GGML_CALL size_t  ggml_nbytes      (const struct ggml_tensor * tensor);
@ctypes_function("ggml_nbytes", [ctypes.POINTER(ggml_tensor)], ctypes.c_size_t)
def ggml_nbytes(tensor: ggml_tensor_p, /) -> int:
    """Get the number of bytes required to store tensor data

    Parameters:
        tensor: tensor

    Returns:
        number of bytes"""
    ...


ggml_nbytes = lib.ggml_nbytes
ggml_nbytes.argtypes = [ctypes.POINTER(ggml_tensor)]
ggml_nbytes.restype = ctypes.c_size_t


# GGML_API           size_t  ggml_nbytes_pad  (const struct ggml_tensor * tensor); // same as ggml_nbytes() but padded to GGML_MEM_ALIGN
@ctypes_function("ggml_nbytes_pad", [ctypes.POINTER(ggml_tensor)], ctypes.c_size_t)
def ggml_nbytes_pad(tensor: ggml_tensor_p, /) -> int:
    """Get the number of bytes required to store tensor data, padded to GGML_MEM_ALIGN

    Parameters:
        tensor: tensor

    Returns:
        number of bytes"""
    ...


ggml_nbytes_pad = lib.ggml_nbytes_pad
ggml_nbytes_pad.argtypes = [ctypes.POINTER(ggml_tensor)]
ggml_nbytes_pad.restype = ctypes.c_size_t


# GGML_API GGML_CALL int    ggml_blck_size(enum ggml_type type);
@ctypes_function("ggml_blck_size", [ctypes.c_int], ctypes.c_int)
def ggml_blck_size(type: Union[ctypes.c_int, int], /) -> int:
    ...


ggml_blck_size = lib.ggml_blck_size
ggml_blck_size.argtypes = [ctypes.c_int]
ggml_blck_size.restype = ctypes.c_int


# GGML_API GGML_CALL size_t ggml_type_size(enum ggml_type type);             // size in bytes for all elements in a block
@ctypes_function("ggml_type_size", [ctypes.c_int], ctypes.c_size_t)
def ggml_type_size(type: Union[ctypes.c_int, int], /) -> int:
    ...


ggml_type_size = lib.ggml_type_size
ggml_type_size.argtypes = [ctypes.c_int]
ggml_type_size.restype = ctypes.c_size_t


# GGML_API GGML_CALL size_t ggml_row_size (enum ggml_type type, int64_t ne); // size in bytes for all elements in a row
@ctypes_function("ggml_row_size", [ctypes.c_int, ctypes.c_int64], ctypes.c_size_t)
def ggml_row_size(type: Union[ctypes.c_int, int], ne: int, /) -> int:
    ...


ggml_row_size = lib.ggml_row_size
ggml_row_size.argtypes = [ctypes.c_int, ctypes.c_int64]
ggml_row_size.restype = ctypes.c_size_t


# GGML_DEPRECATED(
# GGML_API double ggml_type_sizef(enum ggml_type type), // ggml_type_size()/ggml_blck_size() as float
# "use ggml_row_size() instead");
@ctypes_function("ggml_type_sizef", [ctypes.c_int], ctypes.c_double)
def ggml_type_sizef(type: Union[ctypes.c_int, int], /) -> float:
    ...


ggml_type_sizef = lib.ggml_type_sizef
ggml_type_sizef.argtypes = [ctypes.c_int]
ggml_type_sizef.restype = ctypes.c_double


# GGML_API GGML_CALL const char * ggml_type_name(enum ggml_type type);
@ctypes_function("ggml_type_name", [ctypes.c_int], ctypes.c_char_p)
def ggml_type_name(type: Union[ctypes.c_int, int], /) -> bytes:
    ...


ggml_type_name = lib.ggml_type_name
ggml_type_name.argtypes = [ctypes.c_int]
ggml_type_name.restype = ctypes.c_char_p


# GGML_API GGML_CALL const char * ggml_op_name  (enum ggml_op   op);
@ctypes_function("ggml_op_name", [ctypes.c_int], ctypes.c_char_p)
def ggml_op_name(op: Union[ctypes.c_int, int], /) -> bytes:
    ...


ggml_op_name = lib.ggml_op_name
ggml_op_name.argtypes = [ctypes.c_int]
ggml_op_name.restype = ctypes.c_char_p


# GGML_API           const char * ggml_op_symbol(enum ggml_op   op);
@ctypes_function("ggml_op_symbol", [ctypes.c_int], ctypes.c_char_p)
def ggml_op_symbol(op: Union[ctypes.c_int, int], /) -> bytes:
    ...


ggml_op_symbol = lib.ggml_op_symbol
ggml_op_symbol.argtypes = [ctypes.c_int]
ggml_op_symbol.restype = ctypes.c_char_p


# GGML_API           const char * ggml_unary_op_name(enum ggml_unary_op op);
@ctypes_function("ggml_unary_op_name", [ctypes.c_int], ctypes.c_char_p)
def ggml_unary_op_name(op: Union[ctypes.c_int, int], /) -> bytes:
    ...


ggml_unary_op_name = lib.ggml_unary_op_name
ggml_unary_op_name.argtypes = [ctypes.c_int]
ggml_unary_op_name.restype = ctypes.c_char_p


# GGML_API GGML_CALL const char * ggml_op_desc(const struct ggml_tensor * t); // unary or op name
@ctypes_function("ggml_op_desc", [ctypes.POINTER(ggml_tensor)], ctypes.c_char_p)
def ggml_op_desc(t: ggml_tensor_p, /) -> bytes:
    ...


ggml_op_desc = lib.ggml_op_desc
ggml_op_desc.argtypes = [ctypes.POINTER(ggml_tensor)]
ggml_op_desc.restype = ctypes.c_char_p


# GGML_API GGML_CALL size_t  ggml_element_size(const struct ggml_tensor * tensor);
@ctypes_function("ggml_element_size", [ctypes.POINTER(ggml_tensor)], ctypes.c_size_t)
def ggml_element_size(tensor: ggml_tensor_p, /) -> int:
    ...


ggml_element_size = lib.ggml_element_size
ggml_element_size.argtypes = [ctypes.POINTER(ggml_tensor)]
ggml_element_size.restype = ctypes.c_size_t


# GGML_API GGML_CALL bool    ggml_is_quantized(enum ggml_type type);
@ctypes_function("ggml_is_quantized", [ctypes.c_int], ctypes.c_bool)
def ggml_is_quantized(type: Union[ctypes.c_int, int], /) -> bool:
    ...


ggml_is_quantized = lib.ggml_is_quantized
ggml_is_quantized.argtypes = [ctypes.c_int]
ggml_is_quantized.restype = ctypes.c_bool


# // TODO: temporary until model loading of ggml examples is refactored
# GGML_API enum ggml_type ggml_ftype_to_ggml_type(enum ggml_ftype ftype);
@ctypes_function("ggml_ftype_to_ggml_type", [ctypes.c_int], ctypes.c_int)
def ggml_ftype_to_ggml_type(ftype: Union[ctypes.c_int, int], /) -> int:
    ...


ggml_ftype_to_ggml_type = lib.ggml_ftype_to_ggml_type
ggml_ftype_to_ggml_type.argtypes = [ctypes.c_int]
ggml_ftype_to_ggml_type.restype = ctypes.c_int


# GGML_API GGML_CALL bool ggml_is_transposed(const struct ggml_tensor * tensor);
@ctypes_function("ggml_is_transposed", [ctypes.POINTER(ggml_tensor)], ctypes.c_bool)
def ggml_is_transposed(tensor: ggml_tensor_p, /) -> bool:
    """Check if a tensor is transposed

    Parameters:
        tensor: tensor

    Returns:
        True if tensor is transposed else False"""
    ...


ggml_is_transposed = lib.ggml_is_transposed
ggml_is_transposed.argtypes = [ctypes.POINTER(ggml_tensor)]
ggml_is_transposed.restype = ctypes.c_bool


# GGML_API GGML_CALL bool ggml_is_contiguous(const struct ggml_tensor * tensor);
@ctypes_function("ggml_is_contiguous", [ctypes.POINTER(ggml_tensor)], ctypes.c_bool)
def ggml_is_contiguous(tensor: ggml_tensor_p, /) -> bool:
    """Check if a tensor is contiguous

    Parameters:
        tensor: tensor

    Returns:
        True if tensor is contiguous else False"""
    ...


ggml_is_contiguous = lib.ggml_is_contiguous
ggml_is_contiguous.argtypes = [ctypes.POINTER(ggml_tensor)]
ggml_is_contiguous.restype = ctypes.c_bool


# GGML_API GGML_CALL bool ggml_is_permuted  (const struct ggml_tensor * tensor);
@ctypes_function("ggml_is_permuted", [ctypes.POINTER(ggml_tensor)], ctypes.c_bool)
def ggml_is_permuted(tensor: ggml_tensor_p, /) -> bool:
    """Check if a tensor is permuted

    Parameters:
        tensor: tensor

    Returns:
        True if tensor is permuted else False"""
    ...


ggml_is_permuted = lib.ggml_is_permuted
ggml_is_permuted.argtypes = [ctypes.POINTER(ggml_tensor)]
ggml_is_permuted.restype = ctypes.c_bool


# GGML_API           bool ggml_is_scalar    (const struct ggml_tensor * tensor);
@ctypes_function("ggml_is_scalar", [ctypes.POINTER(ggml_tensor)], ctypes.c_bool)
def ggml_is_scalar(tensor: ggml_tensor_p, /) -> bool:
    """Check if a tensor is a scalar"""
    ...


ggml_is_scalar = lib.ggml_is_scalar
ggml_is_scalar.argtypes = [ctypes.POINTER(ggml_tensor)]
ggml_is_scalar.restype = ctypes.c_bool


# GGML_API           bool ggml_is_vector    (const struct ggml_tensor * tensor);
@ctypes_function("ggml_is_vector", [ctypes.POINTER(ggml_tensor)], ctypes.c_bool)
def ggml_is_vector(tensor: ggml_tensor_p, /) -> bool:
    """Check if a tensor is a vector"""
    ...


ggml_is_vector = lib.ggml_is_vector
ggml_is_vector.argtypes = [ctypes.POINTER(ggml_tensor)]
ggml_is_vector.restype = ctypes.c_bool


# GGML_API           bool ggml_is_matrix    (const struct ggml_tensor * tensor);
@ctypes_function("ggml_is_matrix", [ctypes.POINTER(ggml_tensor)], ctypes.c_bool)
def ggml_is_matrix(tensor: ggml_tensor_p, /) -> bool:
    """Check if a tensor is a matrix"""
    ...


ggml_is_matrix = lib.ggml_is_matrix
ggml_is_matrix.argtypes = [ctypes.POINTER(ggml_tensor)]
ggml_is_matrix.restype = ctypes.c_bool


# GGML_API           bool ggml_is_3d        (const struct ggml_tensor * tensor);
@ctypes_function("ggml_is_3d", [ctypes.POINTER(ggml_tensor)], ctypes.c_bool)
def ggml_is_3d(tensor: ggml_tensor_p, /) -> bool:
    """Check if a tensor is 3d"""
    ...


ggml_is_3d = lib.ggml_is_3d
ggml_is_3d.argtypes = [ctypes.POINTER(ggml_tensor)]
ggml_is_3d.restype = ctypes.c_bool


# GGML_API           int  ggml_n_dims       (const struct ggml_tensor * tensor); // returns 1 for scalars
@ctypes_function("ggml_n_dims", [ctypes.POINTER(ggml_tensor)], ctypes.c_int)
def ggml_n_dims(tensor: ggml_tensor_p, /) -> int:
    """Get the number of dimensions in a tensor"""
    ...


ggml_n_dims = lib.ggml_n_dims
ggml_n_dims.argtypes = [ctypes.POINTER(ggml_tensor)]
ggml_n_dims.restype = ctypes.c_int


# GGML_API bool ggml_are_same_shape(const struct ggml_tensor * t0, const struct ggml_tensor * t1);
@ctypes_function(
    "ggml_are_same_shape",
    [ctypes.POINTER(ggml_tensor), ctypes.POINTER(ggml_tensor)],
    ctypes.c_bool,
)
def ggml_are_same_shape(t0: ggml_tensor_p, t1: ggml_tensor_p, /) -> bool:
    """Check if two tensors have the same shape

    Parameters:
        t0: tensor 0
        t1: tensor 1

    Returns:
        True if tensors have the same shape else False"""
    ...


ggml_are_same_shape = lib.ggml_are_same_shape
ggml_are_same_shape.argtypes = [
    ctypes.POINTER(ggml_tensor),
    ctypes.POINTER(ggml_tensor),
]
ggml_are_same_shape.restype = ctypes.c_bool


# // use this to compute the memory overhead of a tensor
# GGML_API size_t ggml_tensor_overhead(void);
@ctypes_function("ggml_tensor_overhead", [], ctypes.c_size_t)
def ggml_tensor_overhead() -> int:
    """Overhead required for a tensor struct in bytes

    Returns:
        size of tensor struct in bytes"""
    ...


ggml_tensor_overhead = lib.ggml_tensor_overhead
ggml_tensor_overhead.argtypes = []
ggml_tensor_overhead.restype = ctypes.c_size_t

# // main


# GGML_API struct ggml_context * ggml_init(struct ggml_init_params params);
@ctypes_function("ggml_init", [ggml_init_params], ggml_context_p_ctypes)
def ggml_init(params: ggml_init_params, /) -> Optional[ggml_context_p]:
    """Instantiate a new ggml context with params.

    You must call `ggml_free()` to free the context.

    Parameters:
        params: ggml init params

    Returns:
        Pointer to ggml_context or None if failed to initialize context."""
    ...


ggml_init = lib.ggml_init
ggml_init.argtypes = [ggml_init_params]
ggml_init.restype = ggml_context_p_ctypes


# GGML_API void                  ggml_free(struct ggml_context * ctx);
@ctypes_function("ggml_free", [ggml_context_p_ctypes], None)
def ggml_free(ctx: ggml_context_p, /):
    """Free the ggml context.

    Parameters:
        ctx: ggml context"""
    ...


ggml_free = lib.ggml_free
ggml_free.argtypes = [ggml_context_p_ctypes]
ggml_free.restype = None


# GGML_API size_t  ggml_used_mem(const struct ggml_context * ctx);
@ctypes_function("ggml_used_mem", [ggml_context_p_ctypes], ctypes.c_size_t)
def ggml_used_mem(ctx: ggml_context_p, /) -> int:
    """Return the amount of memory used by the ggml context in bytes.

    Parameters:
        ctx: ggml context

    Returns:
        amount of memory used in bytes"""
    ...


ggml_used_mem = lib.ggml_used_mem
ggml_used_mem.argtypes = [ggml_context_p_ctypes]
ggml_used_mem.restype = ctypes.c_size_t


# GGML_API size_t  ggml_set_scratch(struct ggml_context * ctx, struct ggml_scratch scratch);
@ctypes_function(
    "ggml_set_scratch", [ggml_context_p_ctypes, ggml_scratch], ctypes.c_size_t
)
def ggml_set_scratch(ctx: ggml_context_p, scratch: ggml_scratch, /) -> int:
    """Set the scratch buffer for the ggml context."""
    ...


ggml_set_scratch = lib.ggml_set_scratch
ggml_set_scratch.argtypes = [ggml_context_p_ctypes, ggml_scratch]
ggml_set_scratch.restype = ctypes.c_size_t


# GGML_API bool    ggml_get_no_alloc(struct ggml_context * ctx);
@ctypes_function("ggml_get_no_alloc", [ggml_context_p_ctypes], ctypes.c_bool)
def ggml_get_no_alloc(ctx: ggml_context_p, /) -> bool:
    """Return the no_alloc flag for the ggml context."""
    ...


ggml_get_no_alloc = lib.ggml_get_no_alloc
ggml_get_no_alloc.argtypes = [ggml_context_p_ctypes]
ggml_get_no_alloc.restype = ctypes.c_bool


# GGML_API void    ggml_set_no_alloc(struct ggml_context * ctx, bool no_alloc);
@ctypes_function("ggml_set_no_alloc", [ggml_context_p_ctypes, ctypes.c_bool], None)
def ggml_set_no_alloc(ctx: ggml_context_p, no_alloc: Union[ctypes.c_bool, bool], /):
    """Set the no_alloc flag for the ggml context."""
    ...


ggml_set_no_alloc = lib.ggml_set_no_alloc
ggml_set_no_alloc.argtypes = [ggml_context_p_ctypes, ctypes.c_bool]
ggml_set_no_alloc.restype = None


# GGML_API void *  ggml_get_mem_buffer     (struct ggml_context * ctx);
@ctypes_function("ggml_get_mem_buffer", [ggml_context_p_ctypes], ctypes.c_void_p)
def ggml_get_mem_buffer(ctx: ggml_context_p, /) -> Optional[int]:
    """Return the memory buffer for the ggml context."""
    ...


ggml_get_mem_buffer = lib.ggml_get_mem_buffer
ggml_get_mem_buffer.argtypes = [ggml_context_p_ctypes]
ggml_get_mem_buffer.restype = ctypes.c_void_p


# GGML_API size_t  ggml_get_mem_size       (struct ggml_context * ctx);
@ctypes_function("ggml_get_mem_size", [ggml_context_p_ctypes], ctypes.c_size_t)
def ggml_get_mem_size(ctx: ggml_context_p, /) -> int:
    """Return the size of the memory buffer for the ggml context in bytes."""
    ...


ggml_get_mem_size = lib.ggml_get_mem_size
ggml_get_mem_size.argtypes = [ggml_context_p_ctypes]
ggml_get_mem_size.restype = ctypes.c_size_t


# GGML_API size_t  ggml_get_max_tensor_size(const struct ggml_context * ctx);
@ctypes_function("ggml_get_max_tensor_size", [ggml_context_p_ctypes], ctypes.c_size_t)
def ggml_get_max_tensor_size(ctx: ggml_context_p, /) -> int:
    """Return the maximum size of a tensor in bytes."""
    ...


ggml_get_max_tensor_size = lib.ggml_get_max_tensor_size
ggml_get_max_tensor_size.argtypes = [ggml_context_p_ctypes]
ggml_get_max_tensor_size.restype = ctypes.c_size_t


# GGML_API struct ggml_tensor * ggml_new_tensor(
#         struct ggml_context * ctx,
#         enum   ggml_type type,
#         int    n_dims,
#         const int64_t *ne);
@ctypes_function(
    "ggml_new_tensor",
    [ggml_context_p_ctypes, ctypes.c_int, ctypes.c_int, ctypes.POINTER(ctypes.c_int64)],
    ctypes.POINTER(ggml_tensor),
)
def ggml_new_tensor(
    ctx: ggml_context_p,
    type: Union[ctypes.c_int, int],
    n_dims: Union[ctypes.c_int, int],
    ne: CtypesArray[ctypes.c_int64],
    /,
) -> ggml_tensor_p:
    """Create a new tensor with the given type, number of dimensions, and number of elements in each dimension.

    Parameters:
        ctx: ggml context
        type: ggml type
        n_dims: number of dimensions
        ne (ctypes.Array[ctypes.c_int64]): number of elements in each dimension (array of length n_dims)

    Returns:
        Pointer to ggml_tensor"""
    ...


ggml_new_tensor = lib.ggml_new_tensor
ggml_new_tensor.argtypes = [
    ggml_context_p_ctypes,
    ctypes.c_int,
    ctypes.c_int,
    ctypes.POINTER(ctypes.c_int64),
]
ggml_new_tensor.restype = ctypes.POINTER(ggml_tensor)


# GGML_API struct ggml_tensor * ggml_new_tensor_1d(
#         struct ggml_context * ctx,
#         enum   ggml_type type,
#         int64_t ne0);
@ctypes_function(
    "ggml_new_tensor_1d",
    [ggml_context_p_ctypes, ctypes.c_int, ctypes.c_int64],
    ctypes.POINTER(ggml_tensor),
)
def ggml_new_tensor_1d(
    ctx: ggml_context_p,
    type: Union[ctypes.c_int, int],
    ne0: Union[ctypes.c_int64, int],
    /,
) -> ggml_tensor_p:
    """Create a new 1-dimensional tensor with the given type and number of elements.

    Parameters:
        ctx: ggml context
        type: ggml type
        ne0: number of elements in dimension 0

    Returns:
        Pointer to ggml_tensor"""
    ...


# GGML_API struct ggml_tensor * ggml_new_tensor_2d(
#         struct ggml_context * ctx,
#         enum   ggml_type type,
#         int64_t ne0,
#         int64_t ne1);
@ctypes_function(
    "ggml_new_tensor_2d",
    [ggml_context_p_ctypes, ctypes.c_int, ctypes.c_int64, ctypes.c_int64],
    ctypes.POINTER(ggml_tensor),
)
def ggml_new_tensor_2d(
    ctx: ggml_context_p,
    type: Union[ctypes.c_int, int],
    ne0: Union[ctypes.c_int64, int],
    ne1: Union[ctypes.c_int64, int],
    /,
) -> ggml_tensor_p:
    """Create a new 2-dimensional tensor with the given type and number of elements in each dimension.

    Parameters:
        ctx: ggml context
        type: ggml type
        ne0: number of elements in dimension 0
        ne1: number of elements in dimension 1

    Returns:
        Pointer to ggml_tensor"""
    ...


ggml_new_tensor_2d = lib.ggml_new_tensor_2d
ggml_new_tensor_2d.argtypes = [
    ggml_context_p_ctypes,
    ctypes.c_int,
    ctypes.c_int64,
    ctypes.c_int64,
]
ggml_new_tensor_2d.restype = ctypes.POINTER(ggml_tensor)


# GGML_API struct ggml_tensor * ggml_new_tensor_3d(
#         struct ggml_context * ctx,
#         enum   ggml_type type,
#         int64_t ne0,
#         int64_t ne1,
#         int64_t ne2);
@ctypes_function(
    "ggml_new_tensor_3d",
    [
        ggml_context_p_ctypes,
        ctypes.c_int,
        ctypes.c_int64,
        ctypes.c_int64,
        ctypes.c_int64,
    ],
    ctypes.POINTER(ggml_tensor),
)
def ggml_new_tensor_3d(
    ctx: ggml_context_p,
    type: Union[ctypes.c_int, int],
    ne0: Union[ctypes.c_int64, int],
    ne1: Union[ctypes.c_int64, int],
    ne2: Union[ctypes.c_int64, int],
    /,
) -> ggml_tensor_p:
    """Create a new 3-dimensional tensor with the given type and number of elements in each dimension.

    Parameters:
        ctx: ggml context
        type: ggml type
        ne0: number of elements in dimension 0
        ne1: number of elements in dimension 1
        ne2: number of elements in dimension 2

    Returns:
        Pointer to ggml_tensor"""
    ...


ggml_new_tensor_3d = lib.ggml_new_tensor_3d
ggml_new_tensor_3d.argtypes = [
    ggml_context_p_ctypes,
    ctypes.c_int,
    ctypes.c_int64,
    ctypes.c_int64,
    ctypes.c_int64,
]
ggml_new_tensor_3d.restype = ctypes.POINTER(ggml_tensor)


# GGML_API struct ggml_tensor * ggml_new_tensor_4d(
#         struct ggml_context * ctx,
#         enum   ggml_type type,
#         int64_t ne0,
#         int64_t ne1,
#         int64_t ne2,
#         int64_t ne3);
@ctypes_function(
    "ggml_new_tensor_4d",
    [
        ggml_context_p_ctypes,
        ctypes.c_int,
        ctypes.c_int64,
        ctypes.c_int64,
        ctypes.c_int64,
        ctypes.c_int64,
    ],
    ctypes.POINTER(ggml_tensor),
)
def ggml_new_tensor_4d(
    ctx: ggml_context_p,
    type: Union[ctypes.c_int, int],
    ne0: Union[ctypes.c_int64, int],
    ne1: Union[ctypes.c_int64, int],
    ne2: Union[ctypes.c_int64, int],
    ne3: Union[ctypes.c_int64, int],
    /,
) -> ggml_tensor_p:
    """Create a new 4-dimensional tensor with the given type and number of elements in each dimension.

    Parameters:
        ctx: ggml context
        type: ggml type
        ne0: number of elements in dimension 0
        ne1: number of elements in dimension 1
        ne2: number of elements in dimension 2

    Returns:
        Pointer to ggml_tensor"""
    ...


ggml_new_tensor_4d = lib.ggml_new_tensor_4d
ggml_new_tensor_4d.argtypes = [
    ggml_context_p_ctypes,
    ctypes.c_int,
    ctypes.c_int64,
    ctypes.c_int64,
    ctypes.c_int64,
    ctypes.c_int64,
]
ggml_new_tensor_4d.restype = ctypes.POINTER(ggml_tensor)


# GGML_API struct ggml_tensor * ggml_new_i32(struct ggml_context * ctx, int32_t value);
@ctypes_function(
    "ggml_new_i32", [ggml_context_p_ctypes, ctypes.c_int32], ctypes.POINTER(ggml_tensor)
)
def ggml_new_i32(
    ctx: ggml_context_p, value: Union[ctypes.c_int32, int], /
) -> ggml_tensor_p:
    """Create a 1 element tensor with the given integer value.

    Parameters:
        ctx: ggml context
        value: integer value

    Returns:
        Pointer to ggml_tensor"""
    ...


ggml_new_i32 = lib.ggml_new_i32
ggml_new_i32.argtypes = [ggml_context_p_ctypes, ctypes.c_int32]
ggml_new_i32.restype = ctypes.POINTER(ggml_tensor)


# GGML_API struct ggml_tensor * ggml_new_f32(struct ggml_context * ctx, float value);
@ctypes_function(
    "ggml_new_f32", [ggml_context_p_ctypes, ctypes.c_float], ctypes.POINTER(ggml_tensor)
)
def ggml_new_f32(
    ctx: ggml_context_p, value: Union[ctypes.c_float, float], /
) -> ggml_tensor_p:
    """Create a 1 element tensor with the given float value.

    Parameters:
        ctx: ggml context
        value: float value

    Returns:
        Pointer to ggml_tensor"""
    ...


ggml_new_f32 = lib.ggml_new_f32
ggml_new_f32.argtypes = [ggml_context_p_ctypes, ctypes.c_float]
ggml_new_f32.restype = ctypes.POINTER(ggml_tensor)


# GGML_API struct ggml_tensor * ggml_dup_tensor (struct ggml_context * ctx, const struct ggml_tensor * src);
@ctypes_function(
    "ggml_dup_tensor",
    [ggml_context_p_ctypes, ctypes.POINTER(ggml_tensor)],
    ctypes.POINTER(ggml_tensor),
)
def ggml_dup_tensor(ctx: ggml_context_p, src: ggml_tensor_p, /) -> ggml_tensor_p:
    """Create a new tensor with the same type and dimensions as the source tensor.

    Parameters:
        ctx: ggml context
        src: source tensor

    Returns:
        Pointer to ggml_tensor"""
    ...


ggml_dup_tensor = lib.ggml_dup_tensor
ggml_dup_tensor.argtypes = [ggml_context_p_ctypes, ctypes.POINTER(ggml_tensor)]
ggml_dup_tensor.restype = ctypes.POINTER(ggml_tensor)


# GGML_API struct ggml_tensor * ggml_view_tensor(struct ggml_context * ctx, struct ggml_tensor * src);
@ctypes_function(
    "ggml_view_tensor",
    [ggml_context_p_ctypes, ctypes.POINTER(ggml_tensor)],
    ctypes.POINTER(ggml_tensor),
)
def ggml_view_tensor(ctx: ggml_context_p, src: ggml_tensor_p, /) -> ggml_tensor_p:
    """Create a new tensor with the same type, dimensions and data as the source tensor.

    Parameters:
        ctx: ggml context
        src: source tensor

    Returns:
        Pointer to ggml_tensor"""
    ...


# // Context tensor enumeration and lookup
# GGML_API struct ggml_tensor * ggml_get_first_tensor(const struct ggml_context * ctx);
@ctypes_function(
    "ggml_get_first_tensor", [ggml_context_p_ctypes], ctypes.POINTER(ggml_tensor)
)
def ggml_get_first_tensor(ctx: ggml_context_p, /) -> ggml_tensor_p:
    """Get the first tensor from the ggml context.

    Parameters:
        ctx: ggml context

    Returns:
        Pointer to ggml_tensor"""
    ...


# GGML_API struct ggml_tensor * ggml_get_next_tensor (const struct ggml_context * ctx, struct ggml_tensor * tensor);
@ctypes_function(
    "ggml_get_next_tensor",
    [ggml_context_p_ctypes, ctypes.POINTER(ggml_tensor)],
    ctypes.POINTER(ggml_tensor),
)
def ggml_get_next_tensor(
    ctx: ggml_context_p, tensor: ggml_tensor_p, /
) -> ggml_tensor_p:
    """Get the next tensor from the ggml context.

    Parameters:
        ctx: ggml context
        tensor: tensor

    Returns:
        Pointer to ggml_tensor"""
    ...


# GGML_API struct ggml_tensor * ggml_get_tensor(struct ggml_context * ctx, const char * name);
@ctypes_function(
    "ggml_get_tensor",
    [ggml_context_p_ctypes, ctypes.c_char_p],
    ctypes.POINTER(ggml_tensor),
)
def ggml_get_tensor(ctx: ggml_context_p, name: bytes, /) -> ggml_tensor_p:
    """Get a tensor from the ggml context by name.

    Parameters:
        ctx: ggml context
        name: name of tensor

    Returns:
        Pointer to ggml_tensor"""
    ...


# GGML_API struct ggml_tensor * ggml_set_zero(struct ggml_tensor * tensor);
@ctypes_function(
    "ggml_set_zero", [ctypes.POINTER(ggml_tensor)], ctypes.POINTER(ggml_tensor)
)
def ggml_set_zero(tensor: ggml_tensor_p, /) -> ggml_tensor_p:
    """Zero all elements in a tensor.

    Parameters:
        tensor: tensor

    Returns:
        Pointer to ggml_tensor"""
    ...


# GGML_API struct ggml_tensor * ggml_set_i32 (struct ggml_tensor * tensor, int32_t value);
@ctypes_function(
    "ggml_set_i32",
    [ctypes.POINTER(ggml_tensor), ctypes.c_int32],
    ctypes.POINTER(ggml_tensor),
)
def ggml_set_i32(
    tensor: ggml_tensor_p, value: Union[ctypes.c_int32, int], /
) -> ggml_tensor_p:
    """Set all elements in a tensor to the given integer value.

    Parameters:
        tensor: tensor
        value: integer value

    Returns:
        Pointer to ggml_tensor"""
    ...


# GGML_API struct ggml_tensor * ggml_set_f32 (struct ggml_tensor * tensor, float value);
@ctypes_function(
    "ggml_set_f32",
    [ctypes.POINTER(ggml_tensor), ctypes.c_float],
    ctypes.POINTER(ggml_tensor),
)
def ggml_set_f32(
    tensor: ggml_tensor_p, value: Union[ctypes.c_float, float], /
) -> ggml_tensor_p:
    """Set all elements in a tensor to the given float value.

    Parameters:
        tensor: tensor
        value: float value

    Returns:
        Pointer to ggml_tensor"""
    ...


# // Converts a flat index into coordinates
# GGML_API void    ggml_unravel_index(const struct ggml_tensor * tensor, int64_t i, int64_t * i0, int64_t * i1, int64_t * i2, int64_t * i3);
@ctypes_function(
    "ggml_unravel_index",
    [
        ctypes.POINTER(ggml_tensor),
        ctypes.c_int64,
        ctypes.POINTER(ctypes.c_int64),
        ctypes.POINTER(ctypes.c_int64),
        ctypes.POINTER(ctypes.c_int64),
        ctypes.POINTER(ctypes.c_int64),
    ],
    None,
)
def ggml_unravel_index(
    tensor: ggml_tensor_p,
    i: Union[ctypes.c_int64, int],
    i0,  # type: "ctypes._Pointer(ctypes.c_int64)" # type: ignore
    i1,  # type: "ctypes._Pointer(ctypes.c_int64)" # type: ignore
    i2,  # type: "ctypes._Pointer(ctypes.c_int64)" # type: ignore
    i3,  # type: "ctypes._Pointer(ctypes.c_int64)" # type: ignore
    /,
):
    """Convert a flat index into coordinates.

    Parameters:
        tensor: tensor
        i: flat index
        i0: pointer to index 0
        i1: pointer to index 1
        i2: pointer to index 2
        i3: pointer to index 3"""
    ...


# GGML_API int32_t ggml_get_i32_1d(const struct ggml_tensor * tensor, int i);
@ctypes_function(
    "ggml_get_i32_1d", [ctypes.POINTER(ggml_tensor), ctypes.c_int], ctypes.c_int32
)
def ggml_get_i32_1d(tensor: ggml_tensor_p, i: Union[ctypes.c_int, int], /) -> int:
    """Get the integer value of the i-th element in a 1-dimensional tensor.

    Parameters:
        tensor: tensor
        i: index of element

    Returns:
        integer value of element at index i"""
    ...


# GGML_API void    ggml_set_i32_1d(const struct ggml_tensor * tensor, int i, int32_t value);
@ctypes_function(
    "ggml_set_i32_1d",
    [
        ctypes.POINTER(ggml_tensor),
        ctypes.c_int,
        ctypes.c_int32,
    ],
    None,
)
def ggml_set_i32_1d(
    tensor: ggml_tensor_p,
    i: Union[ctypes.c_int, int],
    value: Union[ctypes.c_int32, int],
    /,
):
    """Set the integer value of the i-th element in a 1-dimensional tensor.

    Parameters:
        tensor: tensor
        i: index of element
        value: integer value to set element to"""
    ...


# GGML_API int32_t ggml_get_i32_nd(const struct ggml_tensor * tensor, int i0, int i1, int i2, int i3);
@ctypes_function(
    "ggml_get_i32_nd",
    [
        ctypes.POINTER(ggml_tensor),
        ctypes.c_int,
        ctypes.c_int,
        ctypes.c_int,
        ctypes.c_int,
    ],
    ctypes.c_int32,
)
def ggml_get_i32_nd(
    tensor: ggml_tensor_p,
    i0: Union[ctypes.c_int, int],
    i1: Union[ctypes.c_int, int],
    i2: Union[ctypes.c_int, int],
    i3: Union[ctypes.c_int, int],
    /,
) -> int:
    """Get the integer value of the element at the given coordinates in a 4-dimensional tensor.

    Parameters:
        tensor: tensor
        i0: index of element in dimension 0
        i1: index of element in dimension 1
        i2: index of element in dimension 2
        i3: index of element in dimension 3

    Returns:
        integer value of element at coordinates"""
    ...


# GGML_API void    ggml_set_i32_nd(const struct ggml_tensor * tensor, int i0, int i1, int i2, int i3, int32_t value);
@ctypes_function(
    "ggml_set_i32_nd",
    [
        ctypes.POINTER(ggml_tensor),
        ctypes.c_int,
        ctypes.c_int,
        ctypes.c_int,
        ctypes.c_int,
        ctypes.c_int32,
    ],
    None,
)
def ggml_set_i32_nd(
    tensor: ggml_tensor_p,
    i0: Union[ctypes.c_int, int],
    i1: Union[ctypes.c_int, int],
    i2: Union[ctypes.c_int, int],
    i3: Union[ctypes.c_int, int],
    value: Union[ctypes.c_int32, int],
    /,
):
    """Set the integer value of the element at the given coordinates in a 4-dimensional tensor.

    Parameters:
        tensor: tensor
        i0: index of element in dimension 0
        i1: index of element in dimension 1
        i2: index of element in dimension 2
        i3: index of element in dimension 3
        value: integer value to set element to"""
    ...


# GGML_API float   ggml_get_f32_1d(const struct ggml_tensor * tensor, int i);
@ctypes_function(
    "ggml_get_f32_1d", [ctypes.POINTER(ggml_tensor), ctypes.c_int], ctypes.c_float
)
def ggml_get_f32_1d(tensor: ggml_tensor_p, i: Union[ctypes.c_int, int], /) -> float:
    """Get the float value of the i-th element in a 1-dimensional tensor.

    Parameters:
        tensor: tensor

    Returns:
        float value of element at index i"""
    ...


# GGML_API void    ggml_set_f32_1d(const struct ggml_tensor * tensor, int i, float value);
@ctypes_function(
    "ggml_set_f32_1d",
    [
        ctypes.POINTER(ggml_tensor),
        ctypes.c_int,
        ctypes.c_float,
    ],
    None,
)
def ggml_set_f32_1d(
    tensor: ggml_tensor_p,
    i: Union[ctypes.c_int, int],
    value: Union[ctypes.c_float, float],
    /,
):
    """Set the float value of the i-th element in a 1-dimensional tensor.

    Parameters:
        tensor: tensor
        i: index of element
        value: float value to set element to"""
    ...


# GGML_API float   ggml_get_f32_nd(const struct ggml_tensor * tensor, int i0, int i1, int i2, int i3);
@ctypes_function(
    "ggml_get_f32_nd",
    [
        ctypes.POINTER(ggml_tensor),
        ctypes.c_int,
        ctypes.c_int,
        ctypes.c_int,
        ctypes.c_int,
    ],
    ctypes.c_float,
)
def ggml_get_f32_nd(
    tensor: ggml_tensor_p,
    i0: Union[ctypes.c_int, int],
    i1: Union[ctypes.c_int, int],
    i2: Union[ctypes.c_int, int],
    i3: Union[ctypes.c_int, int],
    /,
) -> float:
    """Get the float value of the element at the given coordinates in a 4-dimensional tensor.

    Parameters:
        tensor: tensor
        i0: index of element in dimension 0
        i1: index of element in dimension 1
        i2: index of element in dimension 2
        i3: index of element in dimension 3

    Returns:
        float value of element at coordinates"""
    ...


# GGML_API void    ggml_set_f32_nd(const struct ggml_tensor * tensor, int i0, int i1, int i2, int i3, float value);
@ctypes_function(
    "ggml_set_f32_nd",
    [
        ctypes.POINTER(ggml_tensor),
        ctypes.c_int,
        ctypes.c_int,
        ctypes.c_int,
        ctypes.c_int,
        ctypes.c_float,
    ],
    None,
)
def ggml_set_f32_nd(
    tensor: ggml_tensor_p,
    i0: Union[ctypes.c_int, int],
    i1: Union[ctypes.c_int, int],
    i2: Union[ctypes.c_int, int],
    i3: Union[ctypes.c_int, int],
    value: Union[ctypes.c_float, float],
    /,
):
    """Set the float value of the element at the given coordinates in a 4-dimensional tensor.

    Parameters:
        tensor: tensor
        i0: index of element in dimension 0
        i1: index of element in dimension 1
        i2: index of element in dimension 2
        i3: index of element in dimension 3
        value: float value to set element to"""
    ...


# GGML_API void *  ggml_get_data    (const struct ggml_tensor * tensor);
@ctypes_function("ggml_get_data", [ctypes.POINTER(ggml_tensor)], ctypes.c_void_p)
def ggml_get_data(tensor: ggml_tensor_p, /) -> Optional[int]:
    """Get the data pointer of a tensor.

    Parameters:
        tensor: tensor

    Returns:
        Pointer to data, or None if tensor has no data"""
    ...


# GGML_API float * ggml_get_data_f32(const struct ggml_tensor * tensor);
@ctypes_function(
    "ggml_get_data_f32", [ctypes.POINTER(ggml_tensor)], ctypes.POINTER(ctypes.c_float)
)
def ggml_get_data_f32(
    tensor: ggml_tensor_p, /
) -> Optional[CtypesArray[ctypes.c_float]]:
    """Get the data pointer of a tensor as a float array.

    Parameters:
        tensor: tensor

    Returns:
        (Optional[ctypes.Array[ctypes.c_float]]): array of float to data, or None if tensor has no data
    """
    ...


# GGML_API GGML_CALL enum ggml_unary_op ggml_get_unary_op(const struct ggml_tensor * tensor);
@ctypes_function("ggml_get_unary_op", [ctypes.POINTER(ggml_tensor)], ctypes.c_int)
def ggml_get_unary_op(tensor: ggml_tensor_p, /) -> int:
    """Get the unary operation of a tensor.

    Parameters:
        tensor: tensor

    Returns:
        unary operation"""
    ...


# GGML_API const char *         ggml_get_name(const struct ggml_tensor * tensor);
@ctypes_function("ggml_get_name", [ctypes.POINTER(ggml_tensor)], ctypes.c_char_p)
def ggml_get_name(tensor: ggml_tensor_p, /) -> bytes:
    """Get the name of a tensor.

    Parameters:
        tensor: tensor

    Returns:
        name of tensor"""
    ...


# GGML_API struct ggml_tensor * ggml_set_name(struct ggml_tensor * tensor, const char * name);
@ctypes_function(
    "ggml_set_name",
    [ctypes.POINTER(ggml_tensor), ctypes.c_char_p],
    ctypes.POINTER(ggml_tensor),
)
def ggml_set_name(tensor: ggml_tensor_p, name: bytes, /) -> ggml_tensor_p:
    """Set the name of a tensor.

    Parameters:
        tensor: tensor
        name: name to set tensor to

    Returns:
        Pointer to ggml_tensor"""
    ...


# GGML_API struct ggml_tensor * ggml_format_name(struct ggml_tensor * tensor, const char * fmt, ...);
@ctypes_function(
    "ggml_format_name",
    [ctypes.POINTER(ggml_tensor), ctypes.c_char_p],
    ctypes.POINTER(ggml_tensor),
)
def ggml_format_name(
    tensor: ggml_tensor_p,
    fmt: bytes,
    /,
    *args: Sequence[Union[bool, int, float, str]],
) -> ggml_tensor_p:
    """Format the name of a tensor using the given format c string and arguments.

    Parameters:
        tensor: tensor
        fmt: format c string
        args: arguments to format string

    Returns:
        Pointer to ggml_tensor"""
    ...


# //
# // operations on tensors with backpropagation
# //


# GGML_API struct ggml_tensor * ggml_dup(
#         struct ggml_context * ctx,
#         struct ggml_tensor  * a);
@ctypes_function(
    "ggml_dup",
    [ggml_context_p_ctypes, ctypes.POINTER(ggml_tensor)],
    ctypes.POINTER(ggml_tensor),
)
def ggml_dup(ctx: ggml_context_p, a: ggml_tensor_p, /) -> ggml_tensor_p:
    ...


# // in-place, returns view(a)
# GGML_API struct ggml_tensor * ggml_dup_inplace(
#         struct ggml_context * ctx,
#         struct ggml_tensor  * a);
@ctypes_function(
    "ggml_dup_inplace",
    [ggml_context_p_ctypes, ctypes.POINTER(ggml_tensor)],
    ctypes.POINTER(ggml_tensor),
)
def ggml_dup_inplace(ctx: ggml_context_p, a: ggml_tensor_p, /) -> ggml_tensor_p:
    ...


# GGML_API struct ggml_tensor * ggml_add(
#         struct ggml_context * ctx,
#         struct ggml_tensor  * a,
#         struct ggml_tensor  * b);
@ctypes_function(
    "ggml_add",
    [
        ggml_context_p_ctypes,
        ctypes.POINTER(ggml_tensor),
        ctypes.POINTER(ggml_tensor),
    ],
    ctypes.POINTER(ggml_tensor),
)
def ggml_add(
    ctx: ggml_context_p, a: ggml_tensor_p, b: ggml_tensor_p, /
) -> ggml_tensor_p:
    """Add two tensors together and return the result.

    Parameters:
        ctx: ggml context
        a: first tensor
        b: second tensor

    Returns:
        Pointer to ggml_tensor"""
    ...


# GGML_API struct ggml_tensor * ggml_add_inplace(
#         struct ggml_context * ctx,
#         struct ggml_tensor  * a,
#         struct ggml_tensor  * b);
@ctypes_function(
    "ggml_add_inplace",
    [
        ggml_context_p_ctypes,
        ctypes.POINTER(ggml_tensor),
        ctypes.POINTER(ggml_tensor),
    ],
    ctypes.POINTER(ggml_tensor),
)
def ggml_add_inplace(
    ctx: ggml_context_p, a: ggml_tensor_p, b: ggml_tensor_p, /
) -> ggml_tensor_p:
    """Add two tensors together and store the result in the first tensor.

    Parameters:
        ctx: ggml context
        a: first tensor
        b: second tensor

    Returns:
        Pointer to ggml_tensor"""
    ...


# GGML_API struct ggml_tensor * ggml_add_cast(
#         struct ggml_context * ctx,
#         struct ggml_tensor  * a,
#         struct ggml_tensor  * b,
#         enum   ggml_type      type);
@ctypes_function(
    "ggml_add_cast",
    [
        ggml_context_p_ctypes,
        ctypes.POINTER(ggml_tensor),
        ctypes.POINTER(ggml_tensor),
        ctypes.c_int,
    ],
    ctypes.POINTER(ggml_tensor),
)
def ggml_add_cast(
    ctx: ggml_context_p,
    a: ggml_tensor_p,
    b: ggml_tensor_p,
    type: Union[ctypes.c_int, int],
    /,
) -> ggml_tensor_p:
    """Add two tensors together and cast the result to the given type.

    Parameters:
        ctx: ggml context
        a: first tensor
        b: second tensor
        type: type to cast result to

    Returns:
        Pointer to ggml_tensor"""
    ...


# GGML_API struct ggml_tensor * ggml_add1(
#         struct ggml_context * ctx,
#         struct ggml_tensor  * a,
#         struct ggml_tensor  * b);
@ctypes_function(
    "ggml_add1",
    [
        ggml_context_p_ctypes,
        ctypes.POINTER(ggml_tensor),
        ctypes.POINTER(ggml_tensor),
    ],
    ctypes.POINTER(ggml_tensor),
)
def ggml_add1(
    ctx: ggml_context_p, a: ggml_tensor_p, b: ggml_tensor_p, /
) -> ggml_tensor_p:
    ...


# GGML_API struct ggml_tensor * ggml_add1_inplace(
#         struct ggml_context * ctx,
#         struct ggml_tensor  * a,
#         struct ggml_tensor  * b);
@ctypes_function(
    "ggml_add1_inplace",
    [
        ggml_context_p_ctypes,
        ctypes.POINTER(ggml_tensor),
        ctypes.POINTER(ggml_tensor),
    ],
    ctypes.POINTER(ggml_tensor),
)
def ggml_add1_inplace(
    ctx: ggml_context_p, a: ggml_tensor_p, b: ggml_tensor_p, /
) -> ggml_tensor_p:
    ...


# // dst = a
# // view(dst, nb1, nb2, nb3, offset) += b
# // return dst
# GGML_API struct ggml_tensor * ggml_acc(
#         struct ggml_context * ctx,
#         struct ggml_tensor  * a,
#         struct ggml_tensor  * b,
#         size_t                nb1,
#         size_t                nb2,
#         size_t                nb3,
#         size_t                offset);
@ctypes_function(
    "ggml_acc",
    [
        ggml_context_p_ctypes,
        ctypes.POINTER(ggml_tensor),
        ctypes.POINTER(ggml_tensor),
        ctypes.c_size_t,
        ctypes.c_size_t,
        ctypes.c_size_t,
        ctypes.c_size_t,
    ],
    ctypes.POINTER(ggml_tensor),
)
def ggml_acc(
    ctx: ggml_context_p,
    a: ggml_tensor_p,
    b: ggml_tensor_p,
    nb1: Union[ctypes.c_size_t, int],
    nb2: Union[ctypes.c_size_t, int],
    nb3: Union[ctypes.c_size_t, int],
    offset: Union[ctypes.c_size_t, int],
    /,
) -> ggml_tensor_p:
    ...


# GGML_API struct ggml_tensor * ggml_acc_inplace(
#         struct ggml_context * ctx,
#         struct ggml_tensor  * a,
#         struct ggml_tensor  * b,
#         size_t                nb1,
#         size_t                nb2,
#         size_t                nb3,
#         size_t                offset);
@ctypes_function(
    "ggml_acc_inplace",
    [
        ggml_context_p_ctypes,
        ctypes.POINTER(ggml_tensor),
        ctypes.POINTER(ggml_tensor),
        ctypes.c_size_t,
        ctypes.c_size_t,
        ctypes.c_size_t,
        ctypes.c_size_t,
    ],
    ctypes.POINTER(ggml_tensor),
)
def ggml_acc_inplace(
    ctx: ggml_context_p,
    a: ggml_tensor_p,
    b: ggml_tensor_p,
    nb1: Union[ctypes.c_size_t, int],
    nb2: Union[ctypes.c_size_t, int],
    nb3: Union[ctypes.c_size_t, int],
    offset: Union[ctypes.c_size_t, int],
    /,
) -> ggml_tensor_p:
    ...


# GGML_API struct ggml_tensor * ggml_sub(
#         struct ggml_context * ctx,
#         struct ggml_tensor  * a,
#         struct ggml_tensor  * b);
@ctypes_function(
    "ggml_sub",
    [
        ggml_context_p_ctypes,
        ctypes.POINTER(ggml_tensor),
        ctypes.POINTER(ggml_tensor),
    ],
    ctypes.POINTER(ggml_tensor),
)
def ggml_sub(
    ctx: ggml_context_p, a: ggml_tensor_p, b: ggml_tensor_p, /
) -> ggml_tensor_p:
    """Subtract two tensors and return the result.

    Parameters:
        ctx: ggml context
        a: first tensor
        b: second tensor

    Returns:
        Pointer to ggml_tensor"""
    ...


# GGML_API struct ggml_tensor * ggml_sub_inplace(
#         struct ggml_context * ctx,
#         struct ggml_tensor  * a,
#         struct ggml_tensor  * b);
@ctypes_function(
    "ggml_sub_inplace",
    [
        ggml_context_p_ctypes,
        ctypes.POINTER(ggml_tensor),
        ctypes.POINTER(ggml_tensor),
    ],
    ctypes.POINTER(ggml_tensor),
)
def ggml_sub_inplace(
    ctx: ggml_context_p, a: ggml_tensor_p, b: ggml_tensor_p, /
) -> ggml_tensor_p:
    """Subtract two tensors and store the result in the first tensor.

    Parameters:
        ctx: ggml context
        a: first tensor
        b: second tensor

    Returns:
        Pointer to ggml_tensor"""
    ...


# GGML_API struct ggml_tensor * ggml_mul(
#         struct ggml_context * ctx,
#         struct ggml_tensor  * a,
#         struct ggml_tensor  * b);
@ctypes_function(
    "ggml_mul",
    [
        ggml_context_p_ctypes,
        ctypes.POINTER(ggml_tensor),
        ctypes.POINTER(ggml_tensor),
    ],
    ctypes.POINTER(ggml_tensor),
)
def ggml_mul(
    ctx: ggml_context_p, a: ggml_tensor_p, b: ggml_tensor_p, /
) -> ggml_tensor_p:
    """Element-wise multiply two tensors and return the result.

    Parameters:
        ctx: ggml context
        a: first tensor
        b: second tensor

    Returns:
        Pointer to ggml_tensor"""
    ...


# GGML_API struct ggml_tensor * ggml_mul_inplace(
#         struct ggml_context * ctx,
#         struct ggml_tensor  * a,
#         struct ggml_tensor  * b);
@ctypes_function(
    "ggml_mul_inplace",
    [
        ggml_context_p_ctypes,
        ctypes.POINTER(ggml_tensor),
        ctypes.POINTER(ggml_tensor),
    ],
    ctypes.POINTER(ggml_tensor),
)
def ggml_mul_inplace(
    ctx: ggml_context_p, a: ggml_tensor_p, b: ggml_tensor_p, /
) -> ggml_tensor_p:
    """Element-wise multiply two tensors and store the result in the first tensor.

    Parameters:
        ctx: ggml context
        a: first tensor
        b: second tensor

    Returns:
        Pointer to ggml_tensor"""
    ...


# GGML_API struct ggml_tensor * ggml_div(
#         struct ggml_context * ctx,
#         struct ggml_tensor  * a,
#         struct ggml_tensor  * b);
@ctypes_function(
    "ggml_div",
    [
        ggml_context_p_ctypes,
        ctypes.POINTER(ggml_tensor),
        ctypes.POINTER(ggml_tensor),
    ],
    ctypes.POINTER(ggml_tensor),
)
def ggml_div(
    ctx: ggml_context_p, a: ggml_tensor_p, b: ggml_tensor_p, /
) -> ggml_tensor_p:
    """Element-wise divide two tensors and return the result.

    Parameters:
        ctx: ggml context
        a: first tensor
        b: second tensor

    Returns:
        Pointer to ggml_tensor"""
    ...


# GGML_API struct ggml_tensor * ggml_div_inplace(
#         struct ggml_context * ctx,
#         struct ggml_tensor  * a,
#         struct ggml_tensor  * b);
@ctypes_function(
    "ggml_div_inplace",
    [
        ggml_context_p_ctypes,
        ctypes.POINTER(ggml_tensor),
        ctypes.POINTER(ggml_tensor),
    ],
    ctypes.POINTER(ggml_tensor),
)
def ggml_div_inplace(
    ctx: ggml_context_p, a: ggml_tensor_p, b: ggml_tensor_p, /
) -> ggml_tensor_p:
    """Element-wise divide two tensors and store the result in the first tensor.

    Parameters:
        ctx: ggml context
        a: first tensor
        b: second tensor

    Returns:
        Pointer to ggml_tensor"""
    ...


# GGML_API struct ggml_tensor * ggml_sqr(
#         struct ggml_context * ctx,
#         struct ggml_tensor  * a);
@ctypes_function(
    "ggml_sqr",
    [ggml_context_p_ctypes, ctypes.POINTER(ggml_tensor)],
    ctypes.POINTER(ggml_tensor),
)
def ggml_sqr(ctx: ggml_context_p, a: ggml_tensor_p, /) -> ggml_tensor_p:
    """Square all elements in a tensor and return the result.

    Parameters:
        ctx: ggml context
        a: tensor

    Returns:
        Pointer to ggml_tensor"""
    ...


# GGML_API struct ggml_tensor * ggml_sqr_inplace(
#         struct ggml_context * ctx,
#         struct ggml_tensor  * a);
@ctypes_function(
    "ggml_sqr_inplace",
    [ggml_context_p_ctypes, ctypes.POINTER(ggml_tensor)],
    ctypes.POINTER(ggml_tensor),
)
def ggml_sqr_inplace(ctx: ggml_context_p, a: ggml_tensor_p, /) -> ggml_tensor_p:
    """Square all elements in a tensor and store the result in the first tensor.

    Parameters:
        ctx: ggml context
        a: tensor

    Returns:
        Pointer to ggml_tensor"""
    ...


# GGML_API struct ggml_tensor * ggml_sqrt(
#         struct ggml_context * ctx,
#         struct ggml_tensor  * a);
@ctypes_function(
    "ggml_sqrt",
    [ggml_context_p_ctypes, ctypes.POINTER(ggml_tensor)],
    ctypes.POINTER(ggml_tensor),
)
def ggml_sqrt(ctx: ggml_context_p, a: ggml_tensor_p, /) -> ggml_tensor_p:
    """Square root all elements in a tensor and return the result.

    Parameters:
        ctx: ggml context
        a: tensor

    Returns:
        Pointer to ggml_tensor"""
    ...


# GGML_API struct ggml_tensor * ggml_sqrt_inplace(
#         struct ggml_context * ctx,
#         struct ggml_tensor  * a);
@ctypes_function(
    "ggml_sqrt_inplace",
    [ggml_context_p_ctypes, ctypes.POINTER(ggml_tensor)],
    ctypes.POINTER(ggml_tensor),
)
def ggml_sqrt_inplace(ctx: ggml_context_p, a: ggml_tensor_p, /) -> ggml_tensor_p:
    """Square root all elements in a tensor and store the result in the first tensor.

    Parameters:
        ctx: ggml context

    Returns:
        Pointer to ggml_tensor"""
    ...


# GGML_API struct ggml_tensor * ggml_log(
#         struct ggml_context * ctx,
#         struct ggml_tensor  * a);
@ctypes_function(
    "ggml_log",
    [ggml_context_p_ctypes, ctypes.POINTER(ggml_tensor)],
    ctypes.POINTER(ggml_tensor),
)
def ggml_log(ctx: ggml_context_p, a: ggml_tensor_p, /) -> ggml_tensor_p:
    """Take the natural logarithm of all elements in a tensor and return the result.

    Parameters:
        ctx: ggml context
        a: tensor

    Returns:
        Pointer to ggml_tensor"""
    ...


# GGML_API struct ggml_tensor * ggml_log_inplace(
#         struct ggml_context * ctx,
#         struct ggml_tensor  * a);
@ctypes_function(
    "ggml_log_inplace",
    [ggml_context_p_ctypes, ctypes.POINTER(ggml_tensor)],
    ctypes.POINTER(ggml_tensor),
)
def ggml_log_inplace(ctx: ggml_context_p, a: ggml_tensor_p, /) -> ggml_tensor_p:
    """Take the natural logarithm of all elements in a tensor and store the result in the first tensor.

    Parameters:
        ctx: ggml context
        a: tensor

    Returns:
        Pointer to ggml_tensor"""
    ...


# // return scalar
# GGML_API struct ggml_tensor * ggml_sum(
#         struct ggml_context * ctx,
#         struct ggml_tensor  * a);
@ctypes_function(
    "ggml_sum",
    [ggml_context_p_ctypes, ctypes.POINTER(ggml_tensor)],
    ctypes.POINTER(ggml_tensor),
)
def ggml_sum(ctx: ggml_context_p, a: ggml_tensor_p, /) -> ggml_tensor_p:
    """Sum all elements in a tensor and return the result.

    Parameters:
        ctx: ggml context
        a: tensor

    Returns:
        Pointer to ggml_tensor"""
    ...


# // sums along rows, with input shape [a,b,c,d] return shape [1,b,c,d]
# GGML_API struct ggml_tensor * ggml_sum_rows(
#         struct ggml_context * ctx,
#         struct ggml_tensor  * a);
@ctypes_function(
    "ggml_sum_rows",
    [ggml_context_p_ctypes, ctypes.POINTER(ggml_tensor)],
    ctypes.POINTER(ggml_tensor),
)
def ggml_sum_rows(ctx: ggml_context_p, a: ggml_tensor_p, /) -> ggml_tensor_p:
    """Sum all elements in a tensor along the first axis and return the result.

    sums along rows, with input shape [a,b,c,d] return shape [1,b,c,d]

    Parameters:
        ctx: ggml context
        a: tensor

    Returns:
        Pointer to ggml_tensor"""
    ...


# // mean along rows
# GGML_API struct ggml_tensor * ggml_mean(
#         struct ggml_context * ctx,
#         struct ggml_tensor  * a);
@ctypes_function(
    "ggml_mean",
    [ggml_context_p_ctypes, ctypes.POINTER(ggml_tensor)],
    ctypes.POINTER(ggml_tensor),
)
def ggml_mean(ctx: ggml_context_p, a: ggml_tensor_p, /) -> ggml_tensor_p:
    """Take the mean of all elements in a tensor and return the result.

    Parameters:
        ctx: ggml context
        a: tensor

    Returns:
        Pointer to ggml_tensor"""
    ...


# // argmax along rows
# GGML_API struct ggml_tensor * ggml_argmax(
#         struct ggml_context * ctx,
#         struct ggml_tensor  * a);
@ctypes_function(
    "ggml_argmax",
    [ggml_context_p_ctypes, ctypes.POINTER(ggml_tensor)],
    ctypes.POINTER(ggml_tensor),
)
def ggml_argmax(ctx: ggml_context_p, a: ggml_tensor_p, /) -> ggml_tensor_p:
    """Take the argmax of all elements in a tensor and return the result.

    argmax along rows

    Parameters:
        ctx: ggml context
        a: tensor

    Returns:
        Pointer to ggml_tensor"""
    ...


# // if a is the same shape as b, and a is not parameter, return a
# // otherwise, return a new tensor: repeat(a) to fit in b
# GGML_API struct ggml_tensor * ggml_repeat(
#         struct ggml_context * ctx,
#         struct ggml_tensor  * a,
#         struct ggml_tensor  * b);
@ctypes_function(
    "ggml_repeat",
    [
        ggml_context_p_ctypes,
        ctypes.POINTER(ggml_tensor),
        ctypes.POINTER(ggml_tensor),
    ],
    ctypes.POINTER(ggml_tensor),
)
def ggml_repeat(
    ctx: ggml_context_p, a: ggml_tensor_p, b: ggml_tensor_p, /
) -> ggml_tensor_p:
    """Repeat a tensor to fit the shape of another tensor.

    If a is the same shape as b, and a is not parameter, return a

    Parameters:
        ctx: ggml context
        a: tensor to repeat
        b: tensor to fit

    Returns:
        Pointer to ggml_tensor"""
    ...


# // sums repetitions in a into shape of b
# GGML_API struct ggml_tensor * ggml_repeat_back(
#         struct ggml_context * ctx,
#         struct ggml_tensor  * a,
#         struct ggml_tensor  * b);
@ctypes_function(
    "ggml_repeat_back",
    [
        ggml_context_p_ctypes,
        ctypes.POINTER(ggml_tensor),
        ctypes.POINTER(ggml_tensor),
    ],
    ctypes.POINTER(ggml_tensor),
)
def ggml_repeat_back(
    ctx: ggml_context_p, a: ggml_tensor_p, b: ggml_tensor_p, /
) -> ggml_tensor_p:
    ...


# // concat a and b on dim 2
# // used in stable-diffusion
# GGML_API struct ggml_tensor * ggml_concat(
#         struct ggml_context * ctx,
#         struct ggml_tensor  * a,
#         struct ggml_tensor  * b);
@ctypes_function(
    "ggml_concat",
    [
        ggml_context_p_ctypes,
        ctypes.POINTER(ggml_tensor),
        ctypes.POINTER(ggml_tensor),
    ],
    ctypes.POINTER(ggml_tensor),
)
def ggml_concat(
    ctx: ggml_context_p, a: ggml_tensor_p, b: ggml_tensor_p, /
) -> ggml_tensor_p:
    """Concatenate two tensors along the second axis and return the result.

    Parameters:
        ctx: ggml context
        a: first tensor
        b: second tensor

    Returns:
        Pointer to ggml_tensor"""
    ...


# GGML_API struct ggml_tensor * ggml_abs(
#         struct ggml_context * ctx,
#         struct ggml_tensor  * a);
@ctypes_function(
    "ggml_abs",
    [ggml_context_p_ctypes, ctypes.POINTER(ggml_tensor)],
    ctypes.POINTER(ggml_tensor),
)
def ggml_abs(ctx: ggml_context_p, a: ggml_tensor_p, /) -> ggml_tensor_p:
    """Take the absolute value of all elements in a tensor and return the result.

    Parameters:
        ctx: ggml context
        a: tensor

    Returns:
        Pointer to ggml_tensor"""
    ...


# GGML_API struct ggml_tensor * ggml_abs_inplace(
#         struct ggml_context * ctx,
#         struct ggml_tensor  * a);
@ctypes_function(
    "ggml_abs_inplace",
    [ggml_context_p_ctypes, ctypes.POINTER(ggml_tensor)],
    ctypes.POINTER(ggml_tensor),
)
def ggml_abs_inplace(ctx: ggml_context_p, a: ggml_tensor_p, /) -> ggml_tensor_p:
    """Take the absolute value of all elements in a tensor and store the result in the first tensor.

    Parameters:
        ctx: ggml context
        a: tensor

    Returns:
        Pointer to ggml_tensor"""
    ...


# GGML_API struct ggml_tensor * ggml_sgn(
#         struct ggml_context * ctx,
#         struct ggml_tensor  * a);
@ctypes_function(
    "ggml_sgn",
    [ggml_context_p_ctypes, ctypes.POINTER(ggml_tensor)],
    ctypes.POINTER(ggml_tensor),
)
def ggml_sgn(ctx: ggml_context_p, a: ggml_tensor_p, /) -> ggml_tensor_p:
    """Get the sign of all elements in a tensor and return the result.

    Parameters:
        ctx: ggml context
        a: tensor

    Returns:
        Pointer to ggml_tensor"""
    ...


# GGML_API struct ggml_tensor * ggml_sgn_inplace(
#         struct ggml_context * ctx,
#         struct ggml_tensor  * a);
@ctypes_function(
    "ggml_sgn_inplace",
    [ggml_context_p_ctypes, ctypes.POINTER(ggml_tensor)],
    ctypes.POINTER(ggml_tensor),
)
def ggml_sgn_inplace(ctx: ggml_context_p, a: ggml_tensor_p, /) -> ggml_tensor_p:
    """Get the sign of all elements in a tensor and store the result in the first tensor.

    Parameters:
        ctx: ggml context
        a: tensor

    Returns:
        Pointer to ggml_tensor"""
    ...


# GGML_API struct ggml_tensor * ggml_neg(
#         struct ggml_context * ctx,
#         struct ggml_tensor  * a);
@ctypes_function(
    "ggml_neg",
    [ggml_context_p_ctypes, ctypes.POINTER(ggml_tensor)],
    ctypes.POINTER(ggml_tensor),
)
def ggml_neg(ctx: ggml_context_p, a: ggml_tensor_p, /) -> ggml_tensor_p:
    """Negate all elements in a tensor and return the result.

    Parameters:
        ctx: ggml context
        a: tensor

    Returns:
        Pointer to ggml_tensor"""
    ...


# GGML_API struct ggml_tensor * ggml_neg_inplace(
#         struct ggml_context * ctx,
#         struct ggml_tensor  * a);
@ctypes_function(
    "ggml_neg_inplace",
    [ggml_context_p_ctypes, ctypes.POINTER(ggml_tensor)],
    ctypes.POINTER(ggml_tensor),
)
def ggml_neg_inplace(ctx: ggml_context_p, a: ggml_tensor_p, /) -> ggml_tensor_p:
    """Negate all elements in a tensor and store the result in the first tensor.

    Parameters:
        ctx: ggml context
        a: tensor

    Returns:
        Pointer to ggml_tensor"""
    ...


# GGML_API struct ggml_tensor * ggml_step(
#         struct ggml_context * ctx,
#         struct ggml_tensor  * a);
@ctypes_function(
    "ggml_step",
    [ggml_context_p_ctypes, ctypes.POINTER(ggml_tensor)],
    ctypes.POINTER(ggml_tensor),
)
def ggml_step(ctx: ggml_context_p, a: ggml_tensor_p, /) -> ggml_tensor_p:
    ...


# GGML_API struct ggml_tensor * ggml_tanh(
#         struct ggml_context * ctx,
#         struct ggml_tensor  * a);
@ctypes_function(
    "ggml_tanh",
    [ggml_context_p_ctypes, ctypes.POINTER(ggml_tensor)],
    ctypes.POINTER(ggml_tensor),
)
def ggml_tanh(ctx: ggml_context_p, a: ggml_tensor_p, /) -> ggml_tensor_p:
    """Apply the tanh activation function to all elements in a tensor and return the result.

    Parameters:
        ctx: ggml context
        a: tensor

    Returns:
        Pointer to ggml_tensor"""
    ...


# GGML_API struct ggml_tensor * ggml_tanh_inplace(
#         struct ggml_context * ctx,
#         struct ggml_tensor  * a);
@ctypes_function(
    "ggml_tanh_inplace",
    [ggml_context_p_ctypes, ctypes.POINTER(ggml_tensor)],
    ctypes.POINTER(ggml_tensor),
)
def ggml_tanh_inplace(ctx: ggml_context_p, a: ggml_tensor_p, /) -> ggml_tensor_p:
    """Apply the tanh activation function to all elements in a tensor and store the result in the first tensor.

    Parameters:
        ctx: ggml context
        a: tensor

    Returns:
        Pointer to ggml_tensor"""
    ...


# GGML_API struct ggml_tensor * ggml_elu(
#         struct ggml_context * ctx,
#         struct ggml_tensor  * a);
@ctypes_function(
    "ggml_elu",
    [ggml_context_p_ctypes, ctypes.POINTER(ggml_tensor)],
    ctypes.POINTER(ggml_tensor),
)
def ggml_elu(ctx: ggml_context_p, a: ggml_tensor_p, /) -> ggml_tensor_p:
    """Apply the ELU activation function to all elements in a tensor and return the result.

    Parameters:
        ctx: ggml context
        a: tensor

    Returns:
        Pointer to ggml_tensor"""
    ...


# GGML_API struct ggml_tensor * ggml_elu_inplace(
#         struct ggml_context * ctx,
#         struct ggml_tensor  * a);
@ctypes_function(
    "ggml_elu_inplace",
    [ggml_context_p_ctypes, ctypes.POINTER(ggml_tensor)],
    ctypes.POINTER(ggml_tensor),
)
def ggml_elu_inplace(ctx: ggml_context_p, a: ggml_tensor_p, /) -> ggml_tensor_p:
    """Apply the ELU activation function to all elements in a tensor and store the result in the first tensor.

    Parameters:
        ctx: ggml context
        a: tensor

    Returns:
        Pointer to ggml_tensor"""
    ...


# GGML_API struct ggml_tensor * ggml_relu(
#         struct ggml_context * ctx,
#         struct ggml_tensor  * a);
@ctypes_function(
    "ggml_relu",
    [ggml_context_p_ctypes, ctypes.POINTER(ggml_tensor)],
    ctypes.POINTER(ggml_tensor),
)
def ggml_relu(ctx: ggml_context_p, a: ggml_tensor_p, /) -> ggml_tensor_p:
    """Apply the ReLU activation function to all elements in a tensor and return the result.

    Parameters:
        ctx: ggml context
        a: tensor

    Returns:
        Pointer to ggml_tensor"""
    ...


# GGML_API struct ggml_tensor * ggml_leaky_relu(
#         struct ggml_context * ctx,
#         struct ggml_tensor  * a, float negative_slope, bool inplace);
@ctypes_function(
    "ggml_leaky_relu",
    [
        ggml_context_p_ctypes,
        ctypes.POINTER(ggml_tensor),
        ctypes.c_float,
        ctypes.c_bool,
    ],
    ctypes.POINTER(ggml_tensor),
)
def ggml_leaky_relu(
    ctx: ggml_context_p, a: ggml_tensor_p, negative_slope: float, inplace: bool, /
) -> ggml_tensor_p:
    """Apply the Leaky ReLU activation function to all elements in a tensor and return the result.

    Parameters:
        ctx: ggml context
        a: tensor
        negative_slope: negative slope
        inplace: whether to store the result in the first tensor

    Returns:
        Pointer to ggml_tensor"""
    ...


# GGML_API struct ggml_tensor * ggml_relu_inplace(
#         struct ggml_context * ctx,
#         struct ggml_tensor  * a);
@ctypes_function(
    "ggml_relu_inplace",
    [ggml_context_p_ctypes, ctypes.POINTER(ggml_tensor)],
    ctypes.POINTER(ggml_tensor),
)
def ggml_relu_inplace(ctx: ggml_context_p, a: ggml_tensor_p, /) -> ggml_tensor_p:
    """Apply the ReLU activation function to all elements in a tensor and store the result in the first tensor.

    Parameters:
        ctx: ggml context
        a: tensor

    Returns:
        Pointer to ggml_tensor"""
    ...


# GGML_API struct ggml_tensor * ggml_gelu(
#         struct ggml_context * ctx,
#         struct ggml_tensor  * a);
@ctypes_function(
    "ggml_gelu",
    [ggml_context_p_ctypes, ctypes.POINTER(ggml_tensor)],
    ctypes.POINTER(ggml_tensor),
)
def ggml_gelu(ctx: ggml_context_p, a: ggml_tensor_p, /) -> ggml_tensor_p:
    """Apply the Gaussian Error Linear Unit activation function to all elements in a tensor and return the result.

    Parameters:
        ctx: ggml context
        a: tensor

    Returns:
        Pointer to ggml_tensor"""
    ...


# GGML_API struct ggml_tensor * ggml_gelu_inplace(
#         struct ggml_context * ctx,
#         struct ggml_tensor  * a);
@ctypes_function(
    "ggml_gelu_inplace",
    [ggml_context_p_ctypes, ctypes.POINTER(ggml_tensor)],
    ctypes.POINTER(ggml_tensor),
)
def ggml_gelu_inplace(ctx: ggml_context_p, a: ggml_tensor_p, /) -> ggml_tensor_p:
    """Apply the Gaussian Error Linear Unit activation function to all elements in a tensor and store the result in the first tensor.

    Parameters:
        ctx: ggml context
        a: tensor

    Returns:
        Pointer to ggml_tensor"""
    ...


# GGML_API struct ggml_tensor * ggml_gelu_quick(
#         struct ggml_context * ctx,
#         struct ggml_tensor  * a);
@ctypes_function(
    "ggml_gelu_quick",
    [ggml_context_p_ctypes, ctypes.POINTER(ggml_tensor)],
    ctypes.POINTER(ggml_tensor),
)
def ggml_gelu_quick(ctx: ggml_context_p, a: ggml_tensor_p, /) -> ggml_tensor_p:
    """Apply the Gaussian Error Linear Unit activation function to all elements in a tensor and return the result.

    Parameters:
        ctx: ggml context
        a: tensor

    Returns:
        Pointer to ggml_tensor"""
    ...


# GGML_API struct ggml_tensor * ggml_gelu_quick_inplace(
#         struct ggml_context * ctx,
#         struct ggml_tensor  * a);
@ctypes_function(
    "ggml_gelu_quick_inplace",
    [ggml_context_p_ctypes, ctypes.POINTER(ggml_tensor)],
    ctypes.POINTER(ggml_tensor),
)
def ggml_gelu_quick_inplace(ctx: ggml_context_p, a: ggml_tensor_p, /) -> ggml_tensor_p:
    """Apply the Gaussian Error Linear Unit activation function to all elements in a tensor and store the result in the first tensor.

    Parameters:
        ctx: ggml context
        a: tensor

    Returns:
        Pointer to ggml_tensor"""
    ...


# GGML_API struct ggml_tensor * ggml_silu(
#         struct ggml_context * ctx,
#         struct ggml_tensor  * a);
@ctypes_function(
    "ggml_silu",
    [ggml_context_p_ctypes, ctypes.POINTER(ggml_tensor)],
    ctypes.POINTER(ggml_tensor),
)
def ggml_silu(ctx: ggml_context_p, a: ggml_tensor_p, /) -> ggml_tensor_p:
    """Apply the Sigmoid Linear Unit activation function to all elements in a tensor and return the result.

    Parameters:
        ctx: ggml context
        a: tensor

    Returns:
        Pointer to ggml_tensor"""
    ...


# GGML_API struct ggml_tensor * ggml_silu_inplace(
#         struct ggml_context * ctx,
#         struct ggml_tensor  * a);
@ctypes_function(
    "ggml_silu_inplace",
    [ggml_context_p_ctypes, ctypes.POINTER(ggml_tensor)],
    ctypes.POINTER(ggml_tensor),
)
def ggml_silu_inplace(ctx: ggml_context_p, a: ggml_tensor_p, /) -> ggml_tensor_p:
    """Apply the Sigmoid Linear Unit activation function to all elements in a tensor and store the result in the first tensor.

    Parameters:
        ctx: ggml context
        a: tensor

    Returns:
        Pointer to ggml_tensor"""
    ...


# // a - x
# // b - dy
# GGML_API struct ggml_tensor * ggml_silu_back(
#         struct ggml_context * ctx,
#         struct ggml_tensor  * a,
#         struct ggml_tensor  * b);
@ctypes_function(
    "ggml_silu_back",
    [
        ggml_context_p_ctypes,
        ctypes.POINTER(ggml_tensor),
        ctypes.POINTER(ggml_tensor),
    ],
    ctypes.POINTER(ggml_tensor),
)
def ggml_silu_back(
    ctx: ggml_context_p, a: ggml_tensor_p, b: ggml_tensor_p, /
) -> ggml_tensor_p:
    ...


# // hardswish(x) = x * relu6(x + 3) / 6
# GGML_API struct ggml_tensor * ggml_hardswish(
#         struct ggml_context * ctx,
#         struct ggml_tensor  * a);
@ctypes_function(
    "ggml_hardswish",
    [ggml_context_p_ctypes, ctypes.POINTER(ggml_tensor)],
    ctypes.POINTER(ggml_tensor),
)
def ggml_hardswish(ctx: ggml_context_p, a: ggml_tensor_p, /) -> ggml_tensor_p:
    """Apply the Hardswish activation function to all elements in a tensor and return the result.

    Parameters:
        ctx: ggml context
        a: tensor

    Returns:
        Pointer to ggml_tensor"""
    ...


# // hardsigmoid(x) = relu6(x + 3) / 6
# GGML_API struct ggml_tensor * ggml_hardsigmoid(
#         struct ggml_context * ctx,
#         struct ggml_tensor  * a);
@ctypes_function(
    "ggml_hardsigmoid",
    [ggml_context_p_ctypes, ctypes.POINTER(ggml_tensor)],
    ctypes.POINTER(ggml_tensor),
)
def ggml_hardsigmoid(ctx: ggml_context_p, a: ggml_tensor_p, /) -> ggml_tensor_p:
    """Apply the Hardsigmoid activation function to all elements in a tensor and return the result.

    Parameters:
        ctx: ggml context
        a: tensor

    Returns:
        Pointer to ggml_tensor"""

    ...


# // normalize along rows
# GGML_API struct ggml_tensor * ggml_norm(
#         struct ggml_context * ctx,
#         struct ggml_tensor  * a
#         float                eps);
@ctypes_function(
    "ggml_norm",
    [
        ggml_context_p_ctypes,
        ctypes.POINTER(ggml_tensor),
        ctypes.c_float,
    ],
    ctypes.POINTER(ggml_tensor),
)
def ggml_norm(
    ctx: ggml_context_p, a: ggml_tensor_p, eps: Union[ctypes.c_float, float], /
) -> ggml_tensor_p:
    """Normalize all elements in a tensor along the first axis and return the result.

    normalize along rows.

    Parameters:
        ctx: ggml context
        a: tensor
        eps: minimum value to avoid division by zero

    Returns:
        Pointer to ggml_tensor"""
    ...


# GGML_API struct ggml_tensor * ggml_norm_inplace(
#         struct ggml_context * ctx,
#         struct ggml_tensor  * a
#         float                eps);
@ctypes_function(
    "ggml_norm_inplace",
    [
        ggml_context_p_ctypes,
        ctypes.POINTER(ggml_tensor),
        ctypes.c_float,
    ],
    ctypes.POINTER(ggml_tensor),
)
def ggml_norm_inplace(
    ctx: ggml_context_p, a: ggml_tensor_p, eps: Union[ctypes.c_float, float], /
) -> ggml_tensor_p:
    """Normalize all elements in a tensor along the first axis and store the result in the first tensor.

    normalize along rows.

    Parameters:
        ctx: ggml context
        a: tensor
        eps: minimum value to avoid division by zero

    Returns:
        Pointer to ggml_tensor"""
    ...


# GGML_API struct ggml_tensor * ggml_rms_norm(
#         struct ggml_context * ctx,
#         struct ggml_tensor  * a,
#         float                 eps);
@ctypes_function(
    "ggml_rms_norm",
    [
        ggml_context_p_ctypes,
        ctypes.POINTER(ggml_tensor),
        ctypes.c_float,
    ],
    ctypes.POINTER(ggml_tensor),
)
def ggml_rms_norm(
    ctx: ggml_context_p, a: ggml_tensor_p, eps: Union[ctypes.c_float, float], /
) -> ggml_tensor_p:
    """Compute the RMS norm of a tensor and return the result.

    Parameters:
        ctx: ggml context
        a: tensor
        eps: float

    Returns:
        Pointer to ggml_tensor"""
    ...


# GGML_API struct ggml_tensor * ggml_rms_norm_inplace(
#         struct ggml_context * ctx,
#         struct ggml_tensor  * a,
#         float                 eps);
@ctypes_function(
    "ggml_rms_norm_inplace",
    [
        ggml_context_p_ctypes,
        ctypes.POINTER(ggml_tensor),
        ctypes.c_float,
    ],
    ctypes.POINTER(ggml_tensor),
)
def ggml_rms_norm_inplace(
    ctx: ggml_context_p, a: ggml_tensor_p, eps: Union[ctypes.c_float, float], /
) -> ggml_tensor_p:
    ...


# // group normalize along ne0*ne1*n_groups
# // used in stable-diffusion
# // TODO: eps is hardcoded to 1e-6 for now
# GGML_API struct ggml_tensor * ggml_group_norm(
#         struct ggml_context * ctx,
#         struct ggml_tensor  * a,
#         int                   n_groups);
@ctypes_function(
    "ggml_group_norm",
    [
        ggml_context_p_ctypes,
        ctypes.POINTER(ggml_tensor),
        ctypes.c_int,
    ],
    ctypes.POINTER(ggml_tensor),
)
def ggml_group_norm(
    ctx: ggml_context_p, a: ggml_tensor_p, n_groups: int, /
) -> ggml_tensor_p:
    """Group normalize a tensor and return the result.

    Parameters:
        ctx: ggml context
        a: tensor
        n_groups: int

    Returns:
        Pointer to ggml_tensor"""
    ...


# GGML_API struct ggml_tensor * ggml_group_norm_inplace(
#         struct ggml_context * ctx,
#         struct ggml_tensor  * a,
#         int                   n_groups);
@ctypes_function(
    "ggml_group_norm_inplace",
    [
        ggml_context_p_ctypes,
        ctypes.POINTER(ggml_tensor),
        ctypes.c_int,
    ],
    ctypes.POINTER(ggml_tensor),
)
def ggml_group_norm_inplace(
    ctx: ggml_context_p, a: ggml_tensor_p, n_groups: int, /
) -> ggml_tensor_p:
    """Group normalize a tensor and store the result in the first tensor.

    Parameters:
        ctx: ggml context
        a: tensor
        n_groups: int

    Returns:
        Pointer to ggml_tensor"""
    ...


# // a - x
# // b - dy
# GGML_API struct ggml_tensor * ggml_rms_norm_back(
#         struct ggml_context * ctx,
#         struct ggml_tensor  * a,
#         struct ggml_tensor  * b
#         float                 eps);
@ctypes_function(
    "ggml_rms_norm_back",
    [
        ggml_context_p_ctypes,
        ctypes.POINTER(ggml_tensor),
        ctypes.POINTER(ggml_tensor),
        ctypes.c_float,
    ],
    ctypes.POINTER(ggml_tensor),
)
def ggml_rms_norm_back(
    ctx: ggml_context_p,
    a: ggml_tensor_p,
    b: ggml_tensor_p,
    eps: Union[ctypes.c_float, float],
    /,
) -> ggml_tensor_p:
    ...


# // A: k columns, n rows => [ne03, ne02, n, k]
# // B: k columns, m rows  (i.e. we transpose it internally) => [ne03 * x, ne02 * y, m, k]
# // result is n columns, m rows => [ne03 * x, ne02 * y, m, n]
# GGML_API struct ggml_tensor * ggml_mul_mat(
#         struct ggml_context * ctx,
#         struct ggml_tensor  * a,
#         struct ggml_tensor  * b);
@ctypes_function(
    "ggml_mul_mat",
    [
        ggml_context_p_ctypes,
        ctypes.POINTER(ggml_tensor),
        ctypes.POINTER(ggml_tensor),
    ],
    ctypes.POINTER(ggml_tensor),
)
def ggml_mul_mat(
    ctx: ggml_context_p, a: ggml_tensor_p, b: ggml_tensor_p, /
) -> ggml_tensor_p:
    """Multiply two matrices and return the result.

    A: k columns, n rows => [ne03, ne02, n, k]
    B: k columns, m rows  (i.e. we transpose it internally) => [ne03 * x, ne02 * y, m, k]
    result is n columns, m rows => [ne03 * x, ne02 * y, m, n]

    Parameters:
        ctx: ggml context
        a: tensor
        b: tensor

    Returns:
        Pointer to ggml_tensor"""
    ...


# // change the precision of a matrix multiplication
# // set to GGML_PREC_F32 for higher precision (useful for phi-2)
# GGML_API void ggml_mul_mat_set_prec(
#         struct ggml_tensor * a,
#         enum ggml_prec       prec);
@ctypes_function(
    "ggml_mul_mat_set_prec", [ctypes.POINTER(ggml_tensor), ctypes.c_int], None
)
def ggml_mul_mat_set_prec(a: ggml_tensor_p, prec: Union[ctypes.c_int, int], /) -> None:
    """Change the precision of a matrix multiplication.

    set to GGML_PREC_F32 for higher precision (useful for phi-2)

    Parameters:
        a: tensor
        prec: precision"""
    ...


# // indirect matrix multiplication
# //  ggml_mul_mat_id(ctx, as, ids, id, b) ~= ggml_mul_mat(as[ids[id]], b)
# GGML_API struct ggml_tensor * ggml_mul_mat_id(
#         struct ggml_context * ctx,
#         struct ggml_tensor  * const as[],
#         int                   n_as,
#         struct ggml_tensor  * ids,
#         int                   id,
#         struct ggml_tensor  * b);
@ctypes_function(
    "ggml_mul_mat_id",
    [
        ggml_context_p_ctypes,
        ctypes.POINTER(ctypes.POINTER(ggml_tensor)),
        ctypes.c_int,
        ctypes.POINTER(ggml_tensor),
        ctypes.c_int,
        ctypes.POINTER(ggml_tensor),
    ],
    ctypes.POINTER(ggml_tensor),
)
def ggml_mul_mat_id(
    ctx: ggml_context_p,
    as_: CtypesArray[ggml_tensor_p],
    n_as: int,
    ids: ggml_tensor_p,
    id_: int,
    b: ggml_tensor_p,
    /,
) -> ggml_tensor_p:
    """Multiply two matrices and return the result.

    indirect matrix multiplication

    ggml_mul_mat_id(ctx, as, ids, id, b) ~= ggml_mul_mat(as[ids[id]], b)

    Parameters:
        ctx: ggml context
        as_: array of tensor pointers
        n_as: int
        ids: tensor
        id_: int
        b: tensor

    Returns:
        Pointer to ggml_tensor"""
    ...


# // A: m columns, n rows,
# // B: p columns, n rows,
# // result is m columns, p rows
# GGML_API struct ggml_tensor * ggml_out_prod(
#         struct ggml_context * ctx,
#         struct ggml_tensor  * a,
#         struct ggml_tensor  * b);
@ctypes_function(
    "ggml_out_prod",
    [
        ggml_context_p_ctypes,
        ctypes.POINTER(ggml_tensor),
        ctypes.POINTER(ggml_tensor),
    ],
    ctypes.POINTER(ggml_tensor),
)
def ggml_out_prod(
    ctx: ggml_context_p, a: ggml_tensor_p, b: ggml_tensor_p, /
) -> ggml_tensor_p:
    """Compute the outer product of two matrices and return the result.

    A: m columns, n rows,
    B: p columns, n rows,
    result is m columns, p rows

    Parameters:
        ctx: ggml context
        a: tensor
        b: tensor

    Returns:
        Pointer to ggml_tensor"""
    ...


# //
# // operations on tensors without backpropagation
# //


# GGML_API struct ggml_tensor * ggml_scale(
#         struct ggml_context * ctx,
#         struct ggml_tensor  * a,
#         float                 s);
@ctypes_function(
    "ggml_scale",
    [
        ggml_context_p_ctypes,
        ctypes.POINTER(ggml_tensor),
        ctypes.c_float,
    ],
    ctypes.POINTER(ggml_tensor),
)
def ggml_scale(
    ctx: ggml_context_p, a: ggml_tensor_p, s: Union[ctypes.c_float, float], /
) -> ggml_tensor_p:
    """Scale a tensor by another tensor and return the result.

    Parameters:
        ctx: ggml context
        a: tensor
        s: float

    Returns:
        Pointer to ggml_tensor"""
    ...


# // in-place, returns view(a)
# GGML_API struct ggml_tensor * ggml_scale_inplace(
#         struct ggml_context * ctx,
#         struct ggml_tensor  * a,
#         float                 s);
@ctypes_function(
    "ggml_scale_inplace",
    [
        ggml_context_p_ctypes,
        ctypes.POINTER(ggml_tensor),
        ctypes.c_float,
    ],
    ctypes.POINTER(ggml_tensor),
)
def ggml_scale_inplace(
    ctx: ggml_context_p, a: ggml_tensor_p, s: Union[ctypes.c_float, float], /
) -> ggml_tensor_p:
    """Scale a tensor by another tensor and store the result in the first tensor.

    Parameters:
        ctx: ggml context
        a: tensor
        s: float

    Returns:
        Pointer to ggml_tensor"""
    ...


# // b -> view(a,offset,nb1,nb2,3), return modified a
# GGML_API struct ggml_tensor * ggml_set(
#         struct ggml_context * ctx,
#         struct ggml_tensor  * a,
#         struct ggml_tensor  * b,
#         size_t                nb1,
#         size_t                nb2,
#         size_t                nb3,
#         size_t                offset);
@ctypes_function(
    "ggml_set",
    [
        ggml_context_p_ctypes,
        ctypes.POINTER(ggml_tensor),
        ctypes.POINTER(ggml_tensor),
        ctypes.c_size_t,
        ctypes.c_size_t,
        ctypes.c_size_t,
        ctypes.c_size_t,
    ],
    ctypes.POINTER(ggml_tensor),
)
def ggml_set(
    ctx: ggml_context_p,
    a: ggml_tensor_p,
    b: ggml_tensor_p,
    nb1: Union[ctypes.c_size_t, int],
    nb2: Union[ctypes.c_size_t, int],
    nb3: Union[ctypes.c_size_t, int],
    offset: Union[ctypes.c_size_t, int],
    /,
) -> ggml_tensor_p:
    ...


# // b -> view(a,offset,nb1,nb2,3), return view(a)
# GGML_API struct ggml_tensor * ggml_set_inplace(
#         struct ggml_context * ctx,
#         struct ggml_tensor  * a,
#         struct ggml_tensor  * b,
#         size_t                nb1,
#         size_t                nb2,
#         size_t                nb3,
#         size_t                offset);
@ctypes_function(
    "ggml_set_inplace",
    [
        ggml_context_p_ctypes,
        ctypes.POINTER(ggml_tensor),
        ctypes.POINTER(ggml_tensor),
        ctypes.c_size_t,
        ctypes.c_size_t,
        ctypes.c_size_t,
        ctypes.c_size_t,
    ],
    ctypes.POINTER(ggml_tensor),
)
def ggml_set_inplace(
    ctx: ggml_context_p,
    a: ggml_tensor_p,
    b: ggml_tensor_p,
    nb1: Union[ctypes.c_size_t, int],
    nb2: Union[ctypes.c_size_t, int],
    nb3: Union[ctypes.c_size_t, int],
    offset: Union[ctypes.c_size_t, int],
    /,
) -> ggml_tensor_p:
    ...


# GGML_API struct ggml_tensor * ggml_set_1d(
#         struct ggml_context * ctx,
#         struct ggml_tensor  * a,
#         struct ggml_tensor  * b,
#         size_t                offset);
@ctypes_function(
    "ggml_set_1d",
    [
        ggml_context_p_ctypes,
        ctypes.POINTER(ggml_tensor),
        ctypes.POINTER(ggml_tensor),
        ctypes.c_size_t,
    ],
    ctypes.POINTER(ggml_tensor),
)
def ggml_set_1d(
    ctx: ggml_context_p,
    a: ggml_tensor_p,
    b: ggml_tensor_p,
    offset: Union[ctypes.c_size_t, int],
    /,
) -> ggml_tensor_p:
    ...


# GGML_API struct ggml_tensor * ggml_set_1d_inplace(
#         struct ggml_context * ctx,
#         struct ggml_tensor  * a,
#         struct ggml_tensor  * b,
#         size_t                offset);
@ctypes_function(
    "ggml_set_1d_inplace",
    [
        ggml_context_p_ctypes,
        ctypes.POINTER(ggml_tensor),
        ctypes.POINTER(ggml_tensor),
        ctypes.c_size_t,
    ],
    ctypes.POINTER(ggml_tensor),
)
def ggml_set_1d_inplace(
    ctx: ggml_context_p,
    a: ggml_tensor_p,
    b: ggml_tensor_p,
    offset: Union[ctypes.c_size_t, int],
    /,
) -> ggml_tensor_p:
    ...


# // b -> view(a,offset,nb1,nb2,3), return modified a
# GGML_API struct ggml_tensor * ggml_set_2d(
#         struct ggml_context * ctx,
#         struct ggml_tensor  * a,
#         struct ggml_tensor  * b,
#         size_t                nb1,
#         size_t                offset);
@ctypes_function(
    "ggml_set_2d",
    [
        ggml_context_p_ctypes,
        ctypes.POINTER(ggml_tensor),
        ctypes.POINTER(ggml_tensor),
        ctypes.c_size_t,
        ctypes.c_size_t,
    ],
    ctypes.POINTER(ggml_tensor),
)
def ggml_set_2d(
    ctx: ggml_context_p,
    a: ggml_tensor_p,
    b: ggml_tensor_p,
    nb1: Union[ctypes.c_size_t, int],
    offset: Union[ctypes.c_size_t, int],
    /,
) -> ggml_tensor_p:
    ...


# // b -> view(a,offset,nb1,nb2,3), return view(a)
# GGML_API struct ggml_tensor * ggml_set_2d_inplace(
#         struct ggml_context * ctx,
#         struct ggml_tensor  * a,
#         struct ggml_tensor  * b,
#         size_t                nb1,
#         size_t                offset);
@ctypes_function(
    "ggml_set_2d_inplace",
    [
        ggml_context_p_ctypes,
        ctypes.POINTER(ggml_tensor),
        ctypes.POINTER(ggml_tensor),
        ctypes.c_size_t,
        ctypes.c_size_t,
    ],
    ctypes.POINTER(ggml_tensor),
)
def ggml_set_2d_inplace(
    ctx: ggml_context_p,
    a: ggml_tensor_p,
    b: ggml_tensor_p,
    nb1: Union[ctypes.c_size_t, int],
    offset: Union[ctypes.c_size_t, int],
    /,
) -> ggml_tensor_p:
    ...


# // a -> b, return view(b)
# GGML_API struct ggml_tensor * ggml_cpy(
#         struct ggml_context * ctx,
#         struct ggml_tensor  * a,
#         struct ggml_tensor  * b);
@ctypes_function(
    "ggml_cpy",
    [
        ggml_context_p_ctypes,
        ctypes.POINTER(ggml_tensor),
        ctypes.POINTER(ggml_tensor),
    ],
    ctypes.POINTER(ggml_tensor),
)
def ggml_cpy(
    ctx: ggml_context_p, a: ggml_tensor_p, b: ggml_tensor_p, /
) -> ggml_tensor_p:
    ...


# GGML_API struct ggml_tensor * ggml_cast(
#         struct ggml_context * ctx,
#         struct ggml_tensor  * a,
#         enum   ggml_type      type);
@ctypes_function(
    "ggml_cast",
    [
        ggml_context_p_ctypes,
        ctypes.POINTER(ggml_tensor),
        ctypes.c_int,
    ],
    ctypes.POINTER(ggml_tensor),
)
def ggml_cast(
    ctx: ggml_context_p, a: ggml_tensor_p, type_: Union[ctypes.c_int, int], /
) -> ggml_tensor_p:
    ...


# // make contiguous
# GGML_API struct ggml_tensor * ggml_cont(
#         struct ggml_context * ctx,
#         struct ggml_tensor  * a);
@ctypes_function(
    "ggml_cont",
    [ggml_context_p_ctypes, ctypes.POINTER(ggml_tensor)],
    ctypes.POINTER(ggml_tensor),
)
def ggml_cont(ctx: ggml_context_p, a: ggml_tensor_p, /) -> ggml_tensor_p:
    """Make a tensor contiguous and return the result.

    Parameters:
        ctx: ggml context
        a: tensor

    Returns:
        Pointer to ggml_tensor"""
    ...


# // make contiguous, with new shape
# GGML_API struct ggml_tensor * ggml_cont_1d(
#         struct ggml_context * ctx,
#         struct ggml_tensor  * a,
#         int64_t               ne0);
@ctypes_function(
    "ggml_cont_1d",
    [
        ggml_context_p_ctypes,
        ctypes.POINTER(ggml_tensor),
        ctypes.c_int64,
    ],
    ctypes.POINTER(ggml_tensor),
)
def ggml_cont_1d(
    ctx: ggml_context_p, a: ggml_tensor_p, ne0: Union[ctypes.c_int64, int], /
) -> ggml_tensor_p:
    ...


# GGML_API struct ggml_tensor * ggml_cont_2d(
#         struct ggml_context * ctx,
#         struct ggml_tensor  * a,
#         int64_t               ne0,
#         int64_t               ne1);
@ctypes_function(
    "ggml_cont_2d",
    [
        ggml_context_p_ctypes,
        ctypes.POINTER(ggml_tensor),
        ctypes.c_int64,
        ctypes.c_int64,
    ],
    ctypes.POINTER(ggml_tensor),
)
def ggml_cont_2d(
    ctx: ggml_context_p,
    a: ggml_tensor_p,
    ne0: Union[ctypes.c_int64, int],
    ne1: Union[ctypes.c_int64, int],
    /,
) -> ggml_tensor_p:
    ...


# GGML_API struct ggml_tensor * ggml_cont_3d(
#         struct ggml_context * ctx,
#         struct ggml_tensor  * a,
#         int64_t               ne0,
#         int64_t               ne1,
#         int64_t               ne2);
@ctypes_function(
    "ggml_cont_3d",
    [
        ggml_context_p_ctypes,
        ctypes.POINTER(ggml_tensor),
        ctypes.c_int64,
        ctypes.c_int64,
        ctypes.c_int64,
    ],
    ctypes.POINTER(ggml_tensor),
)
def ggml_cont_3d(
    ctx: ggml_context_p,
    a: ggml_tensor_p,
    ne0: Union[ctypes.c_int64, int],
    ne1: Union[ctypes.c_int64, int],
    ne2: Union[ctypes.c_int64, int],
    /,
) -> ggml_tensor_p:
    ...


# GGML_API struct ggml_tensor * ggml_cont_4d(
#         struct ggml_context * ctx,
#         struct ggml_tensor  * a,
#         int64_t               ne0,
#         int64_t               ne1,
#         int64_t               ne2,
#         int64_t               ne3);
@ctypes_function(
    "ggml_cont_4d",
    [
        ggml_context_p_ctypes,
        ctypes.POINTER(ggml_tensor),
        ctypes.c_int64,
        ctypes.c_int64,
        ctypes.c_int64,
        ctypes.c_int64,
    ],
    ctypes.POINTER(ggml_tensor),
)
def ggml_cont_4d(
    ctx: ggml_context_p,
    a: ggml_tensor_p,
    ne0: Union[ctypes.c_int64, int],
    ne1: Union[ctypes.c_int64, int],
    ne2: Union[ctypes.c_int64, int],
    ne3: Union[ctypes.c_int64, int],
    /,
) -> ggml_tensor_p:
    ...


# // return view(a), b specifies the new shape
# // TODO: when we start computing gradient, make a copy instead of view
# GGML_API struct ggml_tensor * ggml_reshape(
#         struct ggml_context * ctx,
#         struct ggml_tensor  * a,
#         struct ggml_tensor  * b);
@ctypes_function(
    "ggml_reshape",
    [
        ggml_context_p_ctypes,
        ctypes.POINTER(ggml_tensor),
        ctypes.POINTER(ggml_tensor),
    ],
    ctypes.POINTER(ggml_tensor),
)
def ggml_reshape(
    ctx: ggml_context_p, a: ggml_tensor_p, b: ggml_tensor_p, /
) -> ggml_tensor_p:
    ...


# // return view(a)
# // TODO: when we start computing gradient, make a copy instead of view
# GGML_API struct ggml_tensor * ggml_reshape_1d(
#         struct ggml_context * ctx,
#         struct ggml_tensor  * a,
#         int64_t               ne0);
@ctypes_function(
    "ggml_reshape_1d",
    [
        ggml_context_p_ctypes,
        ctypes.POINTER(ggml_tensor),
        ctypes.c_int64,
    ],
    ctypes.POINTER(ggml_tensor),
)
def ggml_reshape_1d(
    ctx: ggml_context_p, a: ggml_tensor_p, ne0: Union[ctypes.c_int64, int], /
) -> ggml_tensor_p:
    ...


# GGML_API struct ggml_tensor * ggml_reshape_2d(
#         struct ggml_context * ctx,
#         struct ggml_tensor  * a,
#         int64_t               ne0,
#         int64_t               ne1);
@ctypes_function(
    "ggml_reshape_2d",
    [
        ggml_context_p_ctypes,
        ctypes.POINTER(ggml_tensor),
        ctypes.c_int64,
        ctypes.c_int64,
    ],
    ctypes.POINTER(ggml_tensor),
)
def ggml_reshape_2d(
    ctx: ggml_context_p,
    a: ggml_tensor_p,
    ne0: Union[ctypes.c_int64, int],
    ne1: Union[ctypes.c_int64, int],
    /,
) -> ggml_tensor_p:
    ...


# // return view(a)
# // TODO: when we start computing gradient, make a copy instead of view
# GGML_API struct ggml_tensor * ggml_reshape_3d(
#         struct ggml_context * ctx,
#         struct ggml_tensor  * a,
#         int64_t               ne0,
#         int64_t               ne1,
#         int64_t               ne2);
@ctypes_function(
    "ggml_reshape_3d",
    [
        ggml_context_p_ctypes,
        ctypes.POINTER(ggml_tensor),
        ctypes.c_int64,
        ctypes.c_int64,
        ctypes.c_int64,
    ],
    ctypes.POINTER(ggml_tensor),
)
def ggml_reshape_3d(
    ctx: ggml_context_p,
    a: ggml_tensor_p,
    ne0: Union[ctypes.c_int64, int],
    ne1: Union[ctypes.c_int64, int],
    ne2: Union[ctypes.c_int64, int],
    /,
) -> ggml_tensor_p:
    ...


# GGML_API struct ggml_tensor * ggml_reshape_4d(
#         struct ggml_context * ctx,
#         struct ggml_tensor  * a,
#         int64_t               ne0,
#         int64_t               ne1,
#         int64_t               ne2,
#         int64_t               ne3);
@ctypes_function(
    "ggml_reshape_4d",
    [
        ggml_context_p_ctypes,
        ctypes.POINTER(ggml_tensor),
        ctypes.c_int64,
        ctypes.c_int64,
        ctypes.c_int64,
        ctypes.c_int64,
    ],
    ctypes.POINTER(ggml_tensor),
)
def ggml_reshape_4d(
    ctx: ggml_context_p,
    a: ggml_tensor_p,
    ne0: Union[ctypes.c_int64, int],
    ne1: Union[ctypes.c_int64, int],
    ne2: Union[ctypes.c_int64, int],
    ne3: Union[ctypes.c_int64, int],
    /,
) -> ggml_tensor_p:
    ...


# // offset in bytes
# GGML_API struct ggml_tensor * ggml_view_1d(
#         struct ggml_context * ctx,
#         struct ggml_tensor  * a,
#         int64_t               ne0,
#         size_t                offset);
@ctypes_function(
    "ggml_view_1d",
    [
        ggml_context_p_ctypes,
        ctypes.POINTER(ggml_tensor),
        ctypes.c_int64,
        ctypes.c_size_t,
    ],
    ctypes.POINTER(ggml_tensor),
)
def ggml_view_1d(
    ctx: ggml_context_p,
    a: ggml_tensor_p,
    ne0: Union[ctypes.c_int64, int],
    offset: Union[ctypes.c_size_t, int],
    /,
) -> ggml_tensor_p:
    ...


# GGML_API struct ggml_tensor * ggml_view_2d(
#         struct ggml_context * ctx,
#         struct ggml_tensor  * a,
#         int64_t               ne0,
#         int64_t               ne1,
#         size_t                nb1, // row stride in bytes
#         size_t                offset);
@ctypes_function(
    "ggml_view_2d",
    [
        ggml_context_p_ctypes,
        ctypes.POINTER(ggml_tensor),
        ctypes.c_int64,
        ctypes.c_int64,
        ctypes.c_size_t,
        ctypes.c_size_t,
    ],
    ctypes.POINTER(ggml_tensor),
)
def ggml_view_2d(
    ctx: ggml_context_p,
    a: ggml_tensor_p,
    ne0: Union[ctypes.c_int64, int],
    ne1: Union[ctypes.c_int64, int],
    nb1: Union[ctypes.c_size_t, int],
    offset: Union[ctypes.c_size_t, int],
    /,
) -> ggml_tensor_p:
    ...


# GGML_API struct ggml_tensor * ggml_view_3d(
#         struct ggml_context * ctx,
#         struct ggml_tensor  * a,
#         int64_t               ne0,
#         int64_t               ne1,
#         int64_t               ne2,
#         size_t                nb1, // row   stride in bytes
#         size_t                nb2, // slice stride in bytes
#         size_t                offset);
@ctypes_function(
    "ggml_view_3d",
    [
        ggml_context_p_ctypes,
        ctypes.POINTER(ggml_tensor),
        ctypes.c_int64,
        ctypes.c_int64,
        ctypes.c_int64,
        ctypes.c_size_t,
        ctypes.c_size_t,
        ctypes.c_size_t,
    ],
    ctypes.POINTER(ggml_tensor),
)
def ggml_view_3d(
    ctx: ggml_context_p,
    a: ggml_tensor_p,
    ne0: Union[ctypes.c_int64, int],
    ne1: Union[ctypes.c_int64, int],
    ne2: Union[ctypes.c_int64, int],
    nb1: Union[ctypes.c_size_t, int],
    nb2: Union[ctypes.c_size_t, int],
    offset: Union[ctypes.c_size_t, int],
    /,
) -> ggml_tensor_p:
    ...


# GGML_API struct ggml_tensor * ggml_view_4d(
#         struct ggml_context * ctx,
#         struct ggml_tensor  * a,
#         int64_t               ne0,
#         int64_t               ne1,
#         int64_t               ne2,
#         int64_t               ne3,
#         size_t                nb1, // row   stride in bytes
#         size_t                nb2, // slice stride in bytes
#         size_t                nb3,
#         size_t                offset);
@ctypes_function(
    "ggml_view_4d",
    [
        ggml_context_p_ctypes,
        ctypes.POINTER(ggml_tensor),
        ctypes.c_int64,
        ctypes.c_int64,
        ctypes.c_int64,
        ctypes.c_int64,
        ctypes.c_size_t,
        ctypes.c_size_t,
        ctypes.c_size_t,
        ctypes.c_size_t,
    ],
    ctypes.POINTER(ggml_tensor),
)
def ggml_view_4d(
    ctx: ggml_context_p,
    a: ggml_tensor_p,
    ne0: Union[ctypes.c_int64, int],
    ne1: Union[ctypes.c_int64, int],
    ne2: Union[ctypes.c_int64, int],
    ne3: Union[ctypes.c_int64, int],
    nb1: Union[ctypes.c_size_t, int],
    nb2: Union[ctypes.c_size_t, int],
    nb3: Union[ctypes.c_size_t, int],
    offset: Union[ctypes.c_size_t, int],
    /,
) -> ggml_tensor_p:
    ...


# GGML_API struct ggml_tensor * ggml_permute(
#         struct ggml_context * ctx,
#         struct ggml_tensor  * a,
#         int                   axis0,
#         int                   axis1,
#         int                   axis2,
#         int                   axis3);
@ctypes_function(
    "ggml_permute",
    [
        ggml_context_p_ctypes,
        ctypes.POINTER(ggml_tensor),
        ctypes.c_int,
        ctypes.c_int,
        ctypes.c_int,
        ctypes.c_int,
    ],
    ctypes.POINTER(ggml_tensor),
)
def ggml_permute(
    ctx: ggml_context_p,
    a: ggml_tensor_p,
    axis0: Union[ctypes.c_int, int],
    axis1: Union[ctypes.c_int, int],
    axis2: Union[ctypes.c_int, int],
    axis3: Union[ctypes.c_int, int],
    /,
) -> ggml_tensor_p:
    ...


# // alias for ggml_permute(ctx, a, 1, 0, 2, 3)
# GGML_API struct ggml_tensor * ggml_transpose(
#         struct ggml_context * ctx,
#         struct ggml_tensor  * a);
@ctypes_function(
    "ggml_transpose",
    [ggml_context_p_ctypes, ctypes.POINTER(ggml_tensor)],
    ctypes.POINTER(ggml_tensor),
)
def ggml_transpose(ctx: ggml_context_p, a: ggml_tensor_p, /) -> ggml_tensor_p:
    """Transpose *the first two dimensions* of a tensor and return the result.

    alias for `ggml_permute(ctx, a, 1, 0, 2, 3)`

    Parameters:
        ctx: ggml context
        a: tensor

    Returns:
        Pointer to ggml_tensor"""
    ...


# // supports 3D: a->ne[2] == b->ne[1]
# GGML_API struct ggml_tensor * ggml_get_rows(
#         struct ggml_context * ctx,
#         struct ggml_tensor  * a,
#         struct ggml_tensor  * b);
@ctypes_function(
    "ggml_get_rows",
    [
        ggml_context_p_ctypes,
        ctypes.POINTER(ggml_tensor),
        ctypes.POINTER(ggml_tensor),
    ],
    ctypes.POINTER(ggml_tensor),
)
def ggml_get_rows(
    ctx: ggml_context_p, a: ggml_tensor_p, b: ggml_tensor_p, /
) -> ggml_tensor_p:
    ...


# GGML_API struct ggml_tensor * ggml_get_rows_back(
#         struct ggml_context * ctx,
#         struct ggml_tensor  * a,
#         struct ggml_tensor  * b,
#         struct ggml_tensor  * c);
@ctypes_function(
    "ggml_get_rows_back",
    [
        ggml_context_p_ctypes,
        ctypes.POINTER(ggml_tensor),
        ctypes.POINTER(ggml_tensor),
        ctypes.POINTER(ggml_tensor),
    ],
    ctypes.POINTER(ggml_tensor),
)
def ggml_get_rows_back(
    ctx: ggml_context_p, a: ggml_tensor_p, b: ggml_tensor_p, c: ggml_tensor_p, /
) -> ggml_tensor_p:
    ...


# GGML_API struct ggml_tensor * ggml_diag(
#     struct ggml_context     * ctx,
#     struct ggml_tensor      * a);
@ctypes_function(
    "ggml_diag",
    [ggml_context_p_ctypes, ctypes.POINTER(ggml_tensor)],
    ctypes.POINTER(ggml_tensor),
)
def ggml_diag(ctx: ggml_context_p, a: ggml_tensor_p, /) -> ggml_tensor_p:
    ...


# // set elements above the diagonal to -INF
# GGML_API struct ggml_tensor * ggml_diag_mask_inf(
#         struct ggml_context * ctx,
#         struct ggml_tensor  * a,
#         int                   n_past);
@ctypes_function(
    "ggml_diag_mask_inf",
    [
        ggml_context_p_ctypes,
        ctypes.POINTER(ggml_tensor),
        ctypes.c_int,
    ],
    ctypes.POINTER(ggml_tensor),
)
def ggml_diag_mask_inf(
    ctx: ggml_context_p, a: ggml_tensor_p, n_past: Union[ctypes.c_int, int], /
) -> ggml_tensor_p:
    ...


# // in-place, returns view(a)
# GGML_API struct ggml_tensor * ggml_diag_mask_inf_inplace(
#         struct ggml_context * ctx,
#         struct ggml_tensor  * a,
#         int                   n_past);
@ctypes_function(
    "ggml_diag_mask_inf_inplace",
    [
        ggml_context_p_ctypes,
        ctypes.POINTER(ggml_tensor),
        ctypes.c_int,
    ],
    ctypes.POINTER(ggml_tensor),
)
def ggml_diag_mask_inf_inplace(
    ctx: ggml_context_p, a: ggml_tensor_p, n_past: Union[ctypes.c_int, int], /
) -> ggml_tensor_p:
    ...


# // set elements above the diagonal to 0
# GGML_API struct ggml_tensor * ggml_diag_mask_zero(
#         struct ggml_context * ctx,
#         struct ggml_tensor  * a,
#         int                   n_past);
@ctypes_function(
    "ggml_diag_mask_zero",
    [
        ggml_context_p_ctypes,
        ctypes.POINTER(ggml_tensor),
        ctypes.c_int,
    ],
    ctypes.POINTER(ggml_tensor),
)
def ggml_diag_mask_zero(
    ctx: ggml_context_p, a: ggml_tensor_p, n_past: Union[ctypes.c_int, int], /
) -> ggml_tensor_p:
    ...


# // in-place, returns view(a)
# GGML_API struct ggml_tensor * ggml_diag_mask_zero_inplace(
#         struct ggml_context * ctx,
#         struct ggml_tensor  * a,
#         int                   n_past);
@ctypes_function(
    "ggml_diag_mask_zero_inplace",
    [
        ggml_context_p_ctypes,
        ctypes.POINTER(ggml_tensor),
        ctypes.c_int,
    ],
    ctypes.POINTER(ggml_tensor),
)
def ggml_diag_mask_zero_inplace(
    ctx: ggml_context_p, a: ggml_tensor_p, n_past: Union[ctypes.c_int, int], /
) -> ggml_tensor_p:
    ...


# GGML_API struct ggml_tensor * ggml_soft_max(
#         struct ggml_context * ctx,
#         struct ggml_tensor  * a);
@ctypes_function(
    "ggml_soft_max",
    [ggml_context_p_ctypes, ctypes.POINTER(ggml_tensor)],
    ctypes.POINTER(ggml_tensor),
)
def ggml_soft_max(ctx: ggml_context_p, a: ggml_tensor_p, /) -> ggml_tensor_p:
    ...


# // in-place, returns view(a)
# GGML_API struct ggml_tensor * ggml_soft_max_inplace(
#         struct ggml_context * ctx,
#         struct ggml_tensor  * a);
@ctypes_function(
    "ggml_soft_max_inplace",
    [ggml_context_p_ctypes, ctypes.POINTER(ggml_tensor)],
    ctypes.POINTER(ggml_tensor),
)
def ggml_soft_max_inplace(ctx: ggml_context_p, a: ggml_tensor_p, /) -> ggml_tensor_p:
    ...


# // fused soft_max(a*scale + mask + pos[i]*(ALiBi slope))
# // mask is optional
# // pos is required when max_bias > 0.0f
# // max_bias = 0.0f for no ALiBi
# GGML_API struct ggml_tensor * ggml_soft_max_ext(
#         struct ggml_context * ctx,
#         struct ggml_tensor  * a,
#         struct ggml_tensor  * mask,
#         struct ggml_tensor  * pos,
#         float                 scale,
#         float                 max_bias);
@ctypes_function(
    "ggml_soft_max_ext",
    [
        ggml_context_p_ctypes,
        ctypes.POINTER(ggml_tensor),
        ctypes.POINTER(ggml_tensor),
        ctypes.POINTER(ggml_tensor),
        ctypes.c_float,
        ctypes.c_float,
    ],
    ctypes.POINTER(ggml_tensor),
)
def ggml_soft_max_ext(
    ctx: ggml_context_p,
    a: ggml_tensor_p,
    mask: ggml_tensor_p,
    pos: ggml_tensor_p,
    scale: Union[ctypes.c_float, float],
    max_bias: Union[ctypes.c_float, float],
    /,
) -> ggml_tensor_p:
    ...


# GGML_API struct ggml_tensor * ggml_soft_max_back(
#         struct ggml_context * ctx,
#         struct ggml_tensor  * a,
#         struct ggml_tensor  * b);
@ctypes_function(
    "ggml_soft_max_back",
    [
        ggml_context_p_ctypes,
        ctypes.POINTER(ggml_tensor),
        ctypes.POINTER(ggml_tensor),
    ],
    ctypes.POINTER(ggml_tensor),
)
def ggml_soft_max_back(
    ctx: ggml_context_p, a: ggml_tensor_p, b: ggml_tensor_p, /
) -> ggml_tensor_p:
    ...


# // in-place, returns view(a)
# GGML_API struct ggml_tensor * ggml_soft_max_back_inplace(
#         struct ggml_context * ctx,
#         struct ggml_tensor  * a,
#         struct ggml_tensor  * b);
@ctypes_function(
    "ggml_soft_max_back_inplace",
    [
        ggml_context_p_ctypes,
        ctypes.POINTER(ggml_tensor),
        ctypes.POINTER(ggml_tensor),
    ],
    ctypes.POINTER(ggml_tensor),
)
def ggml_soft_max_back_inplace(
    ctx: ggml_context_p, a: ggml_tensor_p, b: ggml_tensor_p, /
) -> ggml_tensor_p:
    ...


# // rotary position embedding
# // if mode & 1 == 1, skip n_past elements (DEPRECATED)
# // if mode & 2 == 1, GPT-NeoX style
# // if mode & 4 == 1, ChatGLM style
# //
# // b is an int32 vector with size a->ne[2], it contains the positions
# GGML_API struct ggml_tensor * ggml_rope(
#         struct ggml_context * ctx,
#         struct ggml_tensor  * a,
#         struct ggml_tensor  * b,
#         int                   n_dims,
#         int                   mode,
#         int                   n_ctx);
@ctypes_function(
    "ggml_rope",
    [
        ggml_context_p_ctypes,
        ctypes.POINTER(ggml_tensor),
        ctypes.POINTER(ggml_tensor),
        ctypes.c_int,
        ctypes.c_int,
        ctypes.c_int,
    ],
    ctypes.POINTER(ggml_tensor),
)
def ggml_rope(
    ctx: ggml_context_p,
    a: ggml_tensor_p,
    b: ggml_tensor_p,
    n_dims: Union[ctypes.c_int, int],
    mode: Union[ctypes.c_int, int],
    n_ctx: Union[ctypes.c_int, int],
    /,
) -> ggml_tensor_p:
    """Rotary position embedding

    Parameters:
        ctx: ggml context
        a: tensor
        b: int32 vector with size a->ne[2], it contains the positions
        n_dims: number of dimensions
        mode: if mode & 1 == 1, skip n_past elements (DEPRECATED)
                if mode & 2 == 1, GPT-NeoX style
                if mode & 4 == 1, ChatGLM style
        n_ctx: context size

    Returns:
        Pointer to ggml_tensor"""
    ...


# // in-place, returns view(a)
# GGML_API struct ggml_tensor * ggml_rope_inplace(
#         struct ggml_context * ctx,
#         struct ggml_tensor  * a,
#         struct ggml_tensor  * b,
#         int                   n_dims,
#         int                   mode,
#         int                   n_ctx);
@ctypes_function(
    "ggml_rope_inplace",
    [
        ggml_context_p_ctypes,
        ctypes.POINTER(ggml_tensor),
        ctypes.POINTER(ggml_tensor),
        ctypes.c_int,
        ctypes.c_int,
        ctypes.c_int,
    ],
    ctypes.POINTER(ggml_tensor),
)
def ggml_rope_inplace(
    ctx: ggml_context_p,
    a: ggml_tensor_p,
    b: ggml_tensor_p,
    n_dims: Union[ctypes.c_int, int],
    mode: Union[ctypes.c_int, int],
    n_ctx: Union[ctypes.c_int, int],
    /,
) -> ggml_tensor_p:
    """Rotary position embedding inplace

    Parameters:
        ctx: ggml context
        a: tensor
        b: int32 vector with size a->ne[2], it contains the positions
        n_dims: number of dimensions
        mode: if mode & 1 == 1, skip n_past elements (DEPRECATED)
                if mode & 2 == 1, GPT-NeoX style
                if mode & 4 == 1, ChatGLM style
        n_ctx: context size

    Returns:
        Pointer to ggml_tensor"""
    ...


# // custom RoPE
# GGML_API struct ggml_tensor * ggml_rope_custom(
#         struct ggml_context * ctx,
#         struct ggml_tensor  * a,
#         struct ggml_tensor  * b,
#         int                   n_dims,
#         int                   mode,
#         int                   n_ctx,
#         int                   n_orig_ctx,
#         float                 freq_base,
#         float                 freq_scale,
#         float                 ext_factor,
#         float                 attn_factor,
#         float                 beta_fast,
#         float                 beta_slow);
@ctypes_function(
    "ggml_rope_custom",
    [
        ggml_context_p_ctypes,
        ctypes.POINTER(ggml_tensor),
        ctypes.POINTER(ggml_tensor),
        ctypes.c_int,
        ctypes.c_int,
        ctypes.c_int,
        ctypes.c_int,
        ctypes.c_float,
        ctypes.c_float,
        ctypes.c_float,
        ctypes.c_float,
        ctypes.c_float,
        ctypes.c_float,
    ],
    ctypes.POINTER(ggml_tensor),
)
def ggml_rope_custom(
    ctx: ggml_context_p,
    a: ggml_tensor_p,
    b: ggml_tensor_p,
    n_dims: Union[ctypes.c_int, int],
    mode: Union[ctypes.c_int, int],
    n_ctx: Union[ctypes.c_int, int],
    n_orig_ctx: Union[ctypes.c_int, int],
    freq_base: Union[ctypes.c_float, float],
    freq_scale: Union[ctypes.c_float, float],
    ext_factor: Union[ctypes.c_float, float],
    attn_factor: Union[ctypes.c_float, float],
    beta_fast: Union[ctypes.c_float, float],
    beta_slow: Union[ctypes.c_float, float],
    /,
) -> ggml_tensor_p:
    """Custom rotary position embedding"""
    ...


# // in-place, returns view(a)
# GGML_API struct ggml_tensor * ggml_rope_custom_inplace(
#         struct ggml_context * ctx,
#         struct ggml_tensor  * a,
#         struct ggml_tensor  * b,
#         int                   n_dims,
#         int                   mode,
#         int                   n_ctx,
#         int                   n_orig_ctx,
#         float                 freq_base,
#         float                 freq_scale,
#         float                 ext_factor,
#         float                 attn_factor,
#         float                 beta_fast,
#         float                 beta_slow);
@ctypes_function(
    "ggml_rope_custom_inplace",
    [
        ggml_context_p_ctypes,
        ctypes.POINTER(ggml_tensor),
        ctypes.POINTER(ggml_tensor),
        ctypes.c_int,
        ctypes.c_int,
        ctypes.c_int,
        ctypes.c_int,
        ctypes.c_float,
        ctypes.c_float,
        ctypes.c_float,
        ctypes.c_float,
        ctypes.c_float,
        ctypes.c_float,
    ],
    ctypes.POINTER(ggml_tensor),
)
def ggml_rope_custom_inplace(
    ctx: ggml_context_p,
    a: ggml_tensor_p,
    b: ggml_tensor_p,
    n_dims: Union[ctypes.c_int, int],
    mode: Union[ctypes.c_int, int],
    n_ctx: Union[ctypes.c_int, int],
    n_orig_ctx: Union[ctypes.c_int, int],
    freq_base: Union[ctypes.c_float, float],
    freq_scale: Union[ctypes.c_float, float],
    ext_factor: Union[ctypes.c_float, float],
    attn_factor: Union[ctypes.c_float, float],
    beta_fast: Union[ctypes.c_float, float],
    beta_slow: Union[ctypes.c_float, float],
    /,
) -> ggml_tensor_p:
    """Custom rotary position embedding inplace"""
    ...


# // compute correction dims for YaRN RoPE scaling
# GGML_CALL void ggml_rope_yarn_corr_dims(
#     int n_dims, int n_orig_ctx, float freq_base, float beta_fast, float beta_slow, float dims[2]);
@ctypes_function(
    "ggml_rope_yarn_corr_dims",
    [
        ctypes.c_int,
        ctypes.c_int,
        ctypes.c_float,
        ctypes.c_float,
        ctypes.c_float,
        ctypes.POINTER(ctypes.c_float),
    ],
    None,
)
def ggml_rope_yarn_corr_dims(
    n_dims: Union[ctypes.c_int, int],
    n_orig_ctx: Union[ctypes.c_int, int],
    freq_base: Union[ctypes.c_float, float],
    beta_fast: Union[ctypes.c_float, float],
    beta_slow: Union[ctypes.c_float, float],
    dims: CtypesArray[ctypes.c_float],
    /,
) -> None:
    """Compute correction dims for YaRN RoPE scaling"""
    ...


# // xPos RoPE, in-place, returns view(a)
# GGML_API struct ggml_tensor * ggml_rope_xpos_inplace(
#         struct ggml_context * ctx,
#         struct ggml_tensor  * a,
#         struct ggml_tensor  * b,
#         int                   n_dims,
#         float                 base,
#         bool                  down);
@ctypes_function(
    "ggml_rope_xpos_inplace",
    [
        ggml_context_p_ctypes,
        ctypes.POINTER(ggml_tensor),
        ctypes.POINTER(ggml_tensor),
        ctypes.c_int,
        ctypes.c_float,
        ctypes.c_bool,
    ],
    ctypes.POINTER(ggml_tensor),
)
def ggml_rope_xpos_inplace(
    ctx: ggml_context_p,
    a: ggml_tensor_p,
    b: ggml_tensor_p,
    n_dims: Union[ctypes.c_int, int],
    base: Union[ctypes.c_float, float],
    down: Union[ctypes.c_bool, bool],
    /,
) -> ggml_tensor_p:
    """xPos RoPE, in-place, returns view(a)"""
    ...


# // rotary position embedding backward, i.e compute dx from dy
# // a - dy
# GGML_API struct ggml_tensor * ggml_rope_back(
#         struct ggml_context * ctx,
#         struct ggml_tensor  * a,
#         struct ggml_tensor  * b,
#         int                   n_dims,
#         int                   mode,
#         int                   n_ctx,
#         int                   n_orig_ctx,
#         float                 freq_base,
#         float                 freq_scale,
#         float                 ext_factor,
#         float                 attn_factor,
#         float                 beta_fast,
#         float                 beta_slow,
#         float                 xpos_base,
#         bool                  xpos_down);
@ctypes_function(
    "ggml_rope_back",
    [
        ggml_context_p_ctypes,
        ctypes.POINTER(ggml_tensor),
        ctypes.POINTER(ggml_tensor),
        ctypes.c_int,
        ctypes.c_int,
        ctypes.c_int,
        ctypes.c_int,
        ctypes.c_float,
        ctypes.c_float,
        ctypes.c_float,
        ctypes.c_float,
        ctypes.c_float,
        ctypes.c_float,
        ctypes.c_float,
        ctypes.c_bool,
    ],
    ctypes.POINTER(ggml_tensor),
)
def ggml_rope_back(
    ctx: ggml_context_p,
    a: ggml_tensor_p,
    b: ggml_tensor_p,
    n_dims: Union[ctypes.c_int, int],
    mode: Union[ctypes.c_int, int],
    n_ctx: Union[ctypes.c_int, int],
    n_orig_ctx: Union[ctypes.c_int, int],
    freq_base: Union[ctypes.c_float, float],
    freq_scale: Union[ctypes.c_float, float],
    ext_factor: Union[ctypes.c_float, float],
    attn_factor: Union[ctypes.c_float, float],
    beta_fast: Union[ctypes.c_float, float],
    beta_slow: Union[ctypes.c_float, float],
    xpos_base: Union[ctypes.c_float, float],
    xpos_down: Union[ctypes.c_bool, bool],
    /,
) -> ggml_tensor_p:
    """Rotary position embedding backward pass"""
    ...


# // alibi position embedding
# // in-place, returns view(a)
# GGML_API struct ggml_tensor * ggml_alibi(
# GGML_DEPRECATED(GGML_API struct ggml_tensor * ggml_alibi(
#         struct ggml_context * ctx,
#         struct ggml_tensor  * a,
#         int                   n_past,
#         int                   n_head,
#         float                 bias_max),
#     "use ggml_soft_max_ext instead (will be removed in Mar 2024)");
@ctypes_function(
    "ggml_alibi",
    [
        ggml_context_p_ctypes,
        ctypes.POINTER(ggml_tensor),
        ctypes.c_int,
        ctypes.c_int,
        ctypes.c_float,
    ],
    ctypes.POINTER(ggml_tensor),
)
def ggml_alibi(
    ctx: ggml_context_p,
    a: ggml_tensor_p,
    n_past: Union[ctypes.c_int, int],
    n_head: Union[ctypes.c_int, int],
    bias_max: Union[ctypes.c_float, float],
    /,
) -> ggml_tensor_p:
    ...


# // clamp
# // in-place, returns view(a)
# GGML_API struct ggml_tensor * ggml_clamp(
#         struct ggml_context * ctx,
#         struct ggml_tensor  * a,
#         float                 min,
#         float                 max);
@ctypes_function(
    "ggml_clamp",
    [
        ggml_context_p_ctypes,
        ctypes.POINTER(ggml_tensor),
        ctypes.c_float,
        ctypes.c_float,
    ],
    ctypes.POINTER(ggml_tensor),
)
def ggml_clamp(
    ctx: ggml_context_p,
    a: ggml_tensor_p,
    min: Union[ctypes.c_float, float],
    max: Union[ctypes.c_float, float],
    /,
) -> ggml_tensor_p:
    """Clamp tensor values between min and max

    Parameters:
        ctx: ggml context
        a: tensor
        min: minimum value
        max: maximum value

    Returns:
        Pointer to ggml_tensor"""
    ...


# GGML_API struct ggml_tensor * ggml_im2col(
#         struct ggml_context * ctx,
#         struct ggml_tensor  * a,
#         struct ggml_tensor  * b,
#         int                  s0,
#         int                  s1,
#         int                  p0,
#         int                  p1,
#         int                  d0,
#         int                  d1,
#         bool                 is_2D,
#         enum ggml_type       dst_type);
@ctypes_function(
    "ggml_im2col",
    [
        ggml_context_p_ctypes,
        ctypes.POINTER(ggml_tensor),
        ctypes.POINTER(ggml_tensor),
        ctypes.c_int,
        ctypes.c_int,
        ctypes.c_int,
        ctypes.c_int,
        ctypes.c_int,
        ctypes.c_int,
        ctypes.c_bool,
        ctypes.c_int,
    ],
    ctypes.POINTER(ggml_tensor),
)
def ggml_im2col(
    ctx: ggml_context_p,
    a: ggml_tensor_p,
    b: ggml_tensor_p,
    s0: Union[ctypes.c_int, int],
    s1: Union[ctypes.c_int, int],
    p0: Union[ctypes.c_int, int],
    p1: Union[ctypes.c_int, int],
    d0: Union[ctypes.c_int, int],
    d1: Union[ctypes.c_int, int],
    is_2D: Union[ctypes.c_bool, bool],
    dst_type: Union[ctypes.c_int, int],
    /,
) -> ggml_tensor_p:
    ...


# GGML_API struct ggml_tensor * ggml_conv_depthwise_2d(
#         struct ggml_context * ctx,
#         struct ggml_tensor  * a,
#         struct ggml_tensor  * b,
#         int                  s0,
#         int                  s1,
#         int                  p0,
#         int                  p1,
#         int                  d0,
#         int                  d1);
@ctypes_function(
    "ggml_conv_depthwise_2d",
    [
        ggml_context_p_ctypes,
        ctypes.POINTER(ggml_tensor),
        ctypes.POINTER(ggml_tensor),
        ctypes.c_int,
        ctypes.c_int,
        ctypes.c_int,
        ctypes.c_int,
        ctypes.c_int,
        ctypes.c_int,
    ],
    ctypes.POINTER(ggml_tensor),
)
def ggml_conv_depthwise_2d(
    ctx: ggml_context_p,
    a: ggml_tensor_p,
    b: ggml_tensor_p,
    s0: Union[ctypes.c_int, int],
    s1: Union[ctypes.c_int, int],
    p0: Union[ctypes.c_int, int],
    p1: Union[ctypes.c_int, int],
    d0: Union[ctypes.c_int, int],
    d1: Union[ctypes.c_int, int],
    /,
) -> ggml_tensor_p:
    ...


# GGML_API struct ggml_tensor * ggml_conv_1d(
#         struct ggml_context * ctx,
#         struct ggml_tensor  * a,
#         struct ggml_tensor  * b,
#         int                   s0,  // stride
#         int                   p0,  // padding
#         int                   d0); // dilation
@ctypes_function(
    "ggml_conv_1d",
    [
        ggml_context_p_ctypes,
        ctypes.POINTER(ggml_tensor),
        ctypes.POINTER(ggml_tensor),
        ctypes.c_int,
        ctypes.c_int,
        ctypes.c_int,
    ],
    ctypes.POINTER(ggml_tensor),
)
def ggml_conv_1d(
    ctx: ggml_context_p,
    a: ggml_tensor_p,
    b: ggml_tensor_p,
    s0: Union[ctypes.c_int, int],
    p0: Union[ctypes.c_int, int],
    d0: Union[ctypes.c_int, int],
    /,
) -> ggml_tensor_p:
    """Convolution 1D

    Parameters:
        a: input tensor
        b: filter tensor
        s0: stride
        p0: padding
        d0: dilation

    Returns:
        output tensor"""
    ...


# // conv_1d with padding = half
# // alias for ggml_conv_1d(a, b, s, a->ne[0]/2, d)
# GGML_API struct ggml_tensor* ggml_conv_1d_ph(
#         struct ggml_context * ctx,
#         struct ggml_tensor  * a,
#         struct ggml_tensor  * b,
#         int                   s,
#         int                   d);
@ctypes_function(
    "ggml_conv_1d_ph",
    [
        ggml_context_p_ctypes,
        ctypes.POINTER(ggml_tensor),
        ctypes.POINTER(ggml_tensor),
        ctypes.c_int,
        ctypes.c_int,
    ],
    ctypes.POINTER(ggml_tensor),
)
def ggml_conv_1d_ph(
    ctx: ggml_context_p,
    a: ggml_tensor_p,
    b: ggml_tensor_p,
    s: Union[ctypes.c_int, int],
    d: Union[ctypes.c_int, int],
    /,
) -> ggml_tensor_p:
    """Convolution 1D with padding = half

    Parameters:
        a: input tensor
        b: filter tensor
        s: stride
        d: dilation

    Returns:
        output tensor"""
    ...


# GGML_API struct ggml_tensor * ggml_conv_transpose_1d(
#         struct ggml_context * ctx,
#         struct ggml_tensor  * a,
#         struct ggml_tensor  * b,
#         int                   s0,
#         int                   p0,
#         int                   d0);
@ctypes_function(
    "ggml_conv_transpose_1d",
    [
        ggml_context_p_ctypes,
        ctypes.POINTER(ggml_tensor),
        ctypes.POINTER(ggml_tensor),
        ctypes.c_int,
        ctypes.c_int,
        ctypes.c_int,
    ],
    ctypes.POINTER(ggml_tensor),
)
def ggml_conv_transpose_1d(
    ctx: ggml_context_p,
    a: ggml_tensor_p,
    b: ggml_tensor_p,
    s0: Union[ctypes.c_int, int],
    p0: Union[ctypes.c_int, int],
    d0: Union[ctypes.c_int, int],
    /,
) -> ggml_tensor_p:
    """Convolution transpose 1D

    Parameters:
        a: input tensor
        b: filter tensor
        s0: stride
        p0: padding
        d0: dilation

    Returns:
        output tensor"""
    ...


# GGML_API struct ggml_tensor * ggml_conv_2d(
#         struct ggml_context * ctx,
#         struct ggml_tensor  * a,
#         struct ggml_tensor  * b,
#         int                   s0,
#         int                   s1,
#         int                   p0,
#         int                   p1,
#         int                   d0,
#         int                   d1);
@ctypes_function(
    "ggml_conv_2d",
    [
        ggml_context_p_ctypes,
        ctypes.POINTER(ggml_tensor),
        ctypes.POINTER(ggml_tensor),
        ctypes.c_int,
        ctypes.c_int,
        ctypes.c_int,
        ctypes.c_int,
        ctypes.c_int,
        ctypes.c_int,
    ],
    ctypes.POINTER(ggml_tensor),
)
def ggml_conv_2d(
    ctx: ggml_context_p,
    a: ggml_tensor_p,
    b: ggml_tensor_p,
    s0: Union[ctypes.c_int, int],
    s1: Union[ctypes.c_int, int],
    p0: Union[ctypes.c_int, int],
    p1: Union[ctypes.c_int, int],
    d0: Union[ctypes.c_int, int],
    d1: Union[ctypes.c_int, int],
    /,
) -> ggml_tensor_p:
    """Convolution 2D

    Parameters:
        a: input tensor
        b: filter tensor
        s0: stride
        s1: stride
        p0: padding
        p1: padding
        d0: dilation
        d1: dilation

    Returns:
        output tensor"""
    ...


# // kernel size is a->ne[0] x a->ne[1]
# // stride is equal to kernel size
# // padding is zero
# // example:
# // a:     16   16    3  768
# // b:   1024 1024    3    1
# // res:   64   64  768    1
# // used in sam
# GGML_API struct ggml_tensor * ggml_conv_2d_sk_p0(
#         struct ggml_context * ctx,
#         struct ggml_tensor  * a,
#         struct ggml_tensor  * b);
@ctypes_function(
    "ggml_conv_2d_sk_p0",
    [
        ggml_context_p_ctypes,
        ctypes.POINTER(ggml_tensor),
        ctypes.POINTER(ggml_tensor),
    ],
    ctypes.POINTER(ggml_tensor),
)
def ggml_conv_2d_sk_p0(
    ctx: ggml_context_p, a: ggml_tensor_p, b: ggml_tensor_p, /
) -> ggml_tensor_p:
    """Convolution 2D

    Parameters:
        a: input tensor
        b: filter tensor

    Returns:
        output tensor"""
    ...


# // kernel size is a->ne[0] x a->ne[1]
# // stride is 1
# // padding is half
# // example:
# // a:      3    3    256  256
# // b:     64   64    256    1
# // res:   64   64    256    1
# // used in sam
# GGML_API struct ggml_tensor * ggml_conv_2d_s1_ph(
#         struct ggml_context * ctx,
#         struct ggml_tensor  * a,
#         struct ggml_tensor  * b);
@ctypes_function(
    "ggml_conv_2d_s1_ph",
    [
        ggml_context_p_ctypes,
        ctypes.POINTER(ggml_tensor),
        ctypes.POINTER(ggml_tensor),
    ],
    ctypes.POINTER(ggml_tensor),
)
def ggml_conv_2d_s1_ph(
    ctx: ggml_context_p, a: ggml_tensor_p, b: ggml_tensor_p, /
) -> ggml_tensor_p:
    """Convolution 2D with stride = 1 and padding = half

    Parameters:
        a: input tensor
        b: filter tensor

    Returns:
        output tensor"""
    ...


# GGML_API struct ggml_tensor * ggml_conv_transpose_2d_p0(
#         struct ggml_context * ctx,
#         struct ggml_tensor  * a,
#         struct ggml_tensor  * b,
#         int                   stride);
@ctypes_function(
    "ggml_conv_transpose_2d_p0",
    [
        ggml_context_p_ctypes,
        ctypes.POINTER(ggml_tensor),
        ctypes.POINTER(ggml_tensor),
        ctypes.c_int,
    ],
    ctypes.POINTER(ggml_tensor),
)
def ggml_conv_transpose_2d_p0(
    ctx: ggml_context_p,
    a: ggml_tensor_p,
    b: ggml_tensor_p,
    stride: Union[ctypes.c_int, int],
    /,
) -> ggml_tensor_p:
    """Convolution Transpose 2D with padding = zero

    Parameters:
        a: input tensor
        b: filter tensor
        stride: stride

    Returns:
        output tensor"""
    ...


# enum ggml_op_pool {
#     GGML_OP_POOL_MAX,
#     GGML_OP_POOL_AVG,
#     GGML_OP_POOL_COUNT,
# };
GGML_OP_POOL_MAX = 0
GGML_OP_POOL_AVG = 1
GGML_OP_POOL_COUNT = 2


# GGML_API struct ggml_tensor * ggml_pool_1d(
#         struct ggml_context * ctx,
#         struct ggml_tensor  * a,
#         enum ggml_op_pool     op,
#         int                   k0, // kernel size
#         int                   s0, // stride
#         int                   p0); // padding
@ctypes_function(
    "ggml_pool_1d",
    [
        ggml_context_p_ctypes,
        ctypes.POINTER(ggml_tensor),
        ctypes.c_int,
        ctypes.c_int,
        ctypes.c_int,
        ctypes.c_int,
    ],
    ctypes.POINTER(ggml_tensor),
)
def ggml_pool_1d(
    ctx: ggml_context_p,
    a: ggml_tensor_p,
    op: Union[ctypes.c_int, int],
    k0: Union[ctypes.c_int, int],
    s0: Union[ctypes.c_int, int],
    p0: Union[ctypes.c_int, int],
    /,
) -> ggml_tensor_p:
    """1D Pooling

    Parameters:
        a: input tensor
        op: pooling operation
        k0: kernel size
        s0: stride
        p0: padding

    Returns:
        output tensor"""
    ...


# // the result will have 2*p0 padding for the first dimension
# // and 2*p1 padding for the second dimension
# GGML_API struct ggml_tensor * ggml_pool_2d(
#         struct ggml_context * ctx,
#         struct ggml_tensor  * a,
#         enum ggml_op_pool     op,
#         int                   k0,
#         int                   k1,
#         int                   s0,
#         int                   s1,
#         float                 p0,
#         float                 p1);
@ctypes_function(
    "ggml_pool_2d",
    [
        ggml_context_p_ctypes,
        ctypes.POINTER(ggml_tensor),
        ctypes.c_int,
        ctypes.c_int,
        ctypes.c_int,
        ctypes.c_int,
        ctypes.c_float,
        ctypes.c_float,
    ],
    ctypes.POINTER(ggml_tensor),
)
def ggml_pool_2d(
    ctx: ggml_context_p,
    a: ggml_tensor_p,
    op: Union[ctypes.c_int, int],
    k0: Union[ctypes.c_int, int],
    k1: Union[ctypes.c_int, int],
    s0: Union[ctypes.c_int, int],
    s1: Union[ctypes.c_int, int],
    p0: Union[ctypes.c_float, float],
    p1: Union[ctypes.c_float, float],
    /,
) -> ggml_tensor_p:
    """2D Pooling

    Parameters:
        a: input tensor
        op: pooling operation
        k0: kernel size
        k1: kernel size
        s0: stride
        s1: stride
        p0: padding
        p1: padding

    Returns:
        output tensor"""
    ...


# // nearest interpolate
# // used in stable-diffusion
# GGML_API struct ggml_tensor * ggml_upscale(
#         struct ggml_context * ctx,
#         struct ggml_tensor  * a,
#         int                   scale_factor);
@ctypes_function(
    "ggml_upscale",
    [
        ggml_context_p_ctypes,
        ctypes.POINTER(ggml_tensor),
        ctypes.c_int,
    ],
    ctypes.POINTER(ggml_tensor),
)
def ggml_upscale(
    ctx: ggml_context_p, a: ggml_tensor_p, scale_factor: Union[ctypes.c_int, int], /
) -> ggml_tensor_p:
    """Upscale

    Parameters:
        a: input tensor
        scale_factor: scale factor

    Returns:
        output tensor"""
    ...


# // pad each dimension with zeros: [x, ..., x] -> [x, ..., x, 0, ..., 0]
# GGML_API struct ggml_tensor * ggml_pad(
#         struct ggml_context * ctx,
#         struct ggml_tensor  * a,
#         int                  p0,
#         int                  p1,
#         int                  p2,
#         int                  p3);
@ctypes_function(
    "ggml_pad",
    [
        ggml_context_p_ctypes,
        ctypes.POINTER(ggml_tensor),
        ctypes.c_int,
        ctypes.c_int,
        ctypes.c_int,
        ctypes.c_int,
    ],
    ctypes.POINTER(ggml_tensor),
)
def ggml_pad(
    ctx: ggml_context_p,
    a: ggml_tensor_p,
    p0: Union[ctypes.c_int, int],
    p1: Union[ctypes.c_int, int],
    p2: Union[ctypes.c_int, int],
    p3: Union[ctypes.c_int, int],
    /,
) -> ggml_tensor_p:
    """Pad tensor with zeros

    Parameters:
        a: input tensor
        p0: padding
        p1: padding
        p2: padding
        p3: padding

    Returns:
        output tensor"""
    ...


# // sort rows
# enum ggml_sort_order {
#     GGML_SORT_ASC,
#     GGML_SORT_DESC,
# };
GGML_SORT_ASC = 0
GGML_SORT_DESC = 1


# GGML_API struct ggml_tensor * ggml_argsort(
#         struct ggml_context * ctx,
#         struct ggml_tensor  * a,
#         enum ggml_sort_order  order);
@ctypes_function(
    "ggml_argsort",
    [
        ggml_context_p_ctypes,
        ctypes.POINTER(ggml_tensor),
        ctypes.c_int,
    ],
    ctypes.POINTER(ggml_tensor),
)
def ggml_argsort(
    ctx: ggml_context_p, a: ggml_tensor_p, order: Union[ctypes.c_int, int], /
) -> ggml_tensor_p:
    """Argsort

    Parameters:
        a: input tensor
        order: sort order

    Returns:
        output tensor"""
    ...


# // top k elements per row
# GGML_API struct ggml_tensor * ggml_top_k(
#         struct ggml_context * ctx,
#         struct ggml_tensor  * a,
#         int                   k);
@ctypes_function(
    "ggml_top_k",
    [ggml_context_p_ctypes, ctypes.POINTER(ggml_tensor), ctypes.c_int],
    ctypes.POINTER(ggml_tensor),
)
def ggml_top_k(
    ctx: ggml_context_p, a: ggml_tensor_p, k: Union[ctypes.c_int, int], /
) -> ggml_tensor_p:
    """Top k elements per row

    Parameters:
        a: input tensor
        k: number of elements

    Returns:
        output tensor"""
    ...


# GGML_API struct ggml_tensor * ggml_flash_attn(
#         struct ggml_context * ctx,
#         struct ggml_tensor  * q,
#         struct ggml_tensor  * k,
#         struct ggml_tensor  * v,
#         bool                  masked);
@ctypes_function(
    "ggml_flash_attn",
    [
        ggml_context_p_ctypes,
        ctypes.POINTER(ggml_tensor),
        ctypes.POINTER(ggml_tensor),
        ctypes.POINTER(ggml_tensor),
        ctypes.c_bool,
    ],
    ctypes.POINTER(ggml_tensor),
)
def ggml_flash_attn(
    ctx: ggml_context_p,
    q: ggml_tensor_p,
    k: ggml_tensor_p,
    v: ggml_tensor_p,
    masked: Union[ctypes.c_bool, bool],
    /,
) -> ggml_tensor_p:
    ...


# GGML_API struct ggml_tensor * ggml_flash_attn_back(
#         struct ggml_context * ctx,
#         struct ggml_tensor  * q,
#         struct ggml_tensor  * k,
#         struct ggml_tensor  * v,
#         struct ggml_tensor  * d,
#         bool                  masked);
@ctypes_function(
    "ggml_flash_attn_back",
    [
        ggml_context_p_ctypes,
        ctypes.POINTER(ggml_tensor),
        ctypes.POINTER(ggml_tensor),
        ctypes.POINTER(ggml_tensor),
        ctypes.POINTER(ggml_tensor),
        ctypes.c_bool,
    ],
    ctypes.POINTER(ggml_tensor),
)
def ggml_flash_attn_back(
    ctx: ggml_context_p,
    q: ggml_tensor_p,
    k: ggml_tensor_p,
    v: ggml_tensor_p,
    d: ggml_tensor_p,
    masked: Union[ctypes.c_bool, bool],
    /,
) -> ggml_tensor_p:
    ...


# GGML_API struct ggml_tensor * ggml_flash_ff(
#         struct ggml_context * ctx,
#         struct ggml_tensor  * a,
#         struct ggml_tensor  * b0,
#         struct ggml_tensor  * b1,
#         struct ggml_tensor  * c0,
#         struct ggml_tensor  * c1);
@ctypes_function(
    "ggml_flash_ff",
    [
        ggml_context_p_ctypes,
        ctypes.POINTER(ggml_tensor),
        ctypes.POINTER(ggml_tensor),
        ctypes.POINTER(ggml_tensor),
        ctypes.POINTER(ggml_tensor),
        ctypes.POINTER(ggml_tensor),
    ],
    ctypes.POINTER(ggml_tensor),
)
def ggml_flash_ff(
    ctx: ggml_context_p,
    a: ggml_tensor_p,
    b0: ggml_tensor_p,
    b1: ggml_tensor_p,
    c0: ggml_tensor_p,
    c1: ggml_tensor_p,
    /,
) -> ggml_tensor_p:
    ...


# // partition into non-overlapping windows with padding if needed
# // example:
# // a:   768   64   64    1
# // w:    14
# // res: 768   14   14    25
# // used in sam
# GGML_API struct ggml_tensor * ggml_win_part(
#         struct ggml_context * ctx,
#         struct ggml_tensor  * a,
#         int                   w);
@ctypes_function(
    "ggml_win_part",
    [
        ggml_context_p_ctypes,
        ctypes.POINTER(ggml_tensor),
        ctypes.c_int,
    ],
    ctypes.POINTER(ggml_tensor),
)
def ggml_win_part(
    ctx: ggml_context_p, a: ggml_tensor_p, w: Union[ctypes.c_int, int], /
) -> ggml_tensor_p:
    ...


# // reverse of ggml_win_part
# // used in sam
# GGML_API struct ggml_tensor * ggml_win_unpart(
#         struct ggml_context * ctx,
#         struct ggml_tensor  * a,
#         int                   w0,
#         int                   h0,
#         int                   w);
@ctypes_function(
    "ggml_win_unpart",
    [
        ggml_context_p_ctypes,
        ctypes.POINTER(ggml_tensor),
        ctypes.c_int,
        ctypes.c_int,
        ctypes.c_int,
    ],
    ctypes.POINTER(ggml_tensor),
)
def ggml_win_unpart(
    ctx: ggml_context_p,
    a: ggml_tensor_p,
    w0: Union[ctypes.c_int, int],
    h0: Union[ctypes.c_int, int],
    w: Union[ctypes.c_int, int],
    /,
) -> ggml_tensor_p:
    ...


# GGML_API struct ggml_tensor * ggml_unary(
#         struct ggml_context * ctx,
#             struct ggml_tensor * a,
#             enum ggml_unary_op op);
@ctypes_function(
    "ggml_unary",
    [
        ggml_context_p_ctypes,
        ctypes.POINTER(ggml_tensor),
        ctypes.c_int,
    ],
    ctypes.POINTER(ggml_tensor),
)
def ggml_unary(
    ctx: ggml_context_p, a: ggml_tensor_p, op: Union[ctypes.c_int, int], /
) -> ggml_tensor_p:
    ...


# GGML_API struct ggml_tensor * ggml_unary_inplace(
#     struct ggml_context * ctx,
#     struct ggml_tensor  * a,
#     enum ggml_unary_op op);
@ctypes_function(
    "ggml_unary_inplace",
    [
        ggml_context_p_ctypes,
        ctypes.POINTER(ggml_tensor),
        ctypes.c_int,
    ],
    ctypes.POINTER(ggml_tensor),
)
def ggml_unary_inplace(
    ctx: ggml_context_p, a: ggml_tensor_p, op: Union[ctypes.c_int, int], /
) -> ggml_tensor_p:
    ...


# // used in sam
# GGML_API struct ggml_tensor * ggml_get_rel_pos(
#         struct ggml_context * ctx,
#         struct ggml_tensor  * a,
#         int                   qh,
#         int                   kh);
@ctypes_function(
    "ggml_get_rel_pos",
    [
        ggml_context_p_ctypes,
        ctypes.POINTER(ggml_tensor),
        ctypes.c_int,
        ctypes.c_int,
    ],
    ctypes.POINTER(ggml_tensor),
)
def ggml_get_rel_pos(
    ctx: ggml_context_p,
    a: ggml_tensor_p,
    qh: Union[ctypes.c_int, int],
    kh: Union[ctypes.c_int, int],
    /,
) -> ggml_tensor_p:
    ...


# // used in sam
# GGML_API struct ggml_tensor * ggml_add_rel_pos(
#         struct ggml_context * ctx,
#         struct ggml_tensor  * a,
#         struct ggml_tensor  * pw,
#         struct ggml_tensor  * ph);
@ctypes_function(
    "ggml_add_rel_pos",
    [
        ggml_context_p_ctypes,
        ctypes.POINTER(ggml_tensor),
        ctypes.POINTER(ggml_tensor),
        ctypes.POINTER(ggml_tensor),
    ],
    ctypes.POINTER(ggml_tensor),
)
def ggml_add_rel_pos(
    ctx: ggml_context_p, a: ggml_tensor_p, pw: ggml_tensor_p, ph: ggml_tensor_p, /
) -> ggml_tensor_p:
    ...


# GGML_API struct ggml_tensor * ggml_add_rel_pos_inplace(
#         struct ggml_context * ctx,
#         struct ggml_tensor  * a,
#         struct ggml_tensor  * pw,
#         struct ggml_tensor  * ph);
@ctypes_function(
    "ggml_add_rel_pos_inplace",
    [
        ggml_context_p_ctypes,
        ctypes.POINTER(ggml_tensor),
        ctypes.POINTER(ggml_tensor),
        ctypes.POINTER(ggml_tensor),
    ],
    ctypes.POINTER(ggml_tensor),
)
def ggml_add_rel_pos_inplace(
    ctx: ggml_context_p, a: ggml_tensor_p, pw: ggml_tensor_p, ph: ggml_tensor_p, /
) -> ggml_tensor_p:
    ...


# // custom operators (DEPRECATED)

# typedef void (*ggml_unary_op_f32_t)(const int, float *, const float *);
ggml_unary_op_f32_t = ctypes.CFUNCTYPE(
    None, ctypes.c_int, ctypes.POINTER(ctypes.c_float), ctypes.POINTER(ctypes.c_float)
)

# typedef void (*ggml_binary_op_f32_t)(const int, float *, const float *, const float *);
ggml_binary_op_f32_t = ctypes.CFUNCTYPE(
    None,
    ctypes.c_int,
    ctypes.POINTER(ctypes.c_float),
    ctypes.POINTER(ctypes.c_float),
    ctypes.POINTER(ctypes.c_float),
)

# typedef void (*ggml_custom1_op_f32_t)(struct ggml_tensor *, const struct ggml_tensor *);
ggml_custom1_op_f32_t = ctypes.CFUNCTYPE(
    None, ctypes.POINTER(ggml_tensor), ctypes.POINTER(ggml_tensor)
)
"""Unary operator function type"""

# typedef void (*ggml_custom2_op_f32_t)(struct ggml_tensor *, const struct ggml_tensor *, const struct ggml_tensor *);
ggml_custom2_op_f32_t = ctypes.CFUNCTYPE(
    None,
    ctypes.POINTER(ggml_tensor),
    ctypes.POINTER(ggml_tensor),
    ctypes.POINTER(ggml_tensor),
)
"""Binary operator function type"""

# typedef void (*ggml_custom3_op_f32_t)(struct ggml_tensor *, const struct ggml_tensor *, const struct ggml_tensor *, const struct ggml_tensor *);
ggml_custom3_op_f32_t = ctypes.CFUNCTYPE(
    None,
    ctypes.POINTER(ggml_tensor),
    ctypes.POINTER(ggml_tensor),
    ctypes.POINTER(ggml_tensor),
    ctypes.POINTER(ggml_tensor),
)
"""Ternary operator function type"""


# GGML_API struct ggml_tensor * ggml_map_unary_f32(
#         struct ggml_context        * ctx,
#         struct ggml_tensor         * a,
#                ggml_unary_op_f32_t   fun);
@ctypes_function(
    "ggml_map_unary_f32",
    [
        ggml_context_p_ctypes,
        ctypes.POINTER(ggml_tensor),
        ggml_unary_op_f32_t,
    ],
    ctypes.POINTER(ggml_tensor),
)
def ggml_map_unary_f32(
    ctx: ggml_context_p, a: ggml_tensor_p, fun: CtypesFuncPointer, /  # type: ignore
) -> ggml_tensor_p:
    ...


# GGML_API struct ggml_tensor * ggml_map_unary_inplace_f32(
#         struct ggml_context        * ctx,
#         struct ggml_tensor         * a,
#                 ggml_unary_op_f32_t   fun);
@ctypes_function(
    "ggml_map_unary_inplace_f32",
    [
        ggml_context_p_ctypes,
        ctypes.POINTER(ggml_tensor),
        ggml_unary_op_f32_t,
    ],
    ctypes.POINTER(ggml_tensor),
)
def ggml_map_unary_inplace_f32(
    ctx: ggml_context_p, a: ggml_tensor_p, fun: CtypesFuncPointer, /  # type: ignore
) -> ggml_tensor_p:
    ...


# GGML_API struct ggml_tensor * ggml_map_binary_f32(
#         struct ggml_context         * ctx,
#         struct ggml_tensor          * a,
#         struct ggml_tensor          * b,
#                ggml_binary_op_f32_t   fun);
@ctypes_function(
    "ggml_map_binary_f32",
    [
        ggml_context_p_ctypes,
        ctypes.POINTER(ggml_tensor),
        ctypes.POINTER(ggml_tensor),
        ggml_binary_op_f32_t,
    ],
    ctypes.POINTER(ggml_tensor),
)
def ggml_map_binary_f32(
    ctx: ggml_context_p,
    a: ggml_tensor_p,
    b: ggml_tensor_p,
    fun: CtypesFuncPointer,  # type: ignore
    /,
) -> ggml_tensor_p:
    ...


# GGML_API struct ggml_tensor * ggml_map_binary_inplace_f32(
#         struct ggml_context         * ctx,
#         struct ggml_tensor          * a,
#         struct ggml_tensor          * b,
#                 ggml_binary_op_f32_t   fun);
@ctypes_function(
    "ggml_map_binary_inplace_f32",
    [
        ggml_context_p_ctypes,
        ctypes.POINTER(ggml_tensor),
        ctypes.POINTER(ggml_tensor),
        ggml_binary_op_f32_t,
    ],
    ctypes.POINTER(ggml_tensor),
)
def ggml_map_binary_inplace_f32(
    ctx: ggml_context_p,
    a: ggml_tensor_p,
    b: ggml_tensor_p,
    fun: CtypesFuncPointer,  # type: ignore
    /,
) -> ggml_tensor_p:
    ...


# GGML_API struct ggml_tensor * ggml_map_custom1_f32(
#         struct ggml_context          * ctx,
#         struct ggml_tensor           * a,
#                 ggml_custom1_op_f32_t   fun);
@ctypes_function(
    "ggml_map_custom1_f32",
    [ggml_context_p_ctypes, ctypes.POINTER(ggml_tensor), ggml_custom1_op_f32_t],
    ctypes.POINTER(ggml_tensor),
)
def ggml_map_custom1_f32(
    ctx: ggml_context_p, a: ggml_tensor_p, fun: CtypesFuncPointer, /  # type: ignore
) -> ggml_tensor_p:
    """Custom unary operator on a tensor.

    Example:
        ```python
        import ggml

        @ggml.ggml_custom1_op_f32_t
        def custom_op(b: ggml.tensor_p, a: ggml.tensor_p):
            # do something with a and copy to b
            return

        ...

        b = ggml.ggml_map_custom1_f32(ctx, a, custom_op)
        ```

    Parameters:
        a: input tensor
        fun (ggml.ggml_custom1_op_f32_t): function to apply to each element

    Returns:
        output tensor"""
    ...


# GGML_API struct ggml_tensor * ggml_map_custom1_inplace_f32(
#         struct ggml_context          * ctx,
#         struct ggml_tensor           * a,
#                 ggml_custom1_op_f32_t   fun);
def ggml_map_custom1_inplace_f32(
    ctx: ggml_context_p, a: ggml_tensor_p, fun: "ctypes._CFuncPtr", /  # type: ignore
) -> ggml_tensor_p:
    """Custom unary operator on a tensor inplace.

    Parameters:
        a: input tensor
        fun (ggml.ggml_custom1_op_f32_t): function to apply to each element

    Returns:
        output tensor"""
    ...


# GGML_API struct ggml_tensor * ggml_map_custom2_f32(
#         struct ggml_context          * ctx,
#         struct ggml_tensor           * a,
#         struct ggml_tensor           * b,
#                 ggml_custom2_op_f32_t   fun);
@ctypes_function(
    "ggml_map_custom2_f32",
    [
        ggml_context_p_ctypes,
        ctypes.POINTER(ggml_tensor),
        ctypes.POINTER(ggml_tensor),
        ggml_custom2_op_f32_t,
    ],
    ctypes.POINTER(ggml_tensor),
)
def ggml_map_custom2_f32(
    ctx: ggml_context_p,
    a: ggml_tensor_p,
    b: ggml_tensor_p,
    fun: CtypesFuncPointer,  # type: ignore
    /,
) -> ggml_tensor_p:
    """Custom binary operator on two tensors.

    Parameters:
        a: input tensor
        b: input tensor
        fun (ggml.ggml_custom2_op_f32_t): function to apply to each element

    Returns:
        output tensor"""
    ...


# GGML_API struct ggml_tensor * ggml_map_custom2_inplace_f32(
#         struct ggml_context          * ctx,
#         struct ggml_tensor           * a,
#         struct ggml_tensor           * b,
#                 ggml_custom2_op_f32_t   fun);
@ctypes_function(
    "ggml_map_custom2_inplace_f32",
    [
        ggml_context_p_ctypes,
        ctypes.POINTER(ggml_tensor),
        ctypes.POINTER(ggml_tensor),
        ggml_custom2_op_f32_t,
    ],
    ctypes.POINTER(ggml_tensor),
)
def ggml_map_custom2_inplace_f32(
    ctx: ggml_context_p,
    a: ggml_tensor_p,
    b: ggml_tensor_p,
    fun: CtypesFuncPointer,  # type: ignore
) -> ggml_tensor_p:
    """Custom binary operator on two tensors inplace.

    Parameters:
        a: input tensor
        b: input tensor
        fun (ggml.ggml_custom2_op_f32_t): function to apply to each element

    Returns:
        output tensor"""
    ...


# GGML_API struct ggml_tensor * ggml_map_custom3_f32(
#         struct ggml_context          * ctx,
#         struct ggml_tensor           * a,
#         struct ggml_tensor           * b,
#         struct ggml_tensor           * c,
#                 ggml_custom3_op_f32_t   fun);
@ctypes_function(
    "ggml_map_custom3_f32",
    [
        ggml_context_p_ctypes,
        ctypes.POINTER(ggml_tensor),
        ctypes.POINTER(ggml_tensor),
        ctypes.POINTER(ggml_tensor),
        ggml_custom3_op_f32_t,
    ],
    ctypes.POINTER(ggml_tensor),
)
def ggml_map_custom3_f32(
    ctx: ggml_context_p,
    a: ggml_tensor_p,
    b: ggml_tensor_p,
    c: ggml_tensor_p,
    fun: CtypesFuncPointer,  # type: ignore
) -> ggml_tensor_p:
    """Custom ternary operator on three tensors.

    Parameters:
        a: input tensor
        b: input tensor
        c: input tensor
        fun (ggml.ggml_custom3_op_f32_t): function to apply to each element

    Returns:
        output tensor"""
    ...


# GGML_API struct ggml_tensor * ggml_map_custom3_inplace_f32(
#         struct ggml_context          * ctx,
#         struct ggml_tensor           * a,
#         struct ggml_tensor           * b,
#         struct ggml_tensor           * c,
#                 ggml_custom3_op_f32_t   fun);
@ctypes_function(
    "ggml_map_custom3_inplace_f32",
    [
        ggml_context_p_ctypes,
        ctypes.POINTER(ggml_tensor),
        ctypes.POINTER(ggml_tensor),
        ctypes.POINTER(ggml_tensor),
        ggml_custom3_op_f32_t,
    ],
    ctypes.POINTER(ggml_tensor),
)
def ggml_map_custom3_inplace_f32(
    ctx: ggml_context_p,
    a: ggml_tensor_p,
    b: ggml_tensor_p,
    c: ggml_tensor_p,
    fun: CtypesFuncPointer,  # type: ignore
) -> ggml_tensor_p:
    """Custom ternary operator on three tensors inplace.

    Parameters:
        a: input tensor
        b: input tensor
        c: input tensor
        fun (ggml.ggml_custom3_op_f32_t): function to apply to each element

    Returns:
        output tensor"""
    ...


# // custom operators v2

# typedef void (*ggml_custom1_op_t)(struct ggml_tensor * dst , const struct ggml_tensor * a, int ith, int nth, void * userdata);
ggml_custom1_op_t = ctypes.CFUNCTYPE(
    None,
    ctypes.POINTER(ggml_tensor),
    ctypes.POINTER(ggml_tensor),
    ctypes.c_int,
    ctypes.c_int,
    ctypes.c_void_p,
)
"""Custom unary operator on a tensor."""

# typedef void (*ggml_custom2_op_t)(struct ggml_tensor * dst , const struct ggml_tensor * a, const struct ggml_tensor * b, int ith, int nth, void * userdata);
ggml_custom2_op_t = ctypes.CFUNCTYPE(
    None,
    ctypes.POINTER(ggml_tensor),
    ctypes.POINTER(ggml_tensor),
    ctypes.POINTER(ggml_tensor),
    ctypes.c_int,
    ctypes.c_int,
    ctypes.c_void_p,
)
"""Custom binary operator on two tensors."""

# typedef void (*ggml_custom3_op_t)(struct ggml_tensor * dst , const struct ggml_tensor * a, const struct ggml_tensor * b, const struct ggml_tensor * c, int ith, int nth, void * userdata);
ggml_custom3_op_t = ctypes.CFUNCTYPE(
    None,
    ctypes.POINTER(ggml_tensor),
    ctypes.POINTER(ggml_tensor),
    ctypes.POINTER(ggml_tensor),
    ctypes.POINTER(ggml_tensor),
    ctypes.c_int,
    ctypes.c_int,
    ctypes.c_void_p,
)
"""Custom ternary operator on three tensors."""

# #define GGML_N_TASKS_MAX -1
GGML_N_TASKS_MAX = -1


# GGML_API struct ggml_tensor * ggml_map_custom1(
#         struct ggml_context   * ctx,
#         struct ggml_tensor    * a,
#         ggml_custom1_op_t       fun,
#         int                     n_tasks,
#         void                  * userdata);
@ctypes_function(
    "ggml_map_custom1",
    [
        ggml_context_p_ctypes,
        ctypes.POINTER(ggml_tensor),
        ggml_custom1_op_t,
        ctypes.c_int,
        ctypes.c_void_p,
    ],
    ctypes.POINTER(ggml_tensor),
)
def ggml_map_custom1(
    ctx: ggml_context_p,
    a: ggml_tensor_p,
    fun: CtypesFuncPointer,  # type: ignore
    n_tasks: Union[ctypes.c_int, int],
    userdata: Union[ctypes.c_void_p, int, None],
) -> ggml_tensor_p:
    ...


# GGML_API struct ggml_tensor * ggml_map_custom1_inplace(
#         struct ggml_context   * ctx,
#         struct ggml_tensor    * a,
#         ggml_custom1_op_t       fun,
#         int                     n_tasks,
#         void                  * userdata);
@ctypes_function(
    "ggml_map_custom1_inplace",
    [
        ggml_context_p_ctypes,
        ctypes.POINTER(ggml_tensor),
        ggml_custom1_op_t,
        ctypes.c_int,
        ctypes.c_void_p,
    ],
    ctypes.POINTER(ggml_tensor),
)
def ggml_map_custom1_inplace(
    ctx: ggml_context_p,
    a: ggml_tensor_p,
    fun: CtypesFuncPointer,  # type: ignore
    n_tasks: Union[ctypes.c_int, int],
    userdata: Union[ctypes.c_void_p, int, None],
) -> ggml_tensor_p:
    ...


# GGML_API struct ggml_tensor * ggml_map_custom2(
#         struct ggml_context   * ctx,
#         struct ggml_tensor    * a,
#         struct ggml_tensor    * b,
#         ggml_custom2_op_t       fun,
#         int                     n_tasks,
#         void                  * userdata);
@ctypes_function(
    "ggml_map_custom2",
    [
        ggml_context_p_ctypes,
        ctypes.POINTER(ggml_tensor),
        ctypes.POINTER(ggml_tensor),
        ggml_custom2_op_t,
        ctypes.c_int,
        ctypes.c_void_p,
    ],
    ctypes.POINTER(ggml_tensor),
)
def ggml_map_custom2(
    ctx: ggml_context_p,
    a: ggml_tensor_p,
    b: ggml_tensor_p,
    fun: CtypesFuncPointer,  # type: ignore
    n_tasks: Union[ctypes.c_int, int],
    userdata: Union[ctypes.c_void_p, int, None],
) -> ggml_tensor_p:
    ...


# GGML_API struct ggml_tensor * ggml_map_custom2_inplace(
#         struct ggml_context   * ctx,
#         struct ggml_tensor    * a,
#         struct ggml_tensor    * b,
#         ggml_custom2_op_t       fun,
#         int                     n_tasks,
#         void                  * userdata);
@ctypes_function(
    "ggml_map_custom2_inplace",
    [
        ggml_context_p_ctypes,
        ctypes.POINTER(ggml_tensor),
        ctypes.POINTER(ggml_tensor),
        ggml_custom2_op_t,
        ctypes.c_int,
        ctypes.c_void_p,
    ],
    ctypes.POINTER(ggml_tensor),
)
def ggml_map_custom2_inplace(
    ctx: ggml_context_p,
    a: ggml_tensor_p,
    b: ggml_tensor_p,
    fun: CtypesFuncPointer,  # type: ignore
    n_tasks: Union[ctypes.c_int, int],
    userdata: Union[ctypes.c_void_p, int, None],
) -> ggml_tensor_p:
    ...


# GGML_API struct ggml_tensor * ggml_map_custom3(
#         struct ggml_context   * ctx,
#         struct ggml_tensor    * a,
#         struct ggml_tensor    * b,
#         struct ggml_tensor    * c,
#         ggml_custom3_op_t       fun,
#         int                     n_tasks,
#         void                  * userdata);
@ctypes_function(
    "ggml_map_custom3",
    [
        ggml_context_p_ctypes,
        ctypes.POINTER(ggml_tensor),
        ctypes.POINTER(ggml_tensor),
        ctypes.POINTER(ggml_tensor),
        ggml_custom3_op_t,
        ctypes.c_int,
        ctypes.c_void_p,
    ],
    ctypes.POINTER(ggml_tensor),
)
def ggml_map_custom3(
    ctx: ggml_context_p,
    a: ggml_tensor_p,
    b: ggml_tensor_p,
    c: ggml_tensor_p,
    fun: CtypesFuncPointer,  # type: ignore
    n_tasks: Union[ctypes.c_int, int],
    userdata: Union[ctypes.c_void_p, int, None],
) -> ggml_tensor_p:
    ...


# GGML_API struct ggml_tensor * ggml_map_custom3_inplace(
#         struct ggml_context   * ctx,
#         struct ggml_tensor    * a,
#         struct ggml_tensor    * b,
#         struct ggml_tensor    * c,
#         ggml_custom3_op_t       fun,
#         int                     n_tasks,
#         void                  * userdata);
@ctypes_function(
    "ggml_map_custom3_inplace",
    [
        ggml_context_p_ctypes,
        ctypes.POINTER(ggml_tensor),
        ctypes.POINTER(ggml_tensor),
        ctypes.POINTER(ggml_tensor),
        ggml_custom3_op_t,
        ctypes.c_int,
        ctypes.c_void_p,
    ],
    ctypes.POINTER(ggml_tensor),
)
def ggml_map_custom3_inplace(
    ctx: ggml_context_p,
    a: ggml_tensor_p,
    b: ggml_tensor_p,
    c: ggml_tensor_p,
    fun: CtypesFuncPointer,  # type: ignore
    n_tasks: Union[ctypes.c_int, int],
    userdata: Union[ctypes.c_void_p, int, None],
) -> ggml_tensor_p:
    ...


# // loss function


# GGML_API struct ggml_tensor * ggml_cross_entropy_loss(
#         struct ggml_context         * ctx,
#         struct ggml_tensor          * a,
#         struct ggml_tensor          * b);
@ctypes_function(
    "ggml_cross_entropy_loss",
    [
        ggml_context_p_ctypes,
        ctypes.POINTER(ggml_tensor),
        ctypes.POINTER(ggml_tensor),
    ],
    ctypes.POINTER(ggml_tensor),
)
def ggml_cross_entropy_loss(
    ctx: ggml_context_p,
    a: ggml_tensor_p,
    b: ggml_tensor_p,
) -> ggml_tensor_p:
    ...


# GGML_API struct ggml_tensor * ggml_cross_entropy_loss_back(
#         struct ggml_context         * ctx,
#         struct ggml_tensor          * a,
#         struct ggml_tensor          * b,
#         struct ggml_tensor          * c);
@ctypes_function(
    "ggml_cross_entropy_loss_back",
    [
        ggml_context_p_ctypes,
        ctypes.POINTER(ggml_tensor),
        ctypes.POINTER(ggml_tensor),
        ctypes.POINTER(ggml_tensor),
    ],
    ctypes.POINTER(ggml_tensor),
)
def ggml_cross_entropy_loss_back(
    ctx: ggml_context_p,
    a: ggml_tensor_p,
    b: ggml_tensor_p,
    c: ggml_tensor_p,
) -> ggml_tensor_p:
    ...


# //
# // automatic differentiation
# //


# GGML_API void ggml_set_param(
#         struct ggml_context * ctx,
#         struct ggml_tensor  * tensor);
@ctypes_function(
    "ggml_set_param", [ggml_context_p_ctypes, ctypes.POINTER(ggml_tensor)], None
)
def ggml_set_param(ctx: ggml_context_p, tensor: ggml_tensor_p):
    ...


# GGML_API void ggml_build_forward_expand (struct ggml_cgraph * cgraph, struct ggml_tensor * tensor);
@ctypes_function(
    "ggml_build_forward_expand",
    [
        ctypes.POINTER(ggml_cgraph),
        ctypes.POINTER(ggml_tensor),
    ],
    None,
)
def ggml_build_forward_expand(
    cgraph: ggml_cgraph_p,
    tensor: ggml_tensor_p,
):
    """Add a tensor to the forward computation graph. This is used to
    compute and save the value of the tensor.

    Parameters:
        cgraph: The graph.
        tensor: The tensor."""
    ...


# GGML_API void ggml_build_backward_expand(struct ggml_context * ctx, struct ggml_cgraph * gf, struct ggml_cgraph * gb, bool keep);
@ctypes_function(
    "ggml_build_backward_expand",
    [
        ggml_context_p_ctypes,
        ctypes.POINTER(ggml_cgraph),
        ctypes.POINTER(ggml_cgraph),
        ctypes.c_bool,
    ],
    None,
)
def ggml_build_backward_expand(
    ctx: ggml_context_p,
    gf: ggml_cgraph_p,
    gb: ggml_cgraph_p,
    keep: Union[ctypes.c_bool, bool],
):
    """Add a tensor to the backward computation graph. This is used to
    compute the gradient of the tensor.

    Parameters:
        ctx: The context.
        gf: The forward graph.
        gb: The backward graph.
        keep: Whether to keep the tensor."""
    ...


# // graph allocation in a context
# GGML_API struct ggml_cgraph * ggml_new_graph         (struct ggml_context * ctx); // size = GGML_DEFAULT_GRAPH_SIZE, grads = false
@ctypes_function("ggml_new_graph", [ggml_context_p_ctypes], ctypes.POINTER(ggml_cgraph))
def ggml_new_graph(ctx: ggml_context_p) -> ggml_cgraph_p:
    """Create a new graph.

    Parameters:
        ctx: The context.

    Returns:
        The graph."""
    ...


# GGML_API struct ggml_cgraph * ggml_new_graph_custom  (struct ggml_context * ctx, size_t size, bool grads);
@ctypes_function(
    "ggml_new_graph_custom",
    [ggml_context_p_ctypes, ctypes.c_size_t, ctypes.c_bool],
    ctypes.POINTER(ggml_cgraph),
)
def ggml_new_graph_custom(
    ctx: ggml_context_p,
    size: Union[ctypes.c_size_t, int],
    grads: Union[ctypes.c_bool, bool],
) -> ggml_cgraph_p:
    """Create a new graph with custom size and grads.

    Parameters:
        ctx: The context.
        size: The size of the graph.
        grads: Whether to keep the gradients.

    Returns:
        The graph."""
    ...


# GGML_API struct ggml_cgraph * ggml_graph_dup         (struct ggml_context * ctx, struct ggml_cgraph * cgraph);
@ctypes_function(
    "ggml_graph_dup",
    [ggml_context_p_ctypes, ctypes.POINTER(ggml_cgraph)],
    ctypes.POINTER(ggml_cgraph),
)
def ggml_graph_dup(
    ctx: ggml_context_p,
    cgraph: ggml_cgraph_p,
) -> ggml_cgraph_p:
    """Duplicate a graph.

    Parameters:
        ctx: The context.
        cgraph: The graph.

    Returns:
        The graph."""
    ...


# GGML_API struct ggml_cgraph   ggml_graph_view        (struct ggml_cgraph * cgraph, int i0, int i1);
@ctypes_function(
    "ggml_graph_view",
    [ctypes.POINTER(ggml_cgraph), ctypes.c_int, ctypes.c_int],
    ggml_cgraph,
)
def ggml_graph_view(
    cgraph: ggml_cgraph_p,
    i0: Union[ctypes.c_int, int],
    i1: Union[ctypes.c_int, int],
) -> ggml_cgraph:
    """View a graph.

    Parameters:
        cgraph: The graph.
        i0: The start index.
        i1: The end index.

    Returns:
        The graph."""
    ...


# GGML_API void                 ggml_graph_cpy         (struct ggml_cgraph * src, struct ggml_cgraph * dst);
@ctypes_function(
    "ggml_graph_cpy", [ctypes.POINTER(ggml_cgraph), ctypes.POINTER(ggml_cgraph)], None
)
def ggml_graph_cpy(
    src: ggml_cgraph_p,
    dst: ggml_cgraph_p,
):
    """Copy a graph.

    Parameters:
        src: The source graph.
        dst: The destination graph."""
    ...


# GGML_API void                 ggml_graph_reset       (struct ggml_cgraph * cgraph);  // zero grads
@ctypes_function("ggml_graph_reset", [ctypes.POINTER(ggml_cgraph)], None)
def ggml_graph_reset(
    cgraph: ggml_cgraph_p,
):
    """Reset a graph.

    Parameters:
        cgraph: The graph."""
    ...


# GGML_API void                 ggml_graph_clear       (struct ggml_cgraph * cgraph);
@ctypes_function("ggml_graph_clear", [ctypes.POINTER(ggml_cgraph)], None)
def ggml_graph_clear(
    cgraph: ggml_cgraph_p,
):
    """Clear a graph.

    Parameters:
        cgraph: The graph."""
    ...


# GGML_API size_t ggml_graph_overhead(void);
@ctypes_function("ggml_graph_overhead", [], ctypes.c_size_t)
def ggml_graph_overhead() -> int:
    """Get the overhead of the graph."""
    ...


# GGML_API size_t ggml_graph_overhead_custom(size_t size, bool grads);
@ctypes_function(
    "ggml_graph_overhead_custom", [ctypes.c_size_t, ctypes.c_bool], ctypes.c_size_t
)
def ggml_graph_overhead_custom(
    size: Union[ctypes.c_size_t, int],
    grads: Union[ctypes.c_bool, bool],
) -> int:
    ...


# // ggml_graph_plan() has to be called before ggml_graph_compute()
# // when plan.work_size > 0, caller must allocate memory for plan.work_data
# GGML_API struct ggml_cplan ggml_graph_plan   (const struct ggml_cgraph * cgraph, int n_threads /*= GGML_DEFAULT_N_THREADS*/);
@ctypes_function(
    "ggml_graph_plan",
    [
        ctypes.POINTER(ggml_cgraph),
        ctypes.c_int,
    ],
    ggml_cplan,
)
def ggml_graph_plan(
    cgraph: ggml_cgraph_p,
    n_threads: Union[ctypes.c_int, int] = GGML_DEFAULT_N_THREADS,
) -> ggml_cplan:
    """Plan the computation graph.

    Parameters:
        cgraph: The graph.
        n_threads: The number of threads to use.

    Returns:
        The plan."""
    ...


# GGML_API int               ggml_graph_compute(      struct ggml_cgraph * cgraph, struct ggml_cplan * cplan);
@ctypes_function(
    "ggml_graph_compute",
    [
        ctypes.POINTER(ggml_cgraph),
        ctypes.POINTER(ggml_cplan),
    ],
    ctypes.c_int,
)
def ggml_graph_compute(
    cgraph: ggml_cgraph_p,
    cplan: ggml_cplan_p,
) -> int:
    ...


# // same as ggml_graph_compute() but the work data is allocated as a part of the context
# // note: the drawback of this API is that you must have ensured that the context has enough memory for the work data
# GGML_API void ggml_graph_compute_with_ctx(struct ggml_context * ctx, struct ggml_cgraph * cgraph, int n_threads);
@ctypes_function(
    "ggml_graph_compute_with_ctx",
    [
        ggml_context_p_ctypes,
        ctypes.POINTER(ggml_cgraph),
        ctypes.c_int,
    ],
    None,
)
def ggml_graph_compute_with_ctx(
    ctx: ggml_context_p,
    cgraph: ggml_cgraph_p,
    n_threads: Union[ctypes.c_int, int],
):
    """Compute the graph with a context.

    Parameters:
        ctx: The context.
        cgraph: The graph.
        n_threads: The number of threads to use."""
    ...


# GGML_API struct ggml_tensor * ggml_graph_get_tensor(struct ggml_cgraph * cgraph, const char * name);
@ctypes_function(
    "ggml_graph_get_tensor",
    [
        ctypes.POINTER(ggml_cgraph),
        ctypes.c_char_p,
    ],
    ctypes.POINTER(ggml_tensor),
)
def ggml_graph_get_tensor(
    cgraph: ggml_cgraph_p,
    name: bytes,
) -> ggml_tensor_p:
    """Get a tensor from the graph by name.

    Parameters:
        cgraph: The graph.
        name: The name of the tensor.

    Returns:
        The tensor."""
    ...


# GGML_API void                 ggml_graph_export(const struct ggml_cgraph * cgraph, const char * fname);
@ctypes_function(
    "ggml_graph_export",
    [
        ctypes.POINTER(ggml_cgraph),
        ctypes.c_char_p,
    ],
    None,
)
def ggml_graph_export(
    cgraph: ggml_cgraph_p,
    fname: bytes,
):
    ...


# GGML_API struct ggml_cgraph * ggml_graph_import(const char * fname, struct ggml_context ** ctx_data, struct ggml_context ** ctx_eval);
@ctypes_function(
    "ggml_graph_import",
    [
        ctypes.c_char_p,
        ctypes.POINTER(ggml_context_p_ctypes),
        ctypes.POINTER(ggml_context_p_ctypes),
    ],
    ctypes.POINTER(ggml_cgraph),
)
def ggml_graph_import(
    fname: bytes,
    ctx_data: "ctypes._Pointer[ggml_context_p]",  # type: ignore
    ctx_eval: "ctypes._Pointer[ggml_context_p]",  # type: ignore
) -> ggml_cgraph_p:
    ...


# // print info and performance information for the graph
# GGML_API void ggml_graph_print(const struct ggml_cgraph * cgraph);
@ctypes_function("ggml_graph_print", [ctypes.POINTER(ggml_cgraph)], None)
def ggml_graph_print(
    cgraph: ggml_cgraph_p,
):
    ...


# // dump the graph into a file using the dot format
# GGML_API void ggml_graph_dump_dot(const struct ggml_cgraph * gb, const struct ggml_cgraph * gf, const char * filename);
@ctypes_function(
    "ggml_graph_dump_dot",
    [
        ctypes.POINTER(ggml_cgraph),
        ctypes.POINTER(ggml_cgraph),
        ctypes.c_char_p,
    ],
    None,
)
def ggml_graph_dump_dot(
    gb: ggml_cgraph_p,
    gf: ggml_cgraph_p,
    filename: bytes,
):
    ...


# // build gradient checkpointing backward graph gb for gf using provided checkpoints
# // gb_tmp will contain original backward graph with rewritten backward process nodes,
# // but without the second forward pass nodes.
# GGML_API void ggml_build_backward_gradient_checkpointing(
#         struct ggml_context   * ctx,
#         struct ggml_cgraph    * gf,
#         struct ggml_cgraph    * gb,
#         struct ggml_cgraph    * gb_tmp,
#         struct ggml_tensor  * * checkpoints,
#         int                     n_checkpoints);
@ctypes_function(
    "ggml_build_backward_gradient_checkpointing",
    [
        ggml_context_p_ctypes,
        ctypes.POINTER(ggml_cgraph),
        ctypes.POINTER(ggml_cgraph),
        ctypes.POINTER(ggml_cgraph),
        ctypes.POINTER(ctypes.POINTER(ggml_tensor)),
        ctypes.c_int,
    ],
    None,
)
def ggml_build_backward_gradient_checkpointing(
    ctx: ggml_context_p,
    gf: ggml_cgraph_p,
    gb: ggml_cgraph_p,
    gb_tmp: ggml_cgraph_p,
    checkpoints: "ctypes._Pointer[ggml_tensor_p]",  # type: ignore
    n_checkpoints: Union[ctypes.c_int, int],
):
    ...


# //
# // optimization
# //

# // optimization methods
# enum ggml_opt_type {
#     GGML_OPT_ADAM,
#     GGML_OPT_LBFGS,
# };
GGML_OPT_ADAM = 0
GGML_OPT_LBFGS = 1

# // linesearch methods
# enum ggml_linesearch {
#     GGML_LINESEARCH_DEFAULT = 1,

#     GGML_LINESEARCH_BACKTRACKING_ARMIJO       = 0,
#     GGML_LINESEARCH_BACKTRACKING_WOLFE        = 1,
#     GGML_LINESEARCH_BACKTRACKING_STRONG_WOLFE = 2,
# };
GGML_LINESEARCH_DEFAULT = 1
GGML_LINESEARCH_BACKTRACKING_ARMIJO = 0
GGML_LINESEARCH_BACKTRACKING_WOLFE = 1
GGML_LINESEARCH_BACKTRACKING_STRONG_WOLFE = 2

# // optimization return values
# enum ggml_opt_result {
#     GGML_OPT_OK = 0,
#     GGML_OPT_DID_NOT_CONVERGE,
#     GGML_OPT_NO_CONTEXT,
#     GGML_OPT_INVALID_WOLFE,
#     GGML_OPT_FAIL,
#     GGML_OPT_CANCEL,

#     GGML_LINESEARCH_FAIL = -128,
#     GGML_LINESEARCH_MINIMUM_STEP,
#     GGML_LINESEARCH_MAXIMUM_STEP,
#     GGML_LINESEARCH_MAXIMUM_ITERATIONS,
#     GGML_LINESEARCH_INVALID_PARAMETERS,
# };
GGML_OPT_OK = 0
GGML_OPT_DID_NOT_CONVERGE = 1
GGML_OPT_NO_CONTEXT = 2
GGML_OPT_INVALID_WOLFE = 3
GGML_OPT_FAIL = 4
GGML_OPT_CANCEL = 5
GGML_LINESEARCH_FAIL = -128
GGML_LINESEARCH_MINIMUM_STEP = -127
GGML_LINESEARCH_MAXIMUM_STEP = -126
GGML_LINESEARCH_MAXIMUM_ITERATIONS = -125
GGML_LINESEARCH_INVALID_PARAMETERS = -124

# typedef void (*ggml_opt_callback)(void * data, int accum_step, float * sched, bool * cancel);
ggml_opt_callback = ctypes.CFUNCTYPE(
    None,
    ctypes.c_void_p,
    ctypes.c_int,
    ctypes.POINTER(ctypes.c_float),
    ctypes.POINTER(ctypes.c_bool),
)

# typedef void (*ggml_log_callback)(enum ggml_log_level level, const char * text, void * user_data);
ggml_log_callback = ctypes.CFUNCTYPE(
    None, ctypes.c_int, ctypes.c_char_p, ctypes.c_void_p
)

# // optimization parameters
# //
# //   see ggml.c (ggml_opt_default_params) for default values
# //
# struct ggml_opt_params {
#     enum ggml_opt_type type;

#     size_t graph_size;

#     int n_threads;

#     // delta-based convergence test
#     //
#     //   if past == 0 - disabled
#     //   if past > 0:
#     //     stop if |f(x) - f(x_past)| < delta * max(1, |f(x)|)
#     //
#     int past;
#     float delta;

#     // maximum number of iterations without improvement
#     //
#     //   if 0 - disabled
#     //   if > 0:
#     //     assume convergence if no cost improvement in this number of iterations
#     //
#     int max_no_improvement;

#     bool print_forward_graph;
#     bool print_backward_graph;

#     int n_gradient_accumulation;

#     // ADAM parameters
#     struct {
#         int n_iter;

#         float sched; // schedule multiplier (fixed, decay or warmup)
#         float decay; // weight decay for AdamW, use 0.0f to disable
#         int   decay_min_ndim; // minimum number of tensor dimension to apply weight decay
#         float alpha; // learning rate
#         float beta1;
#         float beta2;
#         float eps;   // epsilon for numerical stability
#         float eps_f; // epsilon for convergence test
#         float eps_g; // epsilon for convergence test
#         float gclip; // gradient clipping
#     } adam;

#     // LBFGS parameters
#     struct {
#         int m; // number of corrections to approximate the inv. Hessian
#         int n_iter;
#         int max_linesearch;

#         float eps;      // convergence tolerance
#         float ftol;     // line search tolerance
#         float wolfe;
#         float min_step;
#         float max_step;

#         enum ggml_linesearch linesearch;
#     } lbfgs;
# };


class ggml_opt_params_adam(ctypes.Structure):
    _fields_ = [
        ("n_iter", ctypes.c_int),
        ("sched", ctypes.c_float),
        ("decay", ctypes.c_float),
        ("decay_min_ndim", ctypes.c_int),
        ("alpha", ctypes.c_float),
        ("beta1", ctypes.c_float),
        ("beta2", ctypes.c_float),
        ("eps", ctypes.c_float),
        ("eps_f", ctypes.c_float),
        ("eps_g", ctypes.c_float),
        ("gclip", ctypes.c_float),
    ]


class ggml_opt_params_lbfgs(ctypes.Structure):
    _fields_ = [
        ("m", ctypes.c_int),
        ("n_iter", ctypes.c_int),
        ("max_linesearch", ctypes.c_int),
        ("eps", ctypes.c_float),
        ("ftol", ctypes.c_float),
        ("wolfe", ctypes.c_float),
        ("min_step", ctypes.c_float),
        ("max_step", ctypes.c_float),
        ("linesearch", ctypes.c_int),
    ]


class ggml_opt_params(ctypes.Structure):
    _fields_ = [
        ("type", ctypes.c_int),
        ("graph_size", ctypes.c_size_t),
        ("n_threads", ctypes.c_int),
        ("past", ctypes.c_int),
        ("delta", ctypes.c_float),
        ("max_no_improvement", ctypes.c_int),
        ("print_forward_graph", ctypes.c_bool),
        ("print_backward_graph", ctypes.c_bool),
        ("n_gradient_accumulation", ctypes.c_int),
        ("adam", ggml_opt_params_adam),
        ("lbfgs", ggml_opt_params_lbfgs),
    ]


# struct ggml_opt_context {
#     struct ggml_context * ctx;
#     struct ggml_opt_params params;

#     int iter;
#     int64_t nx; // number of parameter elements

#     bool just_initialized;

#     float loss_before;
#     float loss_after;

#     struct {
#         struct ggml_tensor * g;  // current gradient
#         struct ggml_tensor * m;  // first moment
#         struct ggml_tensor * v;  // second moment
#         struct ggml_tensor * pf; // past function values
#         float fx_best;
#         float fx_prev;
#         int n_no_improvement;
#     } adam;

#     struct {
#         struct ggml_tensor * x;    // current parameters
#         struct ggml_tensor * xp;   // previous parameters
#         struct ggml_tensor * g;    // current gradient
#         struct ggml_tensor * gp;   // previous gradient
#         struct ggml_tensor * d;    // search direction
#         struct ggml_tensor * pf;   // past function values
#         struct ggml_tensor * lmal; // the L-BFGS memory alpha
#         struct ggml_tensor * lmys; // the L-BFGS memory ys
#         struct ggml_tensor * lms;  // the L-BFGS memory s
#         struct ggml_tensor * lmy;  // the L-BFGS memory y
#         float fx_best;
#         float step;
#         int j;
#         int k;
#         int end;
#         int n_no_improvement;
#     } lbfgs;
# };


class ggml_opt_context_adam(ctypes.Structure):
    _fields_ = [
        ("g", ctypes.POINTER(ggml_tensor)),
        ("m", ctypes.POINTER(ggml_tensor)),
        ("v", ctypes.POINTER(ggml_tensor)),
        ("pf", ctypes.POINTER(ggml_tensor)),
        ("fx_best", ctypes.c_float),
        ("fx_prev", ctypes.c_float),
        ("n_no_improvement", ctypes.c_int),
    ]


class ggml_opt_context_lbfgs(ctypes.Structure):
    _fields_ = [
        ("x", ctypes.POINTER(ggml_tensor)),
        ("xp", ctypes.POINTER(ggml_tensor)),
        ("g", ctypes.POINTER(ggml_tensor)),
        ("gp", ctypes.POINTER(ggml_tensor)),
        ("d", ctypes.POINTER(ggml_tensor)),
        ("pf", ctypes.POINTER(ggml_tensor)),
        ("lmal", ctypes.POINTER(ggml_tensor)),
        ("lmys", ctypes.POINTER(ggml_tensor)),
        ("lms", ctypes.POINTER(ggml_tensor)),
        ("lmy", ctypes.POINTER(ggml_tensor)),
        ("fx_best", ctypes.c_float),
        ("step", ctypes.c_float),
        ("j", ctypes.c_int),
        ("k", ctypes.c_int),
        ("end", ctypes.c_int),
        ("n_no_improvement", ctypes.c_int),
    ]


class ggml_opt_context(ctypes.Structure):
    _fields_ = [
        ("ctx", ggml_context_p_ctypes),
        ("params", ggml_opt_params),
        ("iter", ctypes.c_int),
        ("nx", ctypes.c_int64),
        ("just_initialized", ctypes.c_bool),
        ("loss_before", ctypes.c_float),
        ("loss_after", ctypes.c_float),
        ("adam", ggml_opt_context_adam),
        ("lbfgs", ggml_opt_context_lbfgs),
    ]


ggml_opt_context_p = ctypes.POINTER(ggml_opt_context)


# GGML_API struct ggml_opt_params ggml_opt_default_params(enum ggml_opt_type type);
@ctypes_function("ggml_opt_default_params", [ctypes.c_int], ggml_opt_params)
def ggml_opt_default_params(type: Union[ctypes.c_int, bool]) -> ggml_opt_params:
    ...


# // optimize the function defined by the tensor f
# GGML_API enum ggml_opt_result ggml_opt(
#         struct ggml_context * ctx,
#         struct ggml_opt_params params,
#         struct ggml_tensor * f);
@ctypes_function(
    "ggml_opt",
    [
        ggml_context_p_ctypes,
        ggml_opt_params,
        ctypes.POINTER(ggml_tensor),
    ],
    ctypes.c_int,
)
def ggml_opt(
    ctx: ggml_context_p,
    params: ggml_opt_params,
    f: ggml_tensor_p,
) -> int:
    ...


# // initialize optimizer context
# GGML_API void ggml_opt_init(
#         struct ggml_context     * ctx,
#         struct ggml_opt_context * opt,
#         struct ggml_opt_params    params,
#         int64_t                   nx);
@ctypes_function(
    "ggml_opt_init",
    [
        ggml_context_p_ctypes,
        ctypes.POINTER(ggml_opt_context),
        ggml_opt_params,
        ctypes.c_int64,
    ],
    None,
)
def ggml_opt_init(
    ctx: ggml_context_p,
    opt: "ctypes._Pointer[ggml_opt_context]",  # type: ignore
    params: ggml_opt_params,
    nx: Union[ctypes.c_int64, int],
):
    ...


# // continue optimizing the function defined by the tensor f
# GGML_API enum ggml_opt_result ggml_opt_resume(
#         struct ggml_context * ctx,
#         struct ggml_opt_context * opt,
#         struct ggml_tensor * f);
@ctypes_function(
    "ggml_opt_resume",
    [
        ggml_context_p_ctypes,
        ctypes.POINTER(ggml_opt_context),
        ctypes.POINTER(ggml_tensor),
    ],
    ctypes.c_int,
)
def ggml_opt_resume(
    ctx: ggml_context_p,
    opt: "ctypes._Pointer[ggml_opt_context]",  # type: ignore
    f: ggml_tensor_p,
) -> int:
    ...


# // continue optimizing the function defined by the tensor f
# GGML_API enum ggml_opt_result ggml_opt_resume_g(
#         struct ggml_context * ctx,
#         struct ggml_opt_context * opt,
#         struct ggml_tensor * f,
#         struct ggml_cgraph * gf,
#         struct ggml_cgraph * gb,
#         ggml_opt_callback callback,
#         void * callback_data);
@ctypes_function(
    "ggml_opt_resume_g",
    [
        ggml_context_p_ctypes,
        ctypes.POINTER(ggml_opt_context),
        ctypes.POINTER(ggml_tensor),
        ctypes.POINTER(ggml_cgraph),
        ctypes.POINTER(ggml_cgraph),
        ggml_opt_callback,
        ctypes.c_void_p,
    ],
    ctypes.c_int,
)
def ggml_opt_resume_g(
    ctx: ggml_context_p,
    opt: "ctypes._Pointer[ggml_opt_context]",  # type: ignore
    f: ggml_tensor_p,
    gf: ggml_cgraph_p,
    gb: ggml_cgraph_p,
    callback: "ctypes._CFuncPtr[None, ctypes.c_void_p, ctypes.c_int, ctypes.POINTER(ctypes.c_float), ctypes.POINTER(ctypes.c_bool)]",  # type: ignore
    callback_data: Union[ctypes.c_void_p, int, None],
) -> int:
    ...


# //
# // tensor flags
# //
# GGML_API void ggml_set_input(struct ggml_tensor * tensor);
@ctypes_function("ggml_set_input", [ctypes.POINTER(ggml_tensor)], None)
def ggml_set_input(tensor: ggml_tensor_p):
    ...


# GGML_API void ggml_set_output(struct ggml_tensor * tensor);
@ctypes_function("ggml_set_output", [ctypes.POINTER(ggml_tensor)], None)
def ggml_set_output(tensor: ggml_tensor_p):
    ...


# //
# // quantization
# //


# // - ggml_quantize_init can be called multiple times with the same type
# //   it will only initialize the quantization tables for the first call or after ggml_quantize_free
# //   automatically called by ggml_quantize_chunk for convenience
# //
# // - ggml_quantize_free will free any memory allocated by ggml_quantize_init
# //   call this at the end of the program to avoid memory leaks
# //
# // note: these are thread-safe
# //
# GGML_API void ggml_quantize_init(enum ggml_type type);
@ctypes_function("ggml_quantize_init", [ctypes.c_int], None)
def ggml_quantize_init(type: Union[ctypes.c_int, int]):
    ...


# GGML_API void ggml_quantize_free(void);
@ctypes_function("ggml_quantize_free", [], None)
def ggml_quantize_free():
    ...


# // TODO: these would probably get removed in favor of the more general ggml_quantize_chunk
# GGML_API size_t ggml_quantize_q4_0(const float * src, void * dst, int n, int k, int64_t * hist);
@ctypes_function(
    "ggml_quantize_q4_0",
    [
        ctypes.POINTER(ctypes.c_float),
        ctypes.c_void_p,
        ctypes.c_int,
        ctypes.c_int,
        ctypes.POINTER(ctypes.c_int64),
    ],
    ctypes.c_size_t,
)
def ggml_quantize_q4_0(
    src: CtypesArray[ctypes.c_float],
    dst: Union[ctypes.c_void_p, int, None],
    n: Union[ctypes.c_int, int],
    k: Union[ctypes.c_int, int],
    hist: CtypesArray[ctypes.c_int64],
) -> int:
    ...


# GGML_API size_t ggml_quantize_q4_1(const float * src, void * dst, int n, int k, int64_t * hist);
@ctypes_function(
    "ggml_quantize_q4_1",
    [
        ctypes.POINTER(ctypes.c_float),
        ctypes.c_void_p,
        ctypes.c_int,
        ctypes.c_int,
        ctypes.POINTER(ctypes.c_int64),
    ],
    ctypes.c_size_t,
)
def ggml_quantize_q4_1(
    src: CtypesArray[ctypes.c_float],
    dst: Union[ctypes.c_void_p, int, None],
    n: Union[ctypes.c_int, int],
    k: Union[ctypes.c_int, int],
    hist: CtypesArray[ctypes.c_int64],
) -> int:
    ...


# GGML_API size_t ggml_quantize_q5_0(const float * src, void * dst, int n, int k, int64_t * hist);
@ctypes_function(
    "ggml_quantize_q5_0",
    [
        ctypes.POINTER(ctypes.c_float),
        ctypes.c_void_p,
        ctypes.c_int,
        ctypes.c_int,
        ctypes.POINTER(ctypes.c_int64),
    ],
    ctypes.c_size_t,
)
def ggml_quantize_q5_0(
    src: CtypesArray[ctypes.c_float],
    dst: Union[ctypes.c_void_p, int, None],
    n: Union[ctypes.c_int, int],
    k: Union[ctypes.c_int, int],
    hist: CtypesArray[ctypes.c_int64],
) -> int:
    ...


# GGML_API size_t ggml_quantize_q5_1(const float * src, void * dst, int n, int k, int64_t * hist);
@ctypes_function(
    "ggml_quantize_q5_1",
    [
        ctypes.POINTER(ctypes.c_float),
        ctypes.c_void_p,
        ctypes.c_int,
        ctypes.c_int,
        ctypes.POINTER(ctypes.c_int64),
    ],
    ctypes.c_size_t,
)
def ggml_quantize_q5_1(
    src: CtypesArray[ctypes.c_float],
    dst: Union[ctypes.c_void_p, int, None],
    n: Union[ctypes.c_int, int],
    k: Union[ctypes.c_int, int],
    hist: CtypesArray[ctypes.c_int64],
) -> int:
    ...


# GGML_API size_t ggml_quantize_q8_0(const float * src, void * dst, int n, int k, int64_t * hist);
@ctypes_function(
    "ggml_quantize_q8_0",
    [
        ctypes.POINTER(ctypes.c_float),
        ctypes.c_void_p,
        ctypes.c_int,
        ctypes.c_int,
        ctypes.POINTER(ctypes.c_int64),
    ],
    ctypes.c_size_t,
)
def ggml_quantize_q8_0(
    src: CtypesArray[ctypes.c_float],
    dst: Union[ctypes.c_void_p, int, None],
    n: Union[ctypes.c_int, int],
    k: Union[ctypes.c_int, int],
    hist: CtypesArray[ctypes.c_int64],
) -> int:
    ...


# GGML_API size_t ggml_quantize_q2_K(const float * src, void * dst, int n, int k, int64_t * hist);
@ctypes_function(
    "ggml_quantize_q2_K",
    [
        ctypes.POINTER(ctypes.c_float),
        ctypes.c_void_p,
        ctypes.c_int,
        ctypes.c_int,
        ctypes.POINTER(ctypes.c_int64),
    ],
    ctypes.c_size_t,
)
def ggml_quantize_q2_K(
    src: CtypesArray[ctypes.c_float],
    dst: Union[ctypes.c_void_p, int, None],
    n: Union[ctypes.c_int, int],
    k: Union[ctypes.c_int, int],
    hist: CtypesArray[ctypes.c_int64],
) -> int:
    ...


# GGML_API size_t ggml_quantize_q3_K(const float * src, void * dst, int n, int k, int64_t * hist);
@ctypes_function(
    "ggml_quantize_q3_K",
    [
        ctypes.POINTER(ctypes.c_float),
        ctypes.c_void_p,
        ctypes.c_int,
        ctypes.c_int,
        ctypes.POINTER(ctypes.c_int64),
    ],
    ctypes.c_size_t,
)
def ggml_quantize_q3_K(
    src: CtypesArray[ctypes.c_float],
    dst: Union[ctypes.c_void_p, int, None],
    n: Union[ctypes.c_int, int],
    k: Union[ctypes.c_int, int],
    hist: CtypesArray[ctypes.c_int64],
) -> int:
    ...


# GGML_API size_t ggml_quantize_q4_K(const float * src, void * dst, int n, int k, int64_t * hist);
@ctypes_function(
    "ggml_quantize_q4_K",
    [
        ctypes.POINTER(ctypes.c_float),
        ctypes.c_void_p,
        ctypes.c_int,
        ctypes.c_int,
        ctypes.POINTER(ctypes.c_int64),
    ],
    ctypes.c_size_t,
)
def ggml_quantize_q4_K(
    src: CtypesArray[ctypes.c_float],
    dst: Union[ctypes.c_void_p, int, None],
    n: Union[ctypes.c_int, int],
    k: Union[ctypes.c_int, int],
    hist: CtypesArray[ctypes.c_int64],
) -> int:
    ...


# GGML_API size_t ggml_quantize_q5_K(const float * src, void * dst, int n, int k, int64_t * hist);
@ctypes_function(
    "ggml_quantize_q5_K",
    [
        ctypes.POINTER(ctypes.c_float),
        ctypes.c_void_p,
        ctypes.c_int,
        ctypes.c_int,
        ctypes.POINTER(ctypes.c_int64),
    ],
    ctypes.c_size_t,
)
def ggml_quantize_q5_K(
    src: CtypesArray[ctypes.c_float],
    dst: Union[ctypes.c_void_p, int, None],
    n: Union[ctypes.c_int, int],
    k: Union[ctypes.c_int, int],
    hist: CtypesArray[ctypes.c_int64],
) -> int:
    ...


# GGML_API size_t ggml_quantize_q6_K(const float * src, void * dst, int n, int k, int64_t * hist);
@ctypes_function(
    "ggml_quantize_q6_K",
    [
        ctypes.POINTER(ctypes.c_float),
        ctypes.c_void_p,
        ctypes.c_int,
        ctypes.c_int,
        ctypes.POINTER(ctypes.c_int64),
    ],
    ctypes.c_size_t,
)
def ggml_quantize_q6_K(
    src: CtypesArray[ctypes.c_float],
    dst: Union[ctypes.c_void_p, int, None],
    n: Union[ctypes.c_int, int],
    k: Union[ctypes.c_int, int],
    hist: CtypesArray[ctypes.c_int64],
) -> int:
    ...


# // some quantization type cannot be used without an importance matrix
# GGML_API bool ggml_quantize_requires_imatrix(enum ggml_type type);
@ctypes_function(
    "ggml_quantize_requires_imatrix",
    [
        ctypes.c_int,
    ],
    ctypes.c_bool,
)
def ggml_quantize_requires_imatrix(
    type: Union[ctypes.c_int, int],
) -> bool:
    ...


# // calls ggml_quantize_init internally (i.e. can allocate memory)
# GGML_API size_t ggml_quantize_chunk(enum ggml_type type, const float * src, void * dst,
#         int start, int nrows, int n_per_row, int64_t * hist, const float * imatrix);
def ggml_quantize_chunk(
    type: Union[ctypes.c_int, int],
    src: CtypesArray[ctypes.c_float],
    dst: Union[ctypes.c_void_p, int, None],
    start: Union[ctypes.c_int, int],
    nrows: Union[ctypes.c_int, int],
    n_per_row: Union[ctypes.c_int, int],
    hist: CtypesArray[ctypes.c_int64],
    imatrix: CtypesArray[ctypes.c_float],
) -> int:
    ...


ggml_quantize_chunk = lib.ggml_quantize_chunk
ggml_quantize_chunk.argtypes = [
    ctypes.c_int,
    ctypes.POINTER(ctypes.c_float),
    ctypes.c_void_p,
    ctypes.c_int,
    ctypes.c_int,
    ctypes.c_int,
    ctypes.POINTER(ctypes.c_int64),
    ctypes.POINTER(ctypes.c_float),
]
ggml_quantize_chunk.restype = ctypes.c_size_t


# //
# // gguf
# //

# enum gguf_type {
#     GGUF_TYPE_UINT8   = 0,
#     GGUF_TYPE_INT8    = 1,
#     GGUF_TYPE_UINT16  = 2,
#     GGUF_TYPE_INT16   = 3,
#     GGUF_TYPE_UINT32  = 4,
#     GGUF_TYPE_INT32   = 5,
#     GGUF_TYPE_FLOAT32 = 6,
#     GGUF_TYPE_BOOL    = 7,
#     GGUF_TYPE_STRING  = 8,
#     GGUF_TYPE_ARRAY   = 9,
#     GGUF_TYPE_UINT64  = 10,
#     GGUF_TYPE_INT64   = 11,
#     GGUF_TYPE_FLOAT64 = 12,
#     GGUF_TYPE_COUNT,       // marks the end of the enum
# };
GGUF_TYPE_UINT8 = 0
GGUF_TYPE_INT8 = 1
GGUF_TYPE_UINT16 = 2
GGUF_TYPE_INT16 = 3
GGUF_TYPE_UINT32 = 4
GGUF_TYPE_INT32 = 5
GGUF_TYPE_FLOAT32 = 6
GGUF_TYPE_BOOL = 7
GGUF_TYPE_STRING = 8
GGUF_TYPE_ARRAY = 9
GGUF_TYPE_COUNT = 10

# struct gguf_context;
gguf_context_p = NewType("gguf_context_p", int)
gguf_context_p_ctypes = ctypes.c_void_p

# struct gguf_init_params {
#     bool no_alloc;


#     // if not NULL, create a ggml_context and allocate the tensor data in it
#     struct ggml_context ** ctx;
# };
class gguf_init_params(ctypes.Structure):
    _fields_ = [
        ("no_alloc", ctypes.c_bool),
        ("ctx", ctypes.POINTER(ggml_context_p_ctypes)),
    ]


# GGML_API struct gguf_context * gguf_init_empty(void);
@ctypes_function("gguf_init_empty", [], gguf_context_p_ctypes)
def gguf_init_empty() -> Optional[gguf_context_p]:
    ...


# GGML_API struct gguf_context * gguf_init_from_file(const char * fname, struct gguf_init_params params);
@ctypes_function(
    "gguf_init_from_file",
    [
        ctypes.c_char_p,
        gguf_init_params,
    ],
    gguf_context_p_ctypes,
)
def gguf_init_from_file(
    fname: bytes,
    params: gguf_init_params,
) -> Optional[gguf_context_p]:
    ...


# //GGML_API struct gguf_context * gguf_init_from_buffer(..);


# GGML_API void gguf_free(struct gguf_context * ctx);
@ctypes_function(
    "gguf_free",
    [
        gguf_context_p_ctypes,
    ],
    None,
)
def gguf_free(
    ctx: gguf_context_p,
):
    ...


# GGML_API const char * gguf_type_name(enum gguf_type type);
@ctypes_function(
    "gguf_type_name",
    [
        ctypes.c_int,
    ],
    ctypes.c_char_p,
)
def gguf_type_name(
    type: Union[ctypes.c_int, int],
) -> bytes:
    ...


# GGML_API int    gguf_get_version    (const struct gguf_context * ctx);
@ctypes_function(
    "gguf_get_version",
    [
        gguf_context_p_ctypes,
    ],
    ctypes.c_int,
)
def gguf_get_version(
    ctx: gguf_context_p,
) -> int:
    ...


# GGML_API size_t gguf_get_alignment  (const struct gguf_context * ctx);
@ctypes_function(
    "gguf_get_alignment",
    [
        gguf_context_p_ctypes,
    ],
    ctypes.c_size_t,
)
def gguf_get_alignment(
    ctx: gguf_context_p,
) -> int:
    ...


# GGML_API size_t gguf_get_data_offset(const struct gguf_context * ctx);
@ctypes_function(
    "gguf_get_data_offset",
    [
        gguf_context_p_ctypes,
    ],
    ctypes.c_size_t,
)
def gguf_get_data_offset(
    ctx: gguf_context_p,
) -> int:
    ...


# GGML_API void * gguf_get_data       (const struct gguf_context * ctx);
@ctypes_function(
    "gguf_get_data",
    [
        gguf_context_p_ctypes,
    ],
    ctypes.c_void_p,
)
def gguf_get_data(
    ctx: gguf_context_p,
) -> Optional[int]:
    ...


# GGML_API int          gguf_get_n_kv(const struct gguf_context * ctx);
@ctypes_function(
    "gguf_get_n_kv",
    [
        gguf_context_p_ctypes,
    ],
    ctypes.c_int,
)
def gguf_get_n_kv(
    ctx: gguf_context_p,
) -> int:
    ...


# GGML_API int          gguf_find_key(const struct gguf_context * ctx, const char * key);
@ctypes_function(
    "gguf_find_key",
    [
        gguf_context_p_ctypes,
        ctypes.c_char_p,
    ],
    ctypes.c_int,
)
def gguf_find_key(
    ctx: gguf_context_p,
    key: bytes,
) -> int:
    ...


# GGML_API const char * gguf_get_key (const struct gguf_context * ctx, int key_id);
@ctypes_function(
    "gguf_get_key",
    [
        gguf_context_p_ctypes,
        ctypes.c_int,
    ],
    ctypes.c_char_p,
)
def gguf_get_key(
    ctx: gguf_context_p,
    key_id: Union[ctypes.c_int, int],
) -> bytes:
    ...


# GGML_API enum gguf_type gguf_get_kv_type (const struct gguf_context * ctx, int key_id);
@ctypes_function(
    "gguf_get_kv_type",
    [
        gguf_context_p_ctypes,
        ctypes.c_int,
    ],
    ctypes.c_int,
)
def gguf_get_kv_type(
    ctx: gguf_context_p,
    key_id: Union[ctypes.c_int, int],
) -> int:
    ...


# GGML_API enum gguf_type gguf_get_arr_type(const struct gguf_context * ctx, int key_id);
@ctypes_function(
    "gguf_get_arr_type",
    [
        gguf_context_p_ctypes,
        ctypes.c_int,
    ],
    ctypes.c_int,
)
def gguf_get_arr_type(
    ctx: gguf_context_p,
    key_id: Union[ctypes.c_int, int],
) -> int:
    ...


# // results are undefined if the wrong type is used for the key
# GGML_API uint8_t      gguf_get_val_u8  (const struct gguf_context * ctx, int key_id);
@ctypes_function(
    "gguf_get_val_u8",
    [
        gguf_context_p_ctypes,
        ctypes.c_int,
    ],
    ctypes.c_uint8,
)
def gguf_get_val_u8(
    ctx: gguf_context_p,
    key_id: Union[ctypes.c_int, int],
) -> int:
    ...


# GGML_API int8_t       gguf_get_val_i8  (const struct gguf_context * ctx, int key_id);
@ctypes_function(
    "gguf_get_val_i8",
    [
        gguf_context_p_ctypes,
        ctypes.c_int,
    ],
    ctypes.c_int8,
)
def gguf_get_val_i8(
    ctx: gguf_context_p,
    key_id: Union[ctypes.c_int, int],
) -> int:
    ...


# GGML_API uint16_t     gguf_get_val_u16 (const struct gguf_context * ctx, int key_id);
@ctypes_function(
    "gguf_get_val_u16",
    [
        gguf_context_p_ctypes,
        ctypes.c_int,
    ],
    ctypes.c_uint16,
)
def gguf_get_val_u16(
    ctx: gguf_context_p,
    key_id: Union[ctypes.c_int, int],
) -> int:
    ...


# GGML_API int16_t      gguf_get_val_i16 (const struct gguf_context * ctx, int key_id);
@ctypes_function(
    "gguf_get_val_i16",
    [
        gguf_context_p_ctypes,
        ctypes.c_int,
    ],
    ctypes.c_int16,
)
def gguf_get_val_i16(
    ctx: gguf_context_p,
    key_id: Union[ctypes.c_int, int],
) -> int:
    ...


# GGML_API uint32_t     gguf_get_val_u32 (const struct gguf_context * ctx, int key_id);
@ctypes_function(
    "gguf_get_val_u32",
    [
        gguf_context_p_ctypes,
        ctypes.c_int,
    ],
    ctypes.c_uint32,
)
def gguf_get_val_u32(
    ctx: gguf_context_p,
    key_id: Union[ctypes.c_int, int],
) -> int:
    ...


# GGML_API int32_t      gguf_get_val_i32 (const struct gguf_context * ctx, int key_id);
@ctypes_function(
    "gguf_get_val_i32",
    [
        gguf_context_p_ctypes,
        ctypes.c_int,
    ],
    ctypes.c_int32,
)
def gguf_get_val_i32(
    ctx: gguf_context_p,
    key_id: Union[ctypes.c_int, int],
) -> int:
    ...


# GGML_API float        gguf_get_val_f32 (const struct gguf_context * ctx, int key_id);
@ctypes_function(
    "gguf_get_val_f32",
    [
        gguf_context_p_ctypes,
        ctypes.c_int,
    ],
    ctypes.c_float,
)
def gguf_get_val_f32(
    ctx: gguf_context_p,
    key_id: Union[ctypes.c_int, int],
) -> float:
    ...


# GGML_API uint64_t     gguf_get_val_u64 (const struct gguf_context * ctx, int key_id);
@ctypes_function(
    "gguf_get_val_u64",
    [
        gguf_context_p_ctypes,
        ctypes.c_int,
    ],
    ctypes.c_uint64,
)
def gguf_get_val_u64(
    ctx: gguf_context_p,
    key_id: Union[ctypes.c_int, int],
) -> int:
    ...


# GGML_API int64_t      gguf_get_val_i64 (const struct gguf_context * ctx, int key_id);
@ctypes_function(
    "gguf_get_val_i64",
    [
        gguf_context_p_ctypes,
        ctypes.c_int,
    ],
    ctypes.c_int64,
)
def gguf_get_val_i64(
    ctx: gguf_context_p,
    key_id: Union[ctypes.c_int, int],
) -> int:
    ...


# GGML_API double       gguf_get_val_f64 (const struct gguf_context * ctx, int key_id);
@ctypes_function(
    "gguf_get_val_f64",
    [
        gguf_context_p_ctypes,
        ctypes.c_int,
    ],
    ctypes.c_double,
)
def gguf_get_val_f64(
    ctx: gguf_context_p,
    key_id: Union[ctypes.c_int, int],
) -> float:
    ...


# GGML_API bool         gguf_get_val_bool(const struct gguf_context * ctx, int key_id);
@ctypes_function(
    "gguf_get_val_bool",
    [
        gguf_context_p_ctypes,
        ctypes.c_int,
    ],
    ctypes.c_bool,
)
def gguf_get_val_bool(
    ctx: gguf_context_p,
    key_id: Union[ctypes.c_int, int],
) -> bool:
    ...


# GGML_API const char * gguf_get_val_str (const struct gguf_context * ctx, int key_id);
@ctypes_function(
    "gguf_get_val_str",
    [
        gguf_context_p_ctypes,
        ctypes.c_int,
    ],
    ctypes.c_char_p,
)
def gguf_get_val_str(
    ctx: gguf_context_p,
    key_id: Union[ctypes.c_int, int],
) -> bytes:
    ...


# GGML_API const void * gguf_get_val_data(const struct gguf_context * ctx, int key_id);
@ctypes_function(
    "gguf_get_val_data",
    [
        gguf_context_p_ctypes,
        ctypes.c_int,
    ],
    ctypes.c_void_p,
)
def gguf_get_val_data(
    ctx: gguf_context_p,
    key_id: Union[ctypes.c_int, int],
) -> Optional[int]:
    ...


# GGML_API int          gguf_get_arr_n   (const struct gguf_context * ctx, int key_id);
@ctypes_function(
    "gguf_get_arr_n",
    [
        gguf_context_p_ctypes,
        ctypes.c_int,
    ],
    ctypes.c_int,
)
def gguf_get_arr_n(
    ctx: gguf_context_p,
    key_id: Union[ctypes.c_int, int],
) -> int:
    ...


# GGML_API const void * gguf_get_arr_data(const struct gguf_context * ctx, int key_id);
@ctypes_function(
    "gguf_get_arr_data",
    [
        gguf_context_p_ctypes,
        ctypes.c_int,
    ],
    ctypes.c_void_p,
)
def gguf_get_arr_data(
    ctx: gguf_context_p,
    key_id: Union[ctypes.c_int, int],
) -> Optional[int]:
    ...


# GGML_API const char * gguf_get_arr_str (const struct gguf_context * ctx, int key_id, int i);
@ctypes_function(
    "gguf_get_arr_str",
    [
        gguf_context_p_ctypes,
        ctypes.c_int,
        ctypes.c_int,
    ],
    ctypes.c_char_p,
)
def gguf_get_arr_str(
    ctx: gguf_context_p,
    key_id: Union[ctypes.c_int, int],
    i: Union[ctypes.c_int, int],
) -> bytes:
    ...


# GGML_API int            gguf_get_n_tensors    (const struct gguf_context * ctx);
@ctypes_function(
    "gguf_get_n_tensors",
    [
        gguf_context_p_ctypes,
    ],
    ctypes.c_int,
)
def gguf_get_n_tensors(
    ctx: gguf_context_p,
) -> int:
    ...


# GGML_API int            gguf_find_tensor      (const struct gguf_context * ctx, const char * name);
@ctypes_function(
    "gguf_find_tensor",
    [
        gguf_context_p_ctypes,
        ctypes.c_char_p,
    ],
    ctypes.c_int,
)
def gguf_find_tensor(
    ctx: gguf_context_p,
    name: bytes,
) -> int:
    ...


# GGML_API size_t         gguf_get_tensor_offset(const struct gguf_context * ctx, int i);
@ctypes_function(
    "gguf_get_tensor_offset",
    [
        gguf_context_p_ctypes,
        ctypes.c_int,
    ],
    ctypes.c_size_t,
)
def gguf_get_tensor_offset(
    ctx: gguf_context_p,
    i: Union[ctypes.c_int, int],
) -> int:
    ...


# GGML_API char *         gguf_get_tensor_name  (const struct gguf_context * ctx, int i);
@ctypes_function(
    "gguf_get_tensor_name",
    [
        gguf_context_p_ctypes,
        ctypes.c_int,
    ],
    ctypes.c_char_p,
)
def gguf_get_tensor_name(
    ctx: gguf_context_p,
    i: Union[ctypes.c_int, int],
) -> bytes:
    ...


# GGML_API enum ggml_type gguf_get_tensor_type  (const struct gguf_context * ctx, int i);
@ctypes_function(
    "gguf_get_tensor_type",
    [
        gguf_context_p_ctypes,
        ctypes.c_int,
    ],
    ctypes.c_int,
)
def gguf_get_tensor_type(
    ctx: gguf_context_p,
    i: Union[ctypes.c_int, int],
) -> int:
    ...


# // overrides existing values or adds a new one
# GGML_API void gguf_set_val_u8  (struct gguf_context * ctx, const char * key, uint8_t  val);
@ctypes_function(
    "gguf_set_val_u8",
    [
        gguf_context_p_ctypes,
        ctypes.c_char_p,
        ctypes.c_uint8,
    ],
    None,
)
def gguf_set_val_u8(
    ctx: gguf_context_p,
    key: bytes,
    val: Union[ctypes.c_uint8, int],
):
    ...


# GGML_API void gguf_set_val_i8  (struct gguf_context * ctx, const char * key, int8_t   val);
@ctypes_function(
    "gguf_set_val_i8",
    [
        gguf_context_p_ctypes,
        ctypes.c_char_p,
        ctypes.c_int8,
    ],
    None,
)
def gguf_set_val_i8(
    ctx: gguf_context_p,
    key: bytes,
    val: Union[ctypes.c_int8, int],
):
    ...


# GGML_API void gguf_set_val_u16 (struct gguf_context * ctx, const char * key, uint16_t val);
@ctypes_function(
    "gguf_set_val_u16",
    [
        gguf_context_p_ctypes,
        ctypes.c_char_p,
        ctypes.c_uint16,
    ],
    None,
)
def gguf_set_val_u16(
    ctx: gguf_context_p,
    key: bytes,
    val: Union[ctypes.c_uint16, int],
):
    ...


# GGML_API void gguf_set_val_i16 (struct gguf_context * ctx, const char * key, int16_t  val);
@ctypes_function(
    "gguf_set_val_i16",
    [
        gguf_context_p_ctypes,
        ctypes.c_char_p,
        ctypes.c_int16,
    ],
    None,
)
def gguf_set_val_i16(
    ctx: gguf_context_p,
    key: bytes,
    val: Union[ctypes.c_int16, int],
):
    ...


# GGML_API void gguf_set_val_u32 (struct gguf_context * ctx, const char * key, uint32_t val);
@ctypes_function(
    "gguf_set_val_u32",
    [
        gguf_context_p_ctypes,
        ctypes.c_char_p,
        ctypes.c_uint32,
    ],
    None,
)
def gguf_set_val_u32(
    ctx: gguf_context_p,
    key: bytes,
    val: Union[ctypes.c_uint32, int],
):
    ...


# GGML_API void gguf_set_val_i32 (struct gguf_context * ctx, const char * key, int32_t  val);
@ctypes_function(
    "gguf_set_val_i32",
    [
        gguf_context_p_ctypes,
        ctypes.c_char_p,
        ctypes.c_int32,
    ],
    None,
)
def gguf_set_val_i32(
    ctx: gguf_context_p,
    key: bytes,
    val: Union[ctypes.c_int32, int],
):
    ...


# GGML_API void gguf_set_val_f32 (struct gguf_context * ctx, const char * key, float    val);
@ctypes_function(
    "gguf_set_val_f32",
    [
        gguf_context_p_ctypes,
        ctypes.c_char_p,
        ctypes.c_float,
    ],
    None,
)
def gguf_set_val_f32(
    ctx: gguf_context_p,
    key: bytes,
    val: Union[ctypes.c_float, float],
):
    ...


# GGML_API void gguf_set_val_u64 (struct gguf_context * ctx, const char * key, uint64_t val);
@ctypes_function(
    "gguf_set_val_u64",
    [
        gguf_context_p_ctypes,
        ctypes.c_char_p,
        ctypes.c_uint64,
    ],
    None,
)
def gguf_set_val_u64(
    ctx: gguf_context_p,
    key: bytes,
    val: Union[ctypes.c_uint64, int],
):
    ...


# GGML_API void gguf_set_val_i64 (struct gguf_context * ctx, const char * key, int64_t  val);
@ctypes_function(
    "gguf_set_val_i64",
    [
        gguf_context_p_ctypes,
        ctypes.c_char_p,
        ctypes.c_int64,
    ],
    None,
)
def gguf_set_val_i64(
    ctx: gguf_context_p,
    key: bytes,
    val: Union[ctypes.c_int64, int],
):
    ...


# GGML_API void gguf_set_val_f64 (struct gguf_context * ctx, const char * key, double   val);
@ctypes_function(
    "gguf_set_val_f64",
    [
        gguf_context_p_ctypes,
        ctypes.c_char_p,
        ctypes.c_double,
    ],
    None,
)
def gguf_set_val_f64(
    ctx: gguf_context_p,
    key: bytes,
    val: Union[ctypes.c_double, float],
):
    ...


# GGML_API void gguf_set_val_bool(struct gguf_context * ctx, const char * key, bool     val);
@ctypes_function(
    "gguf_set_val_bool",
    [
        gguf_context_p_ctypes,
        ctypes.c_char_p,
        ctypes.c_bool,
    ],
    None,
)
def gguf_set_val_bool(
    ctx: gguf_context_p,
    key: bytes,
    val: Union[ctypes.c_bool, bool],
):
    ...


# GGML_API void gguf_set_val_str (struct gguf_context * ctx, const char * key, const char * val);
@ctypes_function(
    "gguf_set_val_str",
    [
        gguf_context_p_ctypes,
        ctypes.c_char_p,
        ctypes.c_char_p,
    ],
    None,
)
def gguf_set_val_str(
    ctx: gguf_context_p,
    key: bytes,
    val: bytes,
):
    ...


# GGML_API void gguf_set_arr_data(struct gguf_context * ctx, const char * key, enum gguf_type type, const void * data, int n);
@ctypes_function(
    "gguf_set_arr_data",
    [
        gguf_context_p_ctypes,
        ctypes.c_char_p,
        ctypes.c_int,
        ctypes.c_void_p,
        ctypes.c_int,
    ],
    None,
)
def gguf_set_arr_data(
    ctx: gguf_context_p,
    key: bytes,
    type: Union[ctypes.c_int, int],
    data: Union[ctypes.c_void_p, int, None],
    n: Union[ctypes.c_int, int],
):
    ...


# GGML_API void gguf_set_arr_str (struct gguf_context * ctx, const char * key, const char ** data, int n);
@ctypes_function(
    "gguf_set_arr_str",
    [
        gguf_context_p_ctypes,
        ctypes.c_char_p,
        ctypes.POINTER(ctypes.c_char_p),
        ctypes.c_int,
    ],
    None,
)
def gguf_set_arr_str(
    ctx: gguf_context_p,
    key: bytes,
    data: CtypesPointer[ctypes.c_char_p],
    n: Union[ctypes.c_int, int],
):
    ...


# // set or add KV pairs from another context
# GGML_API void gguf_set_kv(struct gguf_context * ctx, struct gguf_context * src);
@ctypes_function(
    "gguf_set_kv",
    [
        gguf_context_p_ctypes,
        gguf_context_p_ctypes,
    ],
    None,
)
def gguf_set_kv(
    ctx: gguf_context_p,
    src: gguf_context_p,
):
    ...


# // manage tensor info
# GGML_API void gguf_add_tensor(struct gguf_context * ctx, const struct ggml_tensor * tensor);
@ctypes_function(
    "gguf_add_tensor",
    [
        gguf_context_p_ctypes,
        ctypes.POINTER(ggml_tensor),
    ],
    None,
)
def gguf_add_tensor(
    ctx: gguf_context_p,
    tensor: ggml_tensor_p,
):
    ...


# GGML_API void gguf_set_tensor_type(struct gguf_context * ctx, const char * name, enum ggml_type type);
@ctypes_function(
    "gguf_set_tensor_type",
    [
        gguf_context_p_ctypes,
        ctypes.c_char_p,
        ctypes.c_int,
    ],
    None,
)
def gguf_set_tensor_type(
    ctx: gguf_context_p, name: bytes, type: Union[ctypes.c_int, int], /
):
    ...


# GGML_API void gguf_set_tensor_data(struct gguf_context * ctx, const char * name, const void * data, size_t size);
@ctypes_function(
    "gguf_set_tensor_data",
    [
        gguf_context_p_ctypes,
        ctypes.c_char_p,
        ctypes.c_void_p,
        ctypes.c_size_t,
    ],
    None,
)
def gguf_set_tensor_data(
    ctx: gguf_context_p,
    name: bytes,
    data: Union[ctypes.c_void_p, int, None],
    size: Union[ctypes.c_size_t, int],
    /,
):
    ...


# // writing gguf files can be done in 2 ways:
# //
# // - write the entire gguf_context to a binary file in a single pass:
# //
# //   gguf_write_to_file(ctx, fname);
# //
# // - first prepare a file with a placeholder for the meta data, write the tensor data, then write the meta data:
# //
# //   FILE * f = fopen(fname, "wb");
# //   fseek(f, gguf_get_meta_size(ctx), SEEK_SET);
# //   fwrite(f, ...);
# //   void * data = gguf_meta_get_meta_data(ctx);
# //   fseek(f, 0, SEEK_SET);
# //   fwrite(f, data, gguf_get_meta_size(ctx));
# //   free(data);
# //   fclose(f);
# //


# // write the entire context to a binary file
# GGML_API void gguf_write_to_file(const struct gguf_context * ctx, const char * fname, bool only_meta);
@ctypes_function(
    "gguf_write_to_file",
    [
        gguf_context_p_ctypes,
        ctypes.c_char_p,
        ctypes.c_bool,
    ],
    None,
)
def gguf_write_to_file(
    ctx: gguf_context_p, fname: bytes, only_meta: Union[ctypes.c_bool, bool], /
):
    ...


# // get the size in bytes of the meta data (header, kv pairs, tensor info) including padding
# GGML_API size_t gguf_get_meta_size(const struct gguf_context * ctx);
@ctypes_function(
    "gguf_get_meta_size",
    [
        gguf_context_p_ctypes,
    ],
    ctypes.c_size_t,
)
def gguf_get_meta_size(ctx: gguf_context_p, /) -> int:
    ...


# GGML_API void   gguf_get_meta_data(const struct gguf_context * ctx, void * data);
@ctypes_function(
    "gguf_get_meta_data",
    [
        gguf_context_p_ctypes,
        ctypes.c_void_p,
    ],
    None,
)
def gguf_get_meta_data(ctx: gguf_context_p, data: Union[ctypes.c_void_p, int, None], /):
    ...


# //
# // system info
# //


# GGML_API int ggml_cpu_has_avx        (void);
@ctypes_function("ggml_cpu_has_avx", [], ctypes.c_int)
def ggml_cpu_has_avx() -> int:
    ...


# GGML_API int ggml_cpu_has_avx_vnni   (void);
@ctypes_function("ggml_cpu_has_avx_vnni", [], ctypes.c_int)
def ggml_cpu_has_avx_vnni() -> int:
    ...


# GGML_API int ggml_cpu_has_avx2       (void);
@ctypes_function("ggml_cpu_has_avx2", [], ctypes.c_int)
def ggml_cpu_has_avx2() -> int:
    ...


# GGML_API int ggml_cpu_has_avx512     (void);
@ctypes_function("ggml_cpu_has_avx512", [], ctypes.c_int)
def ggml_cpu_has_avx512() -> int:
    ...


# GGML_API int ggml_cpu_has_avx512_vbmi(void);
@ctypes_function("ggml_cpu_has_avx512_vbmi", [], ctypes.c_int)
def ggml_cpu_has_avx512_vbmi() -> int:
    ...


# GGML_API int ggml_cpu_has_avx512_vnni(void);
@ctypes_function("ggml_cpu_has_avx512_vnni", [], ctypes.c_int)
def ggml_cpu_has_avx512_vnni() -> int:
    ...


# GGML_API int ggml_cpu_has_fma        (void);
@ctypes_function("ggml_cpu_has_fma", [], ctypes.c_int)
def ggml_cpu_has_fma() -> int:
    ...


# GGML_API int ggml_cpu_has_neon       (void);
@ctypes_function("ggml_cpu_has_neon", [], ctypes.c_int)
def ggml_cpu_has_neon() -> int:
    ...


# GGML_API int ggml_cpu_has_arm_fma    (void);
@ctypes_function("ggml_cpu_has_arm_fma", [], ctypes.c_int)
def ggml_cpu_has_arm_fma() -> int:
    ...


# GGML_API int ggml_cpu_has_metal      (void);
@ctypes_function("ggml_cpu_has_metal", [], ctypes.c_int)
def ggml_cpu_has_metal() -> int:
    ...


# GGML_API int ggml_cpu_has_f16c       (void);
@ctypes_function("ggml_cpu_has_f16c", [], ctypes.c_int)
def ggml_cpu_has_f16c() -> int:
    ...


# GGML_API int ggml_cpu_has_fp16_va    (void);
@ctypes_function("ggml_cpu_has_fp16_va", [], ctypes.c_int)
def ggml_cpu_has_fp16_va() -> int:
    ...


# GGML_API int ggml_cpu_has_wasm_simd  (void);
@ctypes_function("ggml_cpu_has_wasm_simd", [], ctypes.c_int)
def ggml_cpu_has_wasm_simd() -> int:
    ...


# GGML_API int ggml_cpu_has_blas       (void);
@ctypes_function("ggml_cpu_has_blas", [], ctypes.c_int)
def ggml_cpu_has_blas() -> int:
    ...


# GGML_API int ggml_cpu_has_cublas     (void);
@ctypes_function("ggml_cpu_has_cublas", [], ctypes.c_int)
def ggml_cpu_has_cublas() -> int:
    ...


# GGML_API int ggml_cpu_has_clblast    (void);
@ctypes_function("ggml_cpu_has_clblast", [], ctypes.c_int)
def ggml_cpu_has_clblast() -> int:
    ...


# GGML_API int ggml_cpu_has_vulkan     (void);
@ctypes_function("ggml_cpu_has_vulkan", [], ctypes.c_int)
def ggml_cpu_has_vulkan() -> int:
    ...


# GGML_API int ggml_cpu_has_kompute    (void);
@ctypes_function("ggml_cpu_has_kompute", [], ctypes.c_int)
def ggml_cpu_has_kompute() -> int:
    ...


# GGML_API int ggml_cpu_has_gpublas    (void);
@ctypes_function("ggml_cpu_has_gpublas", [], ctypes.c_int)
def ggml_cpu_has_gpublas() -> int:
    ...


# GGML_API int ggml_cpu_has_sse3       (void);
@ctypes_function("ggml_cpu_has_sse3", [], ctypes.c_int)
def ggml_cpu_has_sse3() -> int:
    ...


# GGML_API int ggml_cpu_has_ssse3      (void);
@ctypes_function("ggml_cpu_has_ssse3", [], ctypes.c_int)
def ggml_cpu_has_ssse3() -> int:
    ...


# GGML_API int ggml_cpu_has_sycl       (void);
@ctypes_function("ggml_cpu_has_sycl", [], ctypes.c_int)
def ggml_cpu_has_sycl() -> int:
    ...


# GGML_API int ggml_cpu_has_vsx        (void);
@ctypes_function("ggml_cpu_has_vsx", [], ctypes.c_int)
def ggml_cpu_has_vsx() -> int:
    ...


# GGML_API int ggml_cpu_has_matmul_int8(void);
@ctypes_function("ggml_cpu_has_matmul_int8", [], ctypes.c_int)
def ggml_cpu_has_matmul_int8() -> int:
    ...


# //
# // Internal types and functions exposed for tests and benchmarks
# //

# typedef void (*ggml_to_float_t)(const void * x, float * y, int k);
ggml_to_float_t = ctypes.CFUNCTYPE(
    None, ctypes.c_void_p, ctypes.POINTER(ctypes.c_float), ctypes.c_int
)

# typedef void (*ggml_from_float_t)(const float * x, void * y, int k);
ggml_from_float_t = ctypes.CFUNCTYPE(
    None, ctypes.POINTER(ctypes.c_float), ctypes.c_void_p, ctypes.c_int
)

# typedef void (*ggml_vec_dot_t)   (int n, float * GGML_RESTRICT s, size_t bs, const void * GGML_RESTRICT x, size_t bx,
#                                   const void * GGML_RESTRICT y, size_t by, int nrc);
ggml_vec_dot_t = ctypes.CFUNCTYPE(
    None,
    ctypes.c_int,
    ctypes.POINTER(ctypes.c_float),
    ctypes.c_size_t,
    ctypes.c_void_p,
    ctypes.c_size_t,
    ctypes.c_void_p,
    ctypes.c_size_t,
    ctypes.c_int,
)


# typedef struct {
#     const char      * type_name;
#     int               blck_size;
#     size_t            type_size;
#     bool              is_quantized;
#     ggml_to_float_t   to_float;
#     ggml_from_float_t from_float;
#     ggml_from_float_t from_float_reference;
#     ggml_vec_dot_t    vec_dot;
#     enum ggml_type    vec_dot_type;
#     int64_t           nrows; // number of rows to process simultaneously;
# } ggml_type_traits_t;
class ggml_type_traits_t(ctypes.Structure):
    _fields_ = [
        ("type_name", ctypes.c_char_p),
        ("blck_size", ctypes.c_int),
        ("type_size", ctypes.c_size_t),
        ("is_quantized", ctypes.c_bool),
        ("to_float", ggml_to_float_t),
        ("from_float", ggml_from_float_t),
        ("from_float_reference", ggml_from_float_t),
        ("vec_dot", ggml_vec_dot_t),
        ("vec_dot_type", ctypes.c_int),
        ("nrows", ctypes.c_int64),
    ]


# GGML_API ggml_type_traits_t ggml_internal_get_type_traits(enum ggml_type type);
@ctypes_function("ggml_internal_get_type_traits", [ctypes.c_int], ggml_type_traits_t)
def ggml_internal_get_type_traits(
    type: Union[ctypes.c_int, int], /
) -> ggml_type_traits_t:
    ...


#####################################################
# GGML ALLOC API
# source: include/ggml/ggml-alloc.h
#####################################################


# typedef struct ggml_backend_buffer_type * ggml_backend_buffer_type_t;
# typedef struct ggml_backend_buffer * ggml_backend_buffer_t;
# typedef struct ggml_backend * ggml_backend_t;
ggml_backend_buffer_type_t = NewType("ggml_backend_buffer_type_t", int)
ggml_backend_buffer_type_t_ctypes: TypeAlias = ctypes.c_void_p

ggml_backend_buffer_t = NewType("ggml_backend_buffer_t", int)
ggml_backend_buffer_t_ctypes: TypeAlias = ctypes.c_void_p

ggml_backend_t = NewType("ggml_backend_t", int)
ggml_backend_t_ctypes: TypeAlias = ctypes.c_void_p


# // Tensor allocator
# typedef struct ggml_tallocr * ggml_tallocr_t;
ggml_tallocr = NewType("ggml_tallocr", int)
ggml_tallocr_ctypes: TypeAlias = ctypes.c_void_p


# GGML_API ggml_tallocr_t ggml_tallocr_new(ggml_backend_buffer_t buffer);
@ctypes_function("ggml_tallocr_new", [ggml_backend_buffer_t_ctypes], ggml_tallocr)
def ggml_tallocr_new(
    buffer: Union[ggml_backend_buffer_t, int], /
) -> Optional[ggml_tallocr]:
    ...


# GGML_API void           ggml_tallocr_free(ggml_tallocr_t talloc);
@ctypes_function("ggml_tallocr_free", [ggml_tallocr_ctypes], None)
def ggml_tallocr_free(talloc: Union[ggml_tallocr, int], /) -> None:
    ...


# GGML_API void           ggml_tallocr_alloc(ggml_tallocr_t talloc, struct ggml_tensor * tensor);
@ctypes_function(
    "ggml_tallocr_alloc", [ggml_tallocr_ctypes, ctypes.POINTER(ggml_tensor)], None
)
def ggml_tallocr_alloc(
    talloc: Union[ggml_tallocr, int], tensor: ggml_tensor_p, /
) -> None:
    ...


# // Graph allocator
# /*
#   Example usage:
#     ggml_gallocr_t galloc = ggml_gallocr_new(ggml_bacckend_cpu_buffer_type());

#     // optional: create a worst-case graph and reserve the buffers to avoid reallocations
#     ggml_gallocr_reserve(galloc, build_graph(max_batch));

#     // allocate the graph
#     struct ggml_cgraph * graph = build_graph(batch);
#     ggml_gallocr_alloc_graph(galloc, graph);

#     printf("compute buffer size: %zu bytes\n", ggml_gallocr_get_buffer_size(galloc, 0));

#     // evaluate the graph
#     ggml_backend_graph_compute(backend, graph);
# */

# // special tensor flags for use with the graph allocator:
# //   ggml_set_input(): all input tensors are allocated at the beginning of the graph in non-overlapping addresses
# //   ggml_set_output(): output tensors are never freed and never overwritten


# typedef struct ggml_gallocr * ggml_gallocr_t;
ggml_gallocr = NewType("ggml_gallocr", int)
ggml_gallocr_ctypes: TypeAlias = ctypes.c_void_p


# GGML_API ggml_gallocr_t ggml_gallocr_new(ggml_backend_buffer_type_t buft);
@ctypes_function(
    "ggml_gallocr_new", [ggml_backend_buffer_type_t_ctypes], ggml_gallocr_ctypes
)
def ggml_gallocr_new(
    buft: Union[ggml_backend_buffer_type_t, int], /
) -> Optional[ggml_gallocr]:
    ...


# GGML_API ggml_gallocr_t ggml_gallocr_new_n(ggml_backend_buffer_type_t * bufts, int n_bufs);
@ctypes_function(
    "ggml_gallocr_new_n",
    [ggml_backend_buffer_type_t_ctypes, ctypes.c_int],
    ggml_gallocr_ctypes,
)
def ggml_gallocr_new_n(
    bufts: Union[ggml_backend_buffer_type_t, int], n_bufs: int, /
) -> Optional[ggml_gallocr]:
    ...


# GGML_API void           ggml_gallocr_free(ggml_gallocr_t galloc);
@ctypes_function("ggml_gallocr_free", [ggml_gallocr_ctypes], None)
def ggml_gallocr_free(galloc: Union[ggml_gallocr, int], /) -> None:
    ...


# // pre-allocate buffers from a measure graph - does not allocate or modify the graph
# // call with a worst-case graph to avoid buffer reallocations
# // not strictly required for single buffer usage: ggml_gallocr_alloc_graph will reallocate the buffers automatically if needed
# // returns false if the buffer allocation failed
# GGML_API bool ggml_gallocr_reserve(ggml_gallocr_t galloc, struct ggml_cgraph * graph);
@ctypes_function(
    "ggml_gallocr_reserve",
    [ggml_gallocr_ctypes, ctypes.POINTER(ggml_cgraph)],
    ctypes.c_bool,
)
def ggml_gallocr_reserve(
    galloc: Union[ggml_gallocr, int], graph: ggml_cgraph_p, /
) -> bool:
    """pre-allocate buffers from a measure graph - does not allocate or modify the graph
    call with a worst-case graph to avoid buffer reallocations
    not strictly required for single buffer usage: ggml_gallocr_alloc_graph will reallocate the buffers automatically if needed
    returns false if the buffer allocation failed"""
    ...


# GGML_API bool ggml_gallocr_reserve_n(ggml_gallocr_t galloc, struct ggml_cgraph * graph, const int * node_buffer_ids);
@ctypes_function(
    "ggml_gallocr_reserve_n",
    [
        ggml_gallocr_ctypes,
        ctypes.POINTER(ggml_cgraph),
        ctypes.POINTER(ctypes.c_int),
    ],
    ctypes.c_bool,
)
def ggml_gallocr_reserve_n(
    galloc: Union[ggml_gallocr, int],
    graph: ggml_cgraph_p,
    node_buffer_ids: "ctypes._Pointer[ctypes.c_int]",  # type: ignore
    /,
) -> bool:
    ...


# // automatic reallocation if the topology changes when using a single buffer
# // returns false if using multiple buffers and a re-allocation is needed (call ggml_gallocr_reserve_n first to set the node buffers)
# GGML_API bool ggml_gallocr_alloc_graph(ggml_gallocr_t galloc, struct ggml_cgraph * graph);
@ctypes_function(
    "ggml_gallocr_alloc_graph",
    [ggml_gallocr_ctypes, ctypes.POINTER(ggml_cgraph)],
    ctypes.c_bool,
)
def ggml_gallocr_alloc_graph(
    galloc: Union[ggml_gallocr, int], graph: ggml_cgraph_p, /
) -> bool:
    """automatic reallocation if the topology changes when using a single buffer
    returns false if using multiple buffers and a re-allocation is needed (call ggml_gallocr_reserve_n first to set the node buffers)
    """
    ...


# GGML_API size_t ggml_gallocr_get_buffer_size(ggml_gallocr_t galloc, int buffer_id);
@ctypes_function(
    "ggml_gallocr_get_buffer_size", [ggml_gallocr_ctypes, ctypes.c_int], ctypes.c_size_t
)
def ggml_gallocr_get_buffer_size(
    galloc: Union[ggml_gallocr, int], buffer_id: Union[ctypes.c_int, int], /
) -> int:
    ...


# // Utils
# // Create a buffer and allocate all the tensors in a ggml_context
# GGML_API struct ggml_backend_buffer * ggml_backend_alloc_ctx_tensors_from_buft(struct ggml_context * ctx, ggml_backend_buffer_type_t buft);
@ctypes_function(
    "ggml_backend_alloc_ctx_tensors_from_buft",
    [
        ggml_context_p_ctypes,
        ggml_backend_buffer_type_t_ctypes,
    ],
    ggml_backend_buffer_t_ctypes,
)
def ggml_backend_alloc_ctx_tensors_from_buft(
    ctx: ggml_context_p, buft: Union[ggml_backend_buffer_type_t, int], /
) -> Optional[ggml_backend_buffer_t]:
    """Create a buffer and allocate all the tensors in a ggml_context"""
    ...


# GGML_API struct ggml_backend_buffer * ggml_backend_alloc_ctx_tensors(struct ggml_context * ctx, ggml_backend_t backend);
@ctypes_function(
    "ggml_backend_alloc_ctx_tensors",
    [ggml_context_p_ctypes, ggml_backend_t_ctypes],
    ggml_backend_buffer_t_ctypes,
)
def ggml_backend_alloc_ctx_tensors(
    ctx: ggml_context_p, backend: Union[ggml_backend_t, int], /
) -> Optional[ggml_backend_buffer_t]:
    ...


#####################################################
# GGML Backend API
# source: include/ggml/ggml-backend.h
#####################################################

# typedef struct ggml_backend_buffer_type * ggml_backend_buffer_type_t;
# typedef struct ggml_backend_buffer * ggml_backend_buffer_t;
# typedef struct ggml_backend * ggml_backend_t;
# typedef void * ggml_backend_graph_plan_t;
ggml_backend_graph_plan_t = NewType("ggml_backend_graph_plan_t", int)
ggml_backend_graph_plan_t_ctypes: TypeAlias = ctypes.c_void_p

# //
# // Backend buffer
# //


# // buffer type
# GGML_API           const char *          ggml_backend_buft_name            (ggml_backend_buffer_type_t buft);
@ctypes_function(
    "ggml_backend_buft_name", [ggml_backend_buffer_type_t_ctypes], ctypes.c_char_p
)
def ggml_backend_buft_name(buft: Union[ggml_backend_buffer_type_t, int], /) -> bytes:
    ...


# GGML_API GGML_CALL ggml_backend_buffer_t ggml_backend_buft_alloc_buffer    (ggml_backend_buffer_type_t buft, size_t size);
@ctypes_function(
    "ggml_backend_buft_alloc_buffer",
    [
        ggml_backend_buffer_type_t_ctypes,
        ctypes.c_size_t,
    ],
    ggml_backend_buffer_t_ctypes,
)
def ggml_backend_buft_alloc_buffer(
    buft: Union[ggml_backend_buffer_type_t, int], size: Union[ctypes.c_size_t, int], /
) -> Optional[ggml_backend_buffer_t]:
    ...


# GGML_API           size_t                ggml_backend_buft_get_alignment   (ggml_backend_buffer_type_t buft);
@ctypes_function(
    "ggml_backend_buft_get_alignment",
    [ggml_backend_buffer_type_t_ctypes],
    ctypes.c_size_t,
)
def ggml_backend_buft_get_alignment(
    buft: Union[ggml_backend_buffer_type_t, int], /
) -> int:
    ...


# GGML_API           size_t                ggml_backend_buft_get_max_size    (ggml_backend_buffer_type_t buft);
@ctypes_function(
    "ggml_backend_buft_get_max_size",
    [ggml_backend_buffer_type_t_ctypes],
    ctypes.c_size_t,
)
def ggml_backend_buft_get_max_size(
    buft: Union[ggml_backend_buffer_type_t, int], /
) -> int:
    ...


# GGML_API GGML_CALL size_t                ggml_backend_buft_get_alloc_size  (ggml_backend_buffer_type_t buft, struct ggml_tensor * tensor);
@ctypes_function(
    "ggml_backend_buft_get_alloc_size",
    [
        ggml_backend_buffer_type_t_ctypes,
        ctypes.POINTER(ggml_tensor),
    ],
    ctypes.c_size_t,
)
def ggml_backend_buft_get_alloc_size(
    buft: Union[ggml_backend_buffer_type_t, int], tensor: ggml_tensor_p, /
) -> int:
    ...


# GGML_API           bool                  ggml_backend_buft_supports_backend(ggml_backend_buffer_type_t buft, ggml_backend_t backend);
@ctypes_function(
    "ggml_backend_buft_supports_backend",
    [
        ggml_backend_buffer_type_t_ctypes,
        ggml_backend_t_ctypes,
    ],
    ctypes.c_bool,
)
def ggml_backend_buft_supports_backend(
    buft: Union[ggml_backend_buffer_type_t, int], backend: Union[ggml_backend_t, int], /
) -> bool:
    ...


# GGML_API           bool                  ggml_backend_buft_is_host         (ggml_backend_buffer_type_t buft);
@ctypes_function(
    "ggml_backend_buft_is_host", [ggml_backend_buffer_type_t_ctypes], ctypes.c_bool
)
def ggml_backend_buft_is_host(buft: Union[ggml_backend_buffer_type_t, int], /) -> bool:
    ...


# // buffer
# enum ggml_backend_buffer_usage {
#     GGML_BACKEND_BUFFER_USAGE_ANY = 0,
#     GGML_BACKEND_BUFFER_USAGE_WEIGHTS = 1,
# };
GGML_BACKEND_BUFFER_USAGE_ANY = 0
GGML_BACKEND_BUFFER_USAGE_WEIGHTS = 1


# GGML_API           const char *               ggml_backend_buffer_name          (ggml_backend_buffer_t buffer);
@ctypes_function(
    "ggml_backend_buffer_name", [ggml_backend_buffer_t_ctypes], ctypes.c_char_p
)
def ggml_backend_buffer_name(buffer: Union[ggml_backend_buffer_t, int], /) -> bytes:
    ...


# GGML_API           void                       ggml_backend_buffer_free          (ggml_backend_buffer_t buffer);
@ctypes_function("ggml_backend_buffer_free", [ggml_backend_buffer_t_ctypes], None)
def ggml_backend_buffer_free(buffer: Union[ggml_backend_buffer_t, int], /):
    ...


# GGML_API           void *                     ggml_backend_buffer_get_base      (ggml_backend_buffer_t buffer);
@ctypes_function(
    "ggml_backend_buffer_get_base", [ggml_backend_buffer_t_ctypes], ctypes.c_void_p
)
def ggml_backend_buffer_get_base(
    buffer: Union[ggml_backend_buffer_t, int], /
) -> Optional[int]:
    ...


# GGML_API           size_t                     ggml_backend_buffer_get_size      (ggml_backend_buffer_t buffer);
@ctypes_function(
    "ggml_backend_buffer_get_size", [ggml_backend_buffer_t_ctypes], ctypes.c_size_t
)
def ggml_backend_buffer_get_size(buffer: Union[ggml_backend_buffer_t, int], /) -> int:
    ...


# GGML_API GGML_CALL void                       ggml_backend_buffer_init_tensor   (ggml_backend_buffer_t buffer, struct ggml_tensor * tensor);
@ctypes_function(
    "ggml_backend_buffer_init_tensor",
    [
        ggml_backend_buffer_t_ctypes,
        ctypes.POINTER(ggml_tensor),
    ],
    None,
)
def ggml_backend_buffer_init_tensor(
    buffer: Union[ggml_backend_buffer_t, int], tensor: ggml_tensor_p, /
):
    ...


# GGML_API           size_t                     ggml_backend_buffer_get_alignment (ggml_backend_buffer_t buffer);
@ctypes_function(
    "ggml_backend_buffer_get_alignment", [ggml_backend_buffer_t_ctypes], ctypes.c_size_t
)
def ggml_backend_buffer_get_alignment(
    buffer: Union[ggml_backend_buffer_t, int], /
) -> int:
    ...


# GGML_API           size_t                     ggml_backend_buffer_get_max_size  (ggml_backend_buffer_t buffer);
@ctypes_function(
    "ggml_backend_buffer_get_max_size", [ggml_backend_buffer_t_ctypes], ctypes.c_size_t
)
def ggml_backend_buffer_get_max_size(
    buffer: Union[ggml_backend_buffer_t, int], /
) -> int:
    ...


# GGML_API           size_t                     ggml_backend_buffer_get_alloc_size(ggml_backend_buffer_t buffer, struct ggml_tensor * tensor);
@ctypes_function(
    "ggml_backend_buffer_get_alloc_size",
    [
        ggml_backend_buffer_t_ctypes,
        ctypes.POINTER(ggml_tensor),
    ],
    ctypes.c_size_t,
)
def ggml_backend_buffer_get_alloc_size(
    buffer: Union[ggml_backend_buffer_t, int], tensor: ggml_tensor_p, /
) -> int:
    ...


# GGML_API           void                       ggml_backend_buffer_clear         (ggml_backend_buffer_t buffer, uint8_t value);
@ctypes_function(
    "ggml_backend_buffer_clear", [ggml_backend_buffer_t_ctypes, ctypes.c_uint8], None
)
def ggml_backend_buffer_clear(
    buffer: Union[ggml_backend_buffer_t, int], value: ctypes.c_uint8, /
):
    ...


# GGML_API           bool                       ggml_backend_buffer_is_host       (ggml_backend_buffer_t buffer);
@ctypes_function(
    "ggml_backend_buffer_is_host", [ggml_backend_buffer_t_ctypes], ctypes.c_bool
)
def ggml_backend_buffer_is_host(buffer: Union[ggml_backend_buffer_t, int], /) -> bool:
    ...


# GGML_API           void                       ggml_backend_buffer_set_usage     (ggml_backend_buffer_t buffer, enum ggml_backend_buffer_usage usage);
@ctypes_function(
    "ggml_backend_buffer_set_usage", [ggml_backend_buffer_t_ctypes, ctypes.c_int], None
)
def ggml_backend_buffer_set_usage(
    buffer: Union[ggml_backend_buffer_t, int], usage: Union[ctypes.c_int, int], /
):
    ...


# GGML_API           ggml_backend_buffer_type_t ggml_backend_buffer_get_type      (ggml_backend_buffer_t buffer);
@ctypes_function(
    "ggml_backend_buffer_get_type",
    [ggml_backend_buffer_t_ctypes],
    ggml_backend_buffer_type_t_ctypes,
)
def ggml_backend_buffer_get_type(
    buffer: Union[ggml_backend_buffer_t, int], /
) -> Optional[ggml_backend_buffer_type_t]:
    ...


# GGML_API           void                       ggml_backend_buffer_reset         (ggml_backend_buffer_t buffer);
@ctypes_function("ggml_backend_buffer_reset", [ggml_backend_buffer_t_ctypes], None)
def ggml_backend_buffer_reset(buffer: Union[ggml_backend_buffer_t, int], /):
    ...


# //
# // Backend
# //


# GGML_API const char * ggml_backend_name(ggml_backend_t backend);
@ctypes_function("ggml_backend_name", [ggml_backend_t_ctypes], ctypes.c_char_p)
def ggml_backend_name(backend: Union[ggml_backend_t, int], /) -> bytes:
    ...


# GGML_API void         ggml_backend_free(ggml_backend_t backend);
@ctypes_function("ggml_backend_free", [ggml_backend_t_ctypes], None)
def ggml_backend_free(backend: Union[ggml_backend_t, int], /):
    ...


# GGML_API ggml_backend_buffer_type_t ggml_backend_get_default_buffer_type(ggml_backend_t backend);
@ctypes_function(
    "ggml_backend_get_default_buffer_type",
    [ggml_backend_t_ctypes],
    ggml_backend_buffer_type_t_ctypes,
)
def ggml_backend_get_default_buffer_type(
    backend: Union[ggml_backend_t, int], /
) -> Optional[ggml_backend_buffer_type_t]:
    ...


# GGML_API ggml_backend_buffer_t      ggml_backend_alloc_buffer(ggml_backend_t backend, size_t size);
@ctypes_function(
    "ggml_backend_alloc_buffer",
    [ggml_backend_t_ctypes, ctypes.c_size_t],
    ggml_backend_buffer_t,
)
def ggml_backend_alloc_buffer(
    backend: Union[ggml_backend_t, int], size: Union[ctypes.c_size_t, int], /
) -> Optional[ggml_backend_buffer_t]:
    ...


# GGML_API size_t                     ggml_backend_get_alignment(ggml_backend_t backend);
@ctypes_function("ggml_backend_get_alignment", [ggml_backend_t_ctypes], ctypes.c_size_t)
def ggml_backend_get_alignment(
    backend: Union[ggml_backend_t, int],
) -> int:
    ...


# GGML_API size_t                     ggml_backend_get_max_size(ggml_backend_t backend);
@ctypes_function("ggml_backend_get_max_size", [ggml_backend_t_ctypes], ctypes.c_size_t)
def ggml_backend_get_max_size(
    backend: Union[ggml_backend_t, int],
) -> int:
    ...


# GGML_API void ggml_backend_tensor_set_async(ggml_backend_t backend,       struct ggml_tensor * tensor, const void * data, size_t offset, size_t size);
@ctypes_function(
    "ggml_backend_tensor_set_async",
    [
        ggml_backend_t_ctypes,
        ctypes.POINTER(ggml_tensor),
        ctypes.c_void_p,
        ctypes.c_size_t,
        ctypes.c_size_t,
    ],
    None,
)
def ggml_backend_tensor_set_async(
    backend: Union[ggml_backend_t, int],
    tensor: ggml_tensor_p,
    data: Union[ctypes.c_void_p, int, None],
    offset: Union[ctypes.c_size_t, int],
    size: Union[ctypes.c_size_t, int],
    /,
):
    ...


# GGML_API void ggml_backend_tensor_get_async(ggml_backend_t backend, const struct ggml_tensor * tensor,       void * data, size_t offset, size_t size);
@ctypes_function(
    "ggml_backend_tensor_get_async",
    [
        ggml_backend_t_ctypes,
        ctypes.POINTER(ggml_tensor),
        ctypes.c_void_p,
        ctypes.c_size_t,
        ctypes.c_size_t,
    ],
    None,
)
def ggml_backend_tensor_get_async(
    backend: Union[ggml_backend_t, int],
    tensor: ggml_tensor_p,
    data: Union[ctypes.c_void_p, int, None],
    offset: Union[ctypes.c_size_t, int],
    size: Union[ctypes.c_size_t, int],
    /,
):
    ...


# GGML_API GGML_CALL void ggml_backend_tensor_set(      struct ggml_tensor * tensor, const void * data, size_t offset, size_t size);
@ctypes_function(
    "ggml_backend_tensor_set",
    [
        ctypes.POINTER(ggml_tensor),
        ctypes.c_void_p,
        ctypes.c_size_t,
        ctypes.c_size_t,
    ],
    None,
)
def ggml_backend_tensor_set(
    tensor: ggml_tensor_p,
    data: Union[ctypes.c_void_p, int, None],
    offset: Union[ctypes.c_size_t, int],
    size: Union[ctypes.c_size_t, int],
    /,
):
    ...


# GGML_API GGML_CALL void ggml_backend_tensor_get(const struct ggml_tensor * tensor,       void * data, size_t offset, size_t size);
@ctypes_function(
    "ggml_backend_tensor_get",
    [
        ctypes.POINTER(ggml_tensor),
        ctypes.c_void_p,
        ctypes.c_size_t,
        ctypes.c_size_t,
    ],
    None,
)
def ggml_backend_tensor_get(
    tensor: ggml_tensor_p,
    data: Union[ctypes.c_void_p, int, None],
    offset: Union[ctypes.c_size_t, int],
    size: Union[ctypes.c_size_t, int],
    /,
):
    ...


# GGML_API void ggml_backend_synchronize(ggml_backend_t backend);
@ctypes_function("ggml_backend_synchronize", [ggml_backend_t_ctypes], None)
def ggml_backend_synchronize(backend: Union[ggml_backend_t, int], /):
    ...


# GGML_API ggml_backend_graph_plan_t ggml_backend_graph_plan_create (ggml_backend_t backend, struct ggml_cgraph * cgraph);
@ctypes_function(
    "ggml_backend_graph_plan_create",
    [
        ggml_backend_t_ctypes,
        ctypes.POINTER(ggml_cgraph),
    ],
    ggml_backend_graph_plan_t_ctypes,
)
def ggml_backend_graph_plan_create(
    backend: Union[ggml_backend_t, int],
    cgraph: ggml_cgraph_p,
) -> ggml_backend_graph_plan_t:
    ...


# GGML_API void ggml_backend_graph_plan_free   (ggml_backend_t backend, ggml_backend_graph_plan_t plan);
@ctypes_function(
    "ggml_backend_graph_plan_free",
    [
        ggml_backend_t_ctypes,
        ggml_backend_graph_plan_t_ctypes,
    ],
    None,
)
def ggml_backend_graph_plan_free(
    backend: Union[ggml_backend_t, int], plan: ggml_backend_graph_plan_t, /
):
    ...


# GGML_API void ggml_backend_graph_plan_compute(ggml_backend_t backend, ggml_backend_graph_plan_t plan);
@ctypes_function(
    "ggml_backend_graph_plan_compute",
    [
        ggml_backend_t_ctypes,
        ggml_backend_graph_plan_t_ctypes,
    ],
    None,
)
def ggml_backend_graph_plan_compute(
    backend: Union[ggml_backend_t, int], plan: ggml_backend_graph_plan_t, /
):
    ...


# GGML_API bool ggml_backend_graph_compute     (ggml_backend_t backend, struct ggml_cgraph * cgraph);
@ctypes_function(
    "ggml_backend_graph_compute",
    [
        ggml_backend_t_ctypes,
        ctypes.POINTER(ggml_cgraph),
    ],
    ctypes.c_bool,
)
def ggml_backend_graph_compute(
    backend: Union[ggml_backend_t, int],
    cgraph: ggml_cgraph_p,
) -> bool:
    ...


# GGML_API bool ggml_backend_supports_op       (ggml_backend_t backend, const struct ggml_tensor * op);
@ctypes_function(
    "ggml_backend_supports_op",
    [ggml_backend_t_ctypes, ctypes.POINTER(ggml_tensor)],
    ctypes.c_bool,
)
def ggml_backend_supports_op(
    backend: Union[ggml_backend_t, int],
    op: ggml_tensor_p,
) -> Union[ctypes.c_bool, bool]:
    ...


# // tensor copy between different backends
# GGML_API void ggml_backend_tensor_copy(struct ggml_tensor * src, struct ggml_tensor * dst);
@ctypes_function(
    "ggml_backend_tensor_copy",
    [
        ctypes.POINTER(ggml_tensor),
        ctypes.POINTER(ggml_tensor),
    ],
    None,
)
def ggml_backend_tensor_copy(src: ggml_tensor_p, dst: ggml_tensor_p, /):
    ...


# GGML_API void ggml_backend_tensor_copy_async(ggml_backend_t backend, struct ggml_tensor * src, struct ggml_tensor * dst); // automatic fallback to sync copy
def ggml_backend_tensor_copy_async(
    backend: Union[ggml_backend_t, int], src: ggml_tensor_p, dst: ggml_tensor_p, /
):
    ...


# lib.ggml_backend_tensor_copy_async.argtypes = [
#     ggml_backend_t,
#     ctypes.POINTER(ggml_tensor),
#     ctypes.POINTER(ggml_tensor),
# ]
# lib.ggml_backend_tensor_copy_async.restype = None

# //
# // CPU backend
# //


# GGML_API ggml_backend_t ggml_backend_cpu_init(void);
@ctypes_function("ggml_backend_cpu_init", [], ggml_backend_t_ctypes)
def ggml_backend_cpu_init() -> Optional[ggml_backend_t]:
    ...


# GGML_API GGML_CALL bool ggml_backend_is_cpu                (ggml_backend_t backend);
@ctypes_function("ggml_backend_is_cpu", [ggml_backend_t_ctypes], ctypes.c_bool)
def ggml_backend_is_cpu(
    backend: Union[ggml_backend_t, int],
) -> bool:
    ...


# GGML_API           void ggml_backend_cpu_set_n_threads     (ggml_backend_t backend_cpu, int n_threads);
@ctypes_function(
    "ggml_backend_cpu_set_n_threads", [ggml_backend_t_ctypes, ctypes.c_int], None
)
def ggml_backend_cpu_set_n_threads(
    backend_cpu: Union[ggml_backend_t, int], n_threads: Union[ctypes.c_int, int], /
):
    ...


# GGML_API           void ggml_backend_cpu_set_abort_callback(ggml_backend_t backend_cpu, ggml_abort_callback abort_callback, void * abort_callback_data);
@ctypes_function(
    "ggml_backend_cpu_set_abort_callback",
    [
        ggml_backend_t_ctypes,
        ggml_abort_callback,
        ctypes.c_void_p,
    ],
    None,
)
def ggml_backend_cpu_set_abort_callback(
    backend_cpu: Union[ggml_backend_t, int],
    abort_callback,  # type: ignore
    abort_callback_data: Union[ctypes.c_void_p, int, None],
    /,
):
    ...


# // Create a backend buffer from an existing pointer
# GGML_API GGML_CALL ggml_backend_buffer_t ggml_backend_cpu_buffer_from_ptr(void * ptr, size_t size);
@ctypes_function(
    "ggml_backend_cpu_buffer_from_ptr",
    [ctypes.c_void_p, ctypes.c_size_t],
    ggml_backend_buffer_t,
)
def ggml_backend_cpu_buffer_from_ptr(
    ptr: Union[ctypes.c_void_p, int, None],
    size: Union[ctypes.c_size_t, int],
) -> Optional[ggml_backend_buffer_t]:
    ...


# GGML_API GGML_CALL ggml_backend_buffer_type_t ggml_backend_cpu_buffer_type(void);
@ctypes_function("ggml_backend_cpu_buffer_type", [], ggml_backend_buffer_type_t)
def ggml_backend_cpu_buffer_type() -> Optional[ggml_backend_buffer_type_t]:
    ...


# #ifdef GGML_USE_CPU_HBM
#     GGML_API ggml_backend_buffer_type_t ggml_backend_cpu_hbm_buffer_type(void);
# #endif
def ggml_backend_cpu_hbm_buffer_type() -> Optional[ggml_backend_buffer_type_t]:
    ...


if hasattr(lib, "ggml_backend_cpu_hbm_buffer_type"):
    ggml_backend_cpu_hbm_buffer_type = lib.ggml_backend_cpu_hbm_buffer_type
    ggml_backend_cpu_hbm_buffer_type.argtypes = []
    ggml_backend_cpu_hbm_buffer_type.restype = ggml_backend_buffer_type_t

# //
# // Backend registry
# //

# // The backend registry is a registry of all the available backends, and allows initializing backends in a generic way


# GGML_API size_t                     ggml_backend_reg_get_count(void);
@ctypes_function("ggml_backend_reg_get_count", [], ctypes.c_size_t)
def ggml_backend_reg_get_count() -> int:
    ...


# GGML_API size_t                     ggml_backend_reg_find_by_name(const char * name);
@ctypes_function("ggml_backend_reg_find_by_name", [ctypes.c_char_p], ctypes.c_size_t)
def ggml_backend_reg_find_by_name(
    name: bytes,
) -> int:
    ...


# GGML_API ggml_backend_t             ggml_backend_reg_init_backend_from_str(const char * backend_str); // str is name[:params]
@ctypes_function(
    "ggml_backend_reg_init_backend_from_str", [ctypes.c_char_p], ggml_backend_t
)
def ggml_backend_reg_init_backend_from_str(
    backend_str: bytes,
) -> Optional[ggml_backend_t]:
    ...


# GGML_API const char *               ggml_backend_reg_get_name(size_t i);
@ctypes_function("ggml_backend_reg_get_name", [ctypes.c_size_t], ctypes.c_char_p)
def ggml_backend_reg_get_name(
    i: Union[ctypes.c_size_t, int],
) -> bytes:
    ...


# GGML_API ggml_backend_t             ggml_backend_reg_init_backend(size_t i, const char * params); // params is backend-specific
@ctypes_function(
    "ggml_backend_reg_init_backend", [ctypes.c_size_t, ctypes.c_char_p], ggml_backend_t
)
def ggml_backend_reg_init_backend(
    i: Union[ctypes.c_size_t, int],
    params: bytes,
) -> Optional[ggml_backend_t]:
    ...


# GGML_API ggml_backend_buffer_type_t ggml_backend_reg_get_default_buffer_type(size_t i);
@ctypes_function(
    "ggml_backend_reg_get_default_buffer_type",
    [ctypes.c_size_t],
    ggml_backend_buffer_type_t,
)
def ggml_backend_reg_get_default_buffer_type(
    i: Union[ctypes.c_size_t, int],
) -> Optional[ggml_backend_buffer_type_t]:
    ...


# GGML_API ggml_backend_buffer_t      ggml_backend_reg_alloc_buffer(size_t i, size_t size);
@ctypes_function(
    "ggml_backend_reg_alloc_buffer",
    [ctypes.c_size_t, ctypes.c_size_t],
    ggml_backend_buffer_t,
)
def ggml_backend_reg_alloc_buffer(
    i: Union[ctypes.c_size_t, int],
    size: Union[ctypes.c_size_t, int],
) -> Optional[ggml_backend_buffer_t]:
    ...


# //
# // Backend scheduler
# //

# // The backend scheduler allows for multiple backends to be used together
# // Handles compute buffer allocation, assignment of tensors to backends, and copying of tensors between backends
# // The backends are selected based on:
# // - the backend that supports the operation
# // - the location of the pre-allocated tensors (e.g. the weights)
# /*
#   Example usage:

#     sched = ggml_backend_sched_new({backend_gpu, backend_gpu2, backend_cpu}, num_backends);
#     // sched is initialized with measure allocators and cannot be used until allocated with a measure graph

#     // initialize buffers from a measure graph
#     measure_graph = build_graph(sched); // use the allocr to allocate inputs as needed

#     // in build_graph:
#     build_graph(...) {
#         // manually assign nodes to a backend (optional, should not be needed in most cases)
#         struct ggml_tensor * node = ggml_mul_mat(ctx, ...);
#         ggml_backend_sched_set_node_backend(sched, node, backend_gpu);
#     }

#     // allocate backend buffers from measure graph
#     ggml_backend_sched_init_measure(sched, measure_graph);

#     // the scheduler is now ready to compute graphs

#     // compute
#     graph = build_graph(sched);
#     ggml_backend_sched_graph_compute(sched, graph);
# */

# struct ggml_backend_sched;
# typedef struct ggml_backend_sched * ggml_backend_sched_t;
ggml_backend_sched_t = NewType("ggml_backend_sched_t", int)
ggml_backend_sched_t_ctypes: TypeAlias = ctypes.c_void_p


# // when ask == true, the scheduler wants to know if the user wants to observe this node
# // this allows the scheduler to batch nodes together in order to evaluate them in a single call
# //
# // when ask == false, the scheduler is passing the node tensor to the user for observation
# // if the user returns false, the scheduler will cancel the graph compute
# //
# typedef bool (*ggml_backend_sched_eval_callback)(struct ggml_tensor * t, bool ask, void * user_data);
ggml_backend_sched_eval_callback = ctypes.CFUNCTYPE(
    ctypes.c_bool, ctypes.POINTER(ggml_tensor), ctypes.c_bool, ctypes.c_void_p
)


# // Initialize a backend scheduler
# GGML_API ggml_backend_sched_t  ggml_backend_sched_new(ggml_backend_t * backends, ggml_backend_buffer_type_t * bufts, int n_backends, size_t graph_size);
@ctypes_function(
    "ggml_backend_sched_new",
    [
        ctypes.POINTER(ggml_backend_t_ctypes),
        ctypes.POINTER(ggml_backend_buffer_type_t_ctypes),
        ctypes.c_int,
        ctypes.c_size_t,
    ],
    ggml_backend_sched_t,
)
def ggml_backend_sched_new(
    backends: "ctypes._Pointer[ggml_backend_t]",  # type: ignore
    bufts: "ctypes._Pointer[ggml_backend_buffer_type_t]",  # type: ignore
    n_backends: Union[ctypes.c_int, int],
    graph_size: Union[ctypes.c_size_t, int],
) -> ggml_backend_sched_t:
    ...


# GGML_API void                  ggml_backend_sched_free(ggml_backend_sched_t sched);
@ctypes_function("ggml_backend_sched_free", [ggml_backend_sched_t_ctypes], None)
def ggml_backend_sched_free(sched: ggml_backend_sched_t, /):
    ...


# // Initialize backend buffers from a measure graph
# GGML_API bool                  ggml_backend_sched_reserve(ggml_backend_sched_t sched, struct ggml_cgraph * measure_graph);
@ctypes_function(
    "ggml_backend_sched_reserve",
    [
        ggml_backend_sched_t_ctypes,
        ctypes.POINTER(ggml_cgraph),
    ],
    ctypes.c_bool,
)
def ggml_backend_sched_reserve(
    sched: ggml_backend_sched_t,
    measure_graph: ggml_cgraph_p,
) -> bool:
    """Initialize backend buffers from a measure graph."""
    ...


# // Get the number of splits of the last graph
# GGML_API int                   ggml_backend_sched_get_n_splits(ggml_backend_sched_t sched);
@ctypes_function(
    "ggml_backend_sched_get_n_splits", [ggml_backend_sched_t_ctypes], ctypes.c_int
)
def ggml_backend_sched_get_n_splits(
    sched: ggml_backend_sched_t,
) -> int:
    """Get the number of splits of the last graph."""
    ...


# GGML_API size_t                ggml_backend_sched_get_buffer_size(ggml_backend_sched_t sched, ggml_backend_t backend);
@ctypes_function(
    "ggml_backend_sched_get_buffer_size",
    [
        ggml_backend_sched_t_ctypes,
        ggml_backend_t_ctypes,
    ],
    ctypes.c_size_t,
)
def ggml_backend_sched_get_buffer_size(
    sched: ggml_backend_sched_t,
    backend: Union[ggml_backend_t, int],
) -> int:
    ...


# GGML_API void                  ggml_backend_sched_set_node_backend(ggml_backend_sched_t sched, struct ggml_tensor * node, ggml_backend_t backend);
@ctypes_function(
    "ggml_backend_sched_set_node_backend",
    [
        ggml_backend_sched_t_ctypes,
        ctypes.POINTER(ggml_tensor),
        ggml_backend_t_ctypes,
    ],
    None,
)
def ggml_backend_sched_set_node_backend(
    sched: ggml_backend_sched_t,
    node: ggml_tensor_p,
    backend: Union[ggml_backend_t, int],
    /,
):
    ...


# GGML_API ggml_backend_t        ggml_backend_sched_get_node_backend(ggml_backend_sched_t sched, struct ggml_tensor * node);
@ctypes_function(
    "ggml_backend_sched_get_node_backend",
    [
        ggml_backend_sched_t_ctypes,
        ctypes.POINTER(ggml_tensor),
    ],
    ggml_backend_t_ctypes,
)
def ggml_backend_sched_get_node_backend(
    sched: ggml_backend_sched_t,
    node: ggml_tensor_p,
) -> Optional[ggml_backend_t]:
    ...


# // Allocate and compute graph on the backend scheduler
# GGML_API void                  ggml_backend_sched_graph_compute(ggml_backend_sched_t sched, struct ggml_cgraph * graph);
# GGML_API bool                  ggml_backend_sched_graph_compute(ggml_backend_sched_t sched, struct ggml_cgraph * graph);
@ctypes_function(
    "ggml_backend_sched_graph_compute",
    [
        ggml_backend_sched_t_ctypes,
        ctypes.POINTER(ggml_cgraph),
    ],
    ctypes.c_bool,
)
def ggml_backend_sched_graph_compute(
    sched: ggml_backend_sched_t,
    graph: ggml_cgraph_p,
) -> bool:
    """Allocate and compute graph on the backend scheduler."""
    ...


# // Reset all assignments and allocators - must be called before changing the node backends
# GGML_API void                  ggml_backend_sched_reset(ggml_backend_sched_t sched);
@ctypes_function("ggml_backend_sched_reset", [ggml_backend_sched_t_ctypes], None)
def ggml_backend_sched_reset(sched: ggml_backend_sched_t, /):
    """Reset all assignments and allocators - must be called before changing the node backends."""
    ...


# // Set a callback to be called for each resulting node during graph compute
# GGML_API void                  ggml_backend_sched_set_eval_callback(ggml_backend_sched_t sched, ggml_backend_sched_eval_callback callback, void * user_data);
@ctypes_function(
    "ggml_backend_sched_set_eval_callback",
    [
        ggml_backend_sched_t_ctypes,
        ggml_backend_sched_eval_callback,  # TODO: this may need to also accept NULL
        ctypes.c_void_p,
    ],
    None,
)
def ggml_backend_sched_set_eval_callback(
    sched: ggml_backend_sched_t,
    callback,  # type: ignore
    user_data: Union[ctypes.c_void_p, int, None],
    /,
):
    ...


# //
# // Utils
# //


# struct ggml_backend_graph_copy {
#     ggml_backend_buffer_t buffer;
#     struct ggml_context * ctx_allocated;
#     struct ggml_context * ctx_unallocated;
#     struct ggml_cgraph * graph;
# };
class ggml_backend_graph_copy(ctypes.Structure):
    _fields_ = [
        ("buffer", ggml_backend_buffer_t_ctypes),
        ("ctx_allocated", ggml_context_p_ctypes),
        ("ctx_unallocated", ggml_context_p_ctypes),
        ("graph", ctypes.POINTER(ggml_cgraph)),
    ]


ggml_backend_graph_copy_t = ggml_backend_graph_copy


# // Copy a graph to a different backend
# GGML_API struct ggml_backend_graph_copy ggml_backend_graph_copy(ggml_backend_t backend, struct ggml_cgraph * graph);
@ctypes_function(
    "ggml_backend_graph_copy",
    [ggml_backend_t_ctypes, ctypes.POINTER(ggml_cgraph)],
    ggml_backend_graph_copy_t,
)
def ggml_backend_graph_copy_(
    backend: Union[ggml_backend_t, int],
    graph: ggml_cgraph_p,
) -> ggml_backend_graph_copy_t:
    ...


# GGML_API void                           ggml_backend_graph_copy_free(struct ggml_backend_graph_copy copy);
@ctypes_function("ggml_backend_graph_copy_free", [ggml_backend_graph_copy_t], None)
def ggml_backend_graph_copy_free(copy: ggml_backend_graph_copy_t, /):
    ...


# typedef bool (*GGML_CALL ggml_backend_eval_callback)(int node_index, struct ggml_tensor * t1, struct ggml_tensor * t2, void * user_data);
ggml_backend_eval_callback = ctypes.CFUNCTYPE(
    ctypes.c_bool,
    ctypes.c_int,
    ctypes.POINTER(ggml_tensor),
    ctypes.POINTER(ggml_tensor),
    ctypes.c_void_p,
)


# // Compare the output of two backends
# GGML_API bool ggml_backend_compare_graph_backend(ggml_backend_t backend1, ggml_backend_t backend2, struct ggml_cgraph * graph, ggml_backend_eval_callback callback, void * user_data);
@ctypes_function(
    "ggml_backend_compare_graph_backend",
    [
        ggml_backend_t_ctypes,
        ggml_backend_t_ctypes,
        ctypes.POINTER(ggml_cgraph),
        ggml_backend_eval_callback,
        ctypes.c_void_p,
    ],
    ctypes.c_bool,
)
def ggml_backend_compare_graph_backend(
    backend1: Union[ggml_backend_t, int],
    backend2: Union[ggml_backend_t, int],
    graph: ggml_cgraph_p,
    callback,  # type: ignore
    user_data: Union[ctypes.c_void_p, int, None],
) -> bool:
    ...


# // Tensor initialization
# GGML_API void ggml_backend_tensor_alloc(ggml_backend_buffer_t buffer, struct ggml_tensor * tensor, void * addr);
@ctypes_function(
    "ggml_backend_tensor_alloc",
    [
        ggml_backend_buffer_t_ctypes,
        ctypes.POINTER(ggml_tensor),
        ctypes.c_void_p,
    ],
    None,
)
def ggml_backend_tensor_alloc(
    buffer: Union[ggml_backend_buffer_t, int],
    tensor: ggml_tensor_p,
    addr: Union[ctypes.c_void_p, int, None],
    /,
):
    ...


# GGML_API void ggml_backend_view_init(ggml_backend_buffer_t buffer, struct ggml_tensor * tensor);
@ctypes_function(
    "ggml_backend_view_init",
    [
        ggml_backend_buffer_t_ctypes,
        ctypes.POINTER(ggml_tensor),
    ],
    None,
)
def ggml_backend_view_init(
    buffer: Union[ggml_backend_buffer_t, int], tensor: ggml_tensor_p, /
):
    ...


#####################################################
# GGML Backend Implementation API
# source: src/ggml-backend-impl.h
#####################################################

# NOTE: This API may be removed in the future from ggml-python

# //
# // Backend buffer
# //

# // buffer type
# typedef void * ggml_backend_buffer_type_context_t;
ggml_backend_buffer_type_context_t = NewType("ggml_backend_buffer_type_context_t", int)
ggml_backend_buffer_type_context_t_ctypes: TypeAlias = ctypes.c_void_p

# struct ggml_backend_buffer_type_i {
#     const char *          (*GGML_CALL get_name)        (ggml_backend_buffer_type_t buft);
#     ggml_backend_buffer_t (*GGML_CALL alloc_buffer)    (ggml_backend_buffer_type_t buft, size_t size);
#     size_t                (*GGML_CALL get_alignment)   (ggml_backend_buffer_type_t buft); // tensor alignment
#     size_t                (*GGML_CALL get_max_size)    (ggml_backend_buffer_type_t buft); // allocation max size
#     size_t                (*GGML_CALL get_alloc_size)  (ggml_backend_buffer_type_t buft, const struct ggml_tensor * tensor); // data size needed to allocate the tensor, including padding
#     bool                  (*GGML_CALL supports_backend)(ggml_backend_buffer_type_t buft, ggml_backend_t backend); // check if the buffer type is usable by the backend
#     // check if tensor data is in host memory
#     // should be equivalent to supports_backend(buft, ggml_backend_cpu_init())
#     bool                  (*GGML_CALL is_host)         (ggml_backend_buffer_type_t buft);
# };
ggml_backend_buffer_type_i_get_name = ctypes.CFUNCTYPE(
    ctypes.c_char_p, ggml_backend_buffer_type_t_ctypes
)
ggml_backend_buffer_i_alloc_buffer = ctypes.CFUNCTYPE(
    ggml_backend_buffer_t_ctypes, ggml_backend_buffer_type_t_ctypes, ctypes.c_size_t
)
ggml_backend_buffer_i_get_alignment = ctypes.CFUNCTYPE(
    ctypes.c_size_t, ggml_backend_buffer_type_t_ctypes
)
ggml_backend_buffer_i_get_max_size = ctypes.CFUNCTYPE(
    ctypes.c_size_t, ggml_backend_buffer_type_t_ctypes
)
ggml_backend_buffer_i_get_alloc_size = ctypes.CFUNCTYPE(
    ctypes.c_size_t, ggml_backend_buffer_type_t_ctypes, ctypes.POINTER(ggml_tensor)
)
ggml_backend_buffer_i_supports_backend = ctypes.CFUNCTYPE(
    ctypes.c_bool, ggml_backend_buffer_type_t_ctypes, ggml_backend_t_ctypes
)
ggml_backend_buffer_i_is_host = ctypes.CFUNCTYPE(
    ctypes.c_bool, ggml_backend_buffer_type_t_ctypes
)


class ggml_backend_buffer_type_i(ctypes.Structure):
    _fields_ = [
        ("get_name", ggml_backend_buffer_type_i_get_name),
        ("alloc_buffer", ggml_backend_buffer_i_alloc_buffer),
        ("get_alignment", ggml_backend_buffer_i_get_alignment),
        ("get_max_size", ggml_backend_buffer_i_get_max_size),
        ("get_alloc_size", ggml_backend_buffer_i_get_alloc_size),
        ("supports_backend", ggml_backend_buffer_i_supports_backend),
        ("is_host", ggml_backend_buffer_i_is_host),
    ]


# struct ggml_backend_buffer_type {
#     struct ggml_backend_buffer_type_i  iface;
#     ggml_backend_buffer_type_context_t context;
# };
class ggml_backend_buffer_type(ctypes.Structure):
    _fields_ = [
        ("iface", ggml_backend_buffer_type_i),
        ("context", ggml_backend_buffer_type_context_t_ctypes),
    ]


# typedef void * ggml_backend_buffer_context_t;
ggml_backend_buffer_context_t = NewType("ggml_backend_buffer_context_t", int)
ggml_backend_buffer_context_t_ctypes: TypeAlias = ctypes.c_void_p


# struct ggml_backend_buffer_i {
#     const char * (*GGML_CALL get_name)   (ggml_backend_buffer_t buffer);
#     void         (*GGML_CALL free_buffer)(ggml_backend_buffer_t buffer);
#     void *       (*GGML_CALL get_base)   (ggml_backend_buffer_t buffer);
#     void         (*GGML_CALL init_tensor)(ggml_backend_buffer_t buffer, struct ggml_tensor * tensor);
#     void         (*GGML_CALL set_tensor) (ggml_backend_buffer_t buffer,       struct ggml_tensor * tensor, const void * data, size_t offset, size_t size);
#     void         (*GGML_CALL get_tensor) (ggml_backend_buffer_t buffer, const struct ggml_tensor * tensor,       void * data, size_t offset, size_t size);
#     bool         (*GGML_CALL cpy_tensor) (ggml_backend_buffer_t buffer, const struct ggml_tensor * src, struct ggml_tensor * dst); // dst is in the buffer, src may be in any buffer
#     void         (*GGML_CALL clear)      (ggml_backend_buffer_t buffer, uint8_t value);
#     void         (*GGML_CALL reset)      (ggml_backend_buffer_t buffer); // reset any internal state due to tensor initialization, such as tensor extras
# };
ggml_backend_buffer_i_get_name = ctypes.CFUNCTYPE(
    ctypes.c_char_p, ggml_backend_buffer_t_ctypes
)
ggml_backend_buffer_i_free_buffer = ctypes.CFUNCTYPE(None, ggml_backend_buffer_t_ctypes)
ggml_backend_buffer_i_get_base = ctypes.CFUNCTYPE(
    ctypes.c_void_p, ggml_backend_buffer_t_ctypes
)
ggml_backend_buffer_i_init_tensor = ctypes.CFUNCTYPE(
    None, ggml_backend_buffer_t_ctypes, ctypes.POINTER(ggml_tensor)
)
ggml_backend_buffer_i_set_tensor = ctypes.CFUNCTYPE(
    None,
    ggml_backend_buffer_t_ctypes,
    ctypes.POINTER(ggml_tensor),
    ctypes.c_void_p,
    ctypes.c_size_t,
    ctypes.c_size_t,
)
ggml_backend_buffer_i_get_tensor = ctypes.CFUNCTYPE(
    None,
    ggml_backend_buffer_t_ctypes,
    ctypes.POINTER(ggml_tensor),
    ctypes.c_void_p,
    ctypes.c_size_t,
    ctypes.c_size_t,
)
ggml_backend_buffer_i_cpy_tensor = ctypes.CFUNCTYPE(
    ctypes.c_bool,
    ggml_backend_buffer_t_ctypes,
    ctypes.POINTER(ggml_tensor),
    ctypes.POINTER(ggml_tensor),
)
ggml_backend_buffer_i_clear = ctypes.CFUNCTYPE(
    None, ggml_backend_buffer_t_ctypes, ctypes.c_uint8
)
ggml_backend_buffer_i_reset = ctypes.CFUNCTYPE(None, ggml_backend_buffer_t_ctypes)


class ggml_backend_buffer_i(ctypes.Structure):
    _fields_ = [
        ("get_name", ggml_backend_buffer_i_get_name),
        ("free_buffer", ggml_backend_buffer_i_free_buffer),
        ("get_base", ggml_backend_buffer_i_get_base),
        ("init_tensor", ggml_backend_buffer_i_init_tensor),
        ("set_tensor", ggml_backend_buffer_i_set_tensor),
        ("get_tensor", ggml_backend_buffer_i_get_tensor),
        ("cpy_tensor", ggml_backend_buffer_i_cpy_tensor),
        ("clear", ggml_backend_buffer_i_clear),
        ("reset", ggml_backend_buffer_i_reset),
    ]


# struct ggml_backend_buffer {
#     struct ggml_backend_buffer_i  iface;
#     ggml_backend_buffer_type_t    buft;
#     ggml_backend_buffer_context_t context;
#     size_t size;
#     enum ggml_backend_buffer_usage usage;
# };
class ggml_backend_buffer(ctypes.Structure):
    _fields_ = [
        ("iface", ggml_backend_buffer_i),
        ("buft", ggml_backend_buffer_type_t_ctypes),
        ("context", ggml_backend_buffer_context_t_ctypes),
        ("size", ctypes.c_size_t),
    ]


# GGML_CALL ggml_backend_buffer_t ggml_backend_buffer_init(
#                ggml_backend_buffer_type_t      buft,
#         struct ggml_backend_buffer_i           iface,
#                ggml_backend_buffer_context_t   context,
#                size_t                          size);
@ctypes_function(
    "ggml_backend_buffer_init",
    [
        ggml_backend_buffer_type_t_ctypes,
        ggml_backend_buffer_i,
        ggml_backend_buffer_context_t_ctypes,
        ctypes.c_size_t,
    ],
    ggml_backend_buffer_t_ctypes,
)
def ggml_backend_buffer_init(
    buft: Union[ggml_backend_buffer_type_t, int],
    iface: ggml_backend_buffer_i,
    context: ggml_backend_buffer_context_t,
    size: Union[ctypes.c_size_t, int],
) -> Optional[ggml_backend_buffer_t]:
    ...


# // do not use directly, use ggml_backend_tensor_copy instead
# bool ggml_backend_buffer_copy_tensor(const struct ggml_tensor * src, struct ggml_tensor * dst);
@ctypes_function(
    "ggml_backend_buffer_copy_tensor",
    [
        ctypes.POINTER(ggml_tensor),
        ctypes.POINTER(ggml_tensor),
    ],
    ctypes.c_bool,
)
def ggml_backend_buffer_copy_tensor(
    src: ggml_tensor_p,
    dst: ggml_tensor_p,
) -> bool:
    ...


# // buffer that contains a collection of buffers
# GGML_CALL ggml_backend_buffer_t ggml_backend_multi_buffer_alloc_buffer(ggml_backend_buffer_t * buffers, size_t n_buffers);
# GGML_CALL bool                  ggml_backend_buffer_is_multi_buffer(ggml_backend_buffer_t buffer);
# GGML_CALL void                  ggml_backend_multi_buffer_set_usage(ggml_backend_buffer_t buffer, enum ggml_backend_buffer_usage usage);
@ctypes_function(
    "ggml_backend_multi_buffer_alloc_buffer",
    [
        ctypes.POINTER(ggml_backend_buffer_t_ctypes),
        ctypes.c_size_t,
    ],
    ggml_backend_buffer_t_ctypes,
)
def ggml_backend_multi_buffer_alloc_buffer(
    buffers: "ctypes._Pointer(ggml_backend_buffer_t)",  # type: ignore
    n_buffers: Union[ctypes.c_size_t, int],
) -> Optional[ggml_backend_buffer_t]:
    ...


# //
# // Backend
# //

# typedef void * ggml_backend_context_t;
ggml_backend_context_t = NewType("ggml_backend_context_t", int)
ggml_backend_context_t_ctypes: TypeAlias = ctypes.c_void_p


# struct ggml_backend_i {
#     const char * (*GGML_CALL get_name)(ggml_backend_t backend);

#     void (*GGML_CALL free)(ggml_backend_t backend);

#     // buffer allocation
#     ggml_backend_buffer_type_t (*GGML_CALL get_default_buffer_type)(ggml_backend_t backend);

#     // (optional) asynchronous tensor data access
#     void (*GGML_CALL set_tensor_async)(ggml_backend_t backend,       struct ggml_tensor * tensor, const void * data, size_t offset, size_t size);
#     void (*GGML_CALL get_tensor_async)(ggml_backend_t backend, const struct ggml_tensor * tensor,       void * data, size_t offset, size_t size);
#     bool (*GGML_CALL cpy_tensor_async)(ggml_backend_t backend, const struct ggml_tensor * src, struct ggml_tensor * dst);

#     // (optional) complete all pending operations
#     void (*GGML_CALL synchronize)(ggml_backend_t backend);

#     // compute graph with a plan
#     ggml_backend_graph_plan_t (*GGML_CALL graph_plan_create) (ggml_backend_t backend, const struct ggml_cgraph * cgraph);
#     void                      (*GGML_CALL graph_plan_free)   (ggml_backend_t backend, ggml_backend_graph_plan_t plan);
#     void                      (*GGML_CALL graph_plan_compute)(ggml_backend_t backend, ggml_backend_graph_plan_t plan);

#     // compute graph without a plan (async)
#     bool (*GGML_CALL graph_compute)(ggml_backend_t backend, struct ggml_cgraph * cgraph);

#     // check if the backend supports an operation
#     bool (*GGML_CALL supports_op)(ggml_backend_t backend, const struct ggml_tensor * op);
# };
ggml_backend_i_get_name = ctypes.CFUNCTYPE(ctypes.c_char_p, ggml_backend_t_ctypes)
ggml_backend_i_free = ctypes.CFUNCTYPE(None, ggml_backend_t_ctypes)
ggml_backend_i_get_default_buffer_type = ctypes.CFUNCTYPE(
    ggml_backend_buffer_type_t_ctypes, ggml_backend_t_ctypes
)
ggml_backend_i_set_tensor_async = ctypes.CFUNCTYPE(
    None,
    ggml_backend_t_ctypes,
    ctypes.POINTER(ggml_tensor),
    ctypes.c_void_p,
    ctypes.c_size_t,
    ctypes.c_size_t,
)
ggml_backend_i_get_tensor_async = ctypes.CFUNCTYPE(
    None,
    ggml_backend_t_ctypes,
    ctypes.POINTER(ggml_tensor),
    ctypes.c_void_p,
    ctypes.c_size_t,
    ctypes.c_size_t,
)
ggml_backend_i_cpy_tensor_async = ctypes.CFUNCTYPE(
    ctypes.c_bool,
    ggml_backend_t_ctypes,
    ctypes.POINTER(ggml_tensor),
    ctypes.POINTER(ggml_tensor),
)
ggml_backend_i_synchronize = ctypes.CFUNCTYPE(None, ggml_backend_t_ctypes)
ggml_backend_i_graph_plan_create = ctypes.CFUNCTYPE(
    ggml_backend_graph_plan_t_ctypes, ggml_backend_t_ctypes, ctypes.POINTER(ggml_cgraph)
)
ggml_backend_i_graph_plan_free = ctypes.CFUNCTYPE(
    None, ggml_backend_t_ctypes, ggml_backend_graph_plan_t_ctypes
)
ggml_backend_i_graph_plan_compute = ctypes.CFUNCTYPE(
    None, ggml_backend_t_ctypes, ggml_backend_graph_plan_t_ctypes
)
ggml_backend_i_graph_compute = ctypes.CFUNCTYPE(
    ctypes.c_bool, ggml_backend_t_ctypes, ctypes.POINTER(ggml_cgraph)
)
ggml_backend_i_supports_op = ctypes.CFUNCTYPE(
    ctypes.c_bool, ggml_backend_t_ctypes, ctypes.POINTER(ggml_tensor)
)


class ggml_backend_i(ctypes.Structure):
    _fields_ = [
        ("get_name", ggml_backend_i_get_name),
        ("free", ggml_backend_i_free),
        ("get_default_buffer_type", ggml_backend_i_get_default_buffer_type),
        ("set_tensor_async", ggml_backend_i_set_tensor_async),
        ("get_tensor_async", ggml_backend_i_get_tensor_async),
        ("cpy_tensor_async", ggml_backend_i_cpy_tensor_async),
        ("synchronize", ggml_backend_i_synchronize),
        ("graph_plan_create", ggml_backend_i_graph_plan_create),
        ("graph_plan_free", ggml_backend_i_graph_plan_free),
        ("graph_plan_compute", ggml_backend_i_graph_plan_compute),
        ("graph_compute", ggml_backend_i_graph_compute),
        ("supports_op", ggml_backend_i_supports_op),
    ]


# struct ggml_backend {
#     struct ggml_backend_i iface;


#     ggml_backend_context_t context;
# };
class ggml_backend(ctypes.Structure):
    _fields_ = [
        ("iface", ggml_backend_i),
        ("context", ggml_backend_context_t_ctypes),
    ]


# //
# // Backend registry
# //

# typedef ggml_backend_t (*GGML_CALL ggml_backend_init_fn)(const char * params, void * user_data);
ggml_backend_init_fn = ctypes.CFUNCTYPE(
    ggml_backend_t_ctypes, ctypes.c_char_p, ctypes.c_void_p
)


# GGML_CALL void ggml_backend_register(const char * name, ggml_backend_init_fn init_fn, ggml_backend_buffer_type_t default_buffer_type, void * user_data);
@ctypes_function(
    "ggml_backend_register",
    [
        ctypes.c_char_p,
        ggml_backend_init_fn,
        ggml_backend_buffer_type_t_ctypes,
        ctypes.c_void_p,
    ],
    None,
)
def ggml_backend_register(
    name: bytes,
    init_fn,  # type: ignore
    default_buffer_type: Union[ggml_backend_buffer_type_t, int],
    user_data: Union[ctypes.c_void_p, int, None],
):
    ...


#####################################################
# GGML CUDA API
# source: src/ggml-cuda.h
#####################################################


GGML_USE_CUBLAS = hasattr(lib, "ggml_init_cublas")


GGML_CUDA_MAX_DEVICES = 16


# // Always success. To check if CUDA is actually loaded, use `ggml_cublas_loaded`.
# GGML_API GGML_CALL void   ggml_init_cublas(void);
@ctypes_function("ggml_init_cublas", [], None, enabled=GGML_USE_CUBLAS)
def ggml_init_cublas():
    ...


# // Returns `true` if there are available CUDA devices and cublas loads successfully; otherwise, it returns `false`.
# GGML_API GGML_CALL bool   ggml_cublas_loaded(void);
@ctypes_function("ggml_cublas_loaded", [], ctypes.c_bool, enabled=GGML_USE_CUBLAS)
def ggml_cublas_loaded() -> bool:
    ...


# GGML_API GGML_CALL void * ggml_cuda_host_malloc(size_t size);
@ctypes_function(
    "ggml_cuda_host_malloc",
    [ctypes.c_size_t],
    ctypes.c_void_p,
    enabled=GGML_USE_CUBLAS,
)
def ggml_cuda_host_malloc(
    size: Union[ctypes.c_size_t, int],
) -> Optional[int]:
    ...


# GGML_API GGML_CALL void   ggml_cuda_host_free(void * ptr);
@ctypes_function(
    "ggml_cuda_host_free", [ctypes.c_void_p], None, enabled=GGML_USE_CUBLAS
)
def ggml_cuda_host_free(ptr: Union[ctypes.c_void_p, int, None], /):
    ...


# GGML_API GGML_CALL bool   ggml_cuda_can_mul_mat(const struct ggml_tensor * src0, const struct ggml_tensor * src1, struct ggml_tensor * dst);
@ctypes_function(
    "ggml_cuda_can_mul_mat",
    [
        ctypes.POINTER(ggml_tensor),
        ctypes.POINTER(ggml_tensor),
        ctypes.POINTER(ggml_tensor),
    ],
    ctypes.c_bool,
    enabled=GGML_USE_CUBLAS,
)
def ggml_cuda_can_mul_mat(
    src0: ggml_tensor_p,
    src1: ggml_tensor_p,
    dst: ggml_tensor_p,
) -> bool:
    ...


# GGML_API GGML_CALL bool   ggml_cuda_compute_forward(struct ggml_compute_params * params, struct ggml_tensor * tensor);
@ctypes_function(
    "ggml_cuda_compute_forward",
    [
        ctypes.POINTER(ggml_compute_params),
        ctypes.POINTER(ggml_tensor),
    ],
    ctypes.c_bool,
    enabled=GGML_USE_CUBLAS,
)
def ggml_cuda_compute_forward(
    params: ggml_compute_params_p,
    tensor: ggml_tensor_p,
) -> bool:
    ...


# GGML_API GGML_CALL int    ggml_cuda_get_device_count(void);
@ctypes_function(
    "ggml_cuda_get_device_count", [], ctypes.c_int, enabled=GGML_USE_CUBLAS
)
def ggml_cuda_get_device_count() -> int:
    ...


# GGML_API GGML_CALL void   ggml_cuda_get_device_description(int device, char * description, size_t description_size);
@ctypes_function(
    "ggml_cuda_get_device_description",
    [
        ctypes.c_int,
        ctypes.c_char_p,
        ctypes.c_size_t,
    ],
    None,
    enabled=GGML_USE_CUBLAS,
)
def ggml_cuda_get_device_description(
    device: Union[ctypes.c_int, int],
    description: bytes,
    description_size: Union[ctypes.c_size_t, int],
    /,
):
    ...


# // backend API
# GGML_API GGML_CALL ggml_backend_t ggml_backend_cuda_init(int device);
@ctypes_function(
    "ggml_backend_cuda_init", [], ggml_backend_t_ctypes, enabled=GGML_USE_CUBLAS
)
def ggml_backend_cuda_init() -> Optional[ggml_backend_t]:
    ...


# GGML_API GGML_CALL bool ggml_backend_is_cuda(ggml_backend_t backend);
@ctypes_function(
    "ggml_backend_is_cuda",
    [ggml_backend_t_ctypes],
    ctypes.c_bool,
    enabled=GGML_USE_CUBLAS,
)
def ggml_backend_is_cuda(
    backend: Union[ggml_backend_t, int],
) -> bool:
    ...


# GGML_API GGML_CALL ggml_backend_buffer_type_t ggml_backend_cuda_buffer_type(int device);
@ctypes_function(
    "ggml_backend_cuda_buffer_type",
    [ctypes.c_int],
    ggml_backend_buffer_type_t_ctypes,
    enabled=GGML_USE_CUBLAS,
)
def ggml_backend_cuda_buffer_type(
    device: Union[ctypes.c_int, int],
) -> Optional[ggml_backend_buffer_type_t]:
    ...


# // split tensor buffer that splits matrices by rows across multiple devices
# GGML_API GGML_CALL ggml_backend_buffer_type_t ggml_backend_cuda_split_buffer_type(const float * tensor_split);
@ctypes_function(
    "ggml_backend_cuda_split_buffer_type",
    [ctypes.POINTER(ctypes.c_float)],
    ggml_backend_buffer_type_t_ctypes,
    enabled=GGML_USE_CUBLAS,
)
def ggml_backend_cuda_split_buffer_type(
    tensor_split: CtypesArray[ctypes.c_float],
) -> Optional[ggml_backend_buffer_type_t]:
    ...


# // pinned host buffer for use with the CPU backend for faster copies between CPU and GPU
# GGML_API GGML_CALL ggml_backend_buffer_type_t ggml_backend_cuda_host_buffer_type(void);
@ctypes_function(
    "ggml_backend_cuda_host_buffer_type",
    [],
    ggml_backend_buffer_type_t_ctypes,
    enabled=GGML_USE_CUBLAS,
)
def ggml_backend_cuda_host_buffer_type() -> (
    Union[ggml_backend_buffer_type_t, int, None]
):
    ...


# GGML_API GGML_CALL int  ggml_backend_cuda_get_device_count(void);
@ctypes_function(
    "ggml_backend_cuda_get_device_count", [], ctypes.c_int, enabled=GGML_USE_CUBLAS
)
def ggml_backend_cuda_get_device_count() -> int:
    ...


# GGML_API GGML_CALL void ggml_backend_cuda_get_device_description(int device, char * description, size_t description_size);
@ctypes_function(
    "ggml_backend_cuda_get_device_description",
    [
        ctypes.c_int,
        ctypes.c_char_p,
        ctypes.c_size_t,
    ],
    None,
    enabled=GGML_USE_CUBLAS,
)
def ggml_backend_cuda_get_device_description(
    device: Union[ctypes.c_int, int],
    description: ctypes.c_char_p,
    description_size: Union[ctypes.c_size_t, int],
    /,
):
    ...


# GGML_API GGML_CALL void ggml_backend_cuda_get_device_memory(int device, size_t * free, size_t * total);
@ctypes_function(
    "ggml_backend_cuda_get_device_memory",
    [
        ctypes.c_int,
        ctypes.POINTER(ctypes.c_size_t),
        ctypes.POINTER(ctypes.c_size_t),
    ],
    None,
    enabled=GGML_USE_CUBLAS,
)
def ggml_backend_cuda_get_device_memory(
    device: Union[ctypes.c_int, int],
    free: "ctypes._Pointer[ctypes.c_size_t]",  # type: ignore
    total: "ctypes._Pointer[ctypes.c_size_t]",  # type: ignore
    /,
):
    ...


#####################################################
# GGML METAL API
# source: src/ggml-metal.h
#####################################################


GGML_USE_METAL = hasattr(lib, "ggml_backend_metal_init")


# // max memory buffers that can be mapped to the device
# #define GGML_METAL_MAX_BUFFERS 64
GGML_METAL_MAX_BUFFERS = 64

# //
# // backend API
# // user-code should use only these functions
# //


# GGML_API void ggml_backend_metal_log_set_callback(ggml_log_callback log_callback, void * user_data);
@ctypes_function(
    "ggml_backend_metal_log_set_callback",
    [
        ggml_log_callback,
        ctypes.c_void_p,
    ],
    None,
    enabled=GGML_USE_METAL,
)
def ggml_backend_metal_log_set_callback(
    log_callback, user_data: Union[ctypes.c_void_p, int, None], /  # type: ignore
):
    ...


# GGML_API ggml_backend_t ggml_backend_metal_init(void);
@ctypes_function(
    "ggml_backend_metal_init", [], ggml_backend_t_ctypes, enabled=GGML_USE_METAL
)
def ggml_backend_metal_init() -> Optional[ggml_backend_t]:
    ...


# GGML_API bool ggml_backend_is_metal(ggml_backend_t backend);
@ctypes_function(
    "ggml_backend_is_metal",
    [ggml_backend_t_ctypes],
    ctypes.c_bool,
    enabled=GGML_USE_METAL,
)
def ggml_backend_is_metal(
    backend: Union[ggml_backend_t, int],
) -> bool:
    ...


# GML_API GGML_CALL ggml_backend_buffer_t ggml_backend_metal_buffer_from_ptr(void * data, size_t size, size_t max_size);
@ctypes_function(
    "ggml_backend_metal_buffer_from_ptr",
    [
        ctypes.c_void_p,
        ctypes.c_size_t,
        ctypes.c_size_t,
    ],
    ggml_backend_buffer_t_ctypes,
    enabled=GGML_USE_METAL,
)
def ggml_backend_metal_buffer_from_ptr(
    data: Union[ctypes.c_void_p, int, None],
    size: Union[ctypes.c_size_t, int],
    max_size: Union[ctypes.c_size_t, int],
) -> Optional[ggml_backend_buffer_t]:
    ...


# GGML_API void ggml_backend_metal_set_n_cb(ggml_backend_t backend, int n_cb);
@ctypes_function(
    "ggml_backend_metal_set_n_cb",
    [ggml_backend_t_ctypes, ctypes.c_int],
    None,
    enabled=GGML_USE_METAL,
)
def ggml_backend_metal_set_n_cb(
    backend: Union[ggml_backend_t, int], n_cb: Union[ctypes.c_int, int], /
):
    ...


# GGML_API GGML_CALL ggml_backend_buffer_type_t ggml_backend_metal_buffer_type(void);
@ctypes_function(
    "ggml_backend_metal_buffer_type",
    [],
    ggml_backend_buffer_type_t_ctypes,
    enabled=GGML_USE_METAL,
)
def ggml_backend_metal_buffer_type() -> Optional[ggml_backend_buffer_type_t]:
    ...


# // helper to check if the device supports a specific family
# // ideally, the user code should be doing these checks
# // ref: https://developer.apple.com/metal/Metal-Feature-Set-Tables.pdf
# GGML_API bool ggml_backend_metal_supports_family(ggml_backend_t backend, int family);
@ctypes_function(
    "ggml_backend_metal_supports_family",
    [
        ggml_backend_t_ctypes,
        ctypes.c_int,
    ],
    ctypes.c_bool,
    enabled=GGML_USE_METAL,
)
def ggml_backend_metal_supports_family(
    backend: Union[ggml_backend_t, int],
    family: Union[ctypes.c_int, int],
) -> bool:
    ...


# // capture all command buffers committed the next time `ggml_backend_graph_compute` is called
# GGML_API void ggml_backend_metal_capture_next_compute(ggml_backend_t backend);
@ctypes_function(
    "ggml_backend_metal_capture_next_compute",
    [ggml_backend_t_ctypes],
    None,
    enabled=GGML_USE_METAL,
)
def ggml_backend_metal_capture_next_compute(backend: Union[ggml_backend_t, int], /):
    ...


#####################################################
# GGML OPENCL API
# source: ggml-opencl.h
#####################################################


GGML_USE_CLBLAST = hasattr(lib, "ggml_cl_init")


# GGML_API void ggml_cl_init(void);
@ctypes_function("ggml_cl_init", [], None, enabled=GGML_USE_CLBLAST)
def ggml_cl_init():
    ...


# GGML_API void   ggml_cl_mul(const struct ggml_tensor * src0, const struct ggml_tensor * src1, struct ggml_tensor * dst);
@ctypes_function(
    "ggml_cl_mul",
    [
        ctypes.POINTER(ggml_tensor),
        ctypes.POINTER(ggml_tensor),
        ctypes.POINTER(ggml_tensor),
    ],
    None,
    enabled=GGML_USE_CLBLAST,
)
def ggml_cl_mul(src0: ggml_tensor_p, src1: ggml_tensor_p, dst: ggml_tensor_p, /):
    ...


# GGML_API void   ggml_cl_add(const struct ggml_tensor * src0, const struct ggml_tensor * src1, struct ggml_tensor * dst);
@ctypes_function(
    "ggml_cl_add",
    [
        ctypes.POINTER(ggml_tensor),
        ctypes.POINTER(ggml_tensor),
        ctypes.POINTER(ggml_tensor),
    ],
    None,
    enabled=GGML_USE_CLBLAST,
)
def ggml_cl_add(src0: ggml_tensor_p, src1: ggml_tensor_p, dst: ggml_tensor_p, /):
    ...


# GGML_API bool   ggml_cl_can_mul_mat(const struct ggml_tensor * src0, const struct ggml_tensor * src1, const struct ggml_tensor * dst);
@ctypes_function(
    "ggml_cl_can_mul_mat",
    [
        ctypes.POINTER(ggml_tensor),
        ctypes.POINTER(ggml_tensor),
        ctypes.POINTER(ggml_tensor),
    ],
    ctypes.c_bool,
    enabled=GGML_USE_CLBLAST,
)
def ggml_cl_can_mul_mat(
    src0: ggml_tensor_p,
    src1: ggml_tensor_p,
    dst: ggml_tensor_p,
) -> bool:
    ...


# GGML_API size_t ggml_cl_mul_mat_get_wsize(const struct ggml_tensor * src0, const struct ggml_tensor * src1, struct ggml_tensor * dst);
@ctypes_function(
    "ggml_cl_mul_mat_get_wsize",
    [
        ctypes.POINTER(ggml_tensor),
        ctypes.POINTER(ggml_tensor),
        ctypes.POINTER(ggml_tensor),
    ],
    ctypes.c_size_t,
    enabled=GGML_USE_CLBLAST,
)
def ggml_cl_mul_mat_get_wsize(
    src0: ggml_tensor_p,
    src1: ggml_tensor_p,
    dst: ggml_tensor_p,
) -> int:
    ...


# GGML_API void   ggml_cl_mul_mat(const struct ggml_tensor * src0, const struct ggml_tensor * src1, struct ggml_tensor * dst, void * wdata, size_t wsize);
@ctypes_function(
    "ggml_cl_mul_mat",
    [
        ctypes.POINTER(ggml_tensor),
        ctypes.POINTER(ggml_tensor),
        ctypes.POINTER(ggml_tensor),
        ctypes.c_void_p,
        ctypes.c_size_t,
    ],
    None,
    enabled=GGML_USE_CLBLAST,
)
def ggml_cl_mul_mat(
    src0: ggml_tensor_p,
    src1: ggml_tensor_p,
    dst: ggml_tensor_p,
    wdata: Union[ctypes.c_void_p, int, None],
    wsize: Union[ctypes.c_size_t, int],
    /,
):
    ...


# GGML_API void ggml_cl_free_data(const struct ggml_tensor* tensor);
@ctypes_function(
    "ggml_cl_free_data",
    [
        ctypes.POINTER(ggml_tensor),
    ],
    None,
    enabled=GGML_USE_CLBLAST,
)
def ggml_cl_free_data(tensor: ggml_tensor_p, /):
    ...


# GGML_API void ggml_cl_transform_tensor(void * data, struct ggml_tensor * tensor);
@ctypes_function(
    "ggml_cl_transform_tensor",
    [
        ctypes.c_void_p,
        ctypes.POINTER(ggml_tensor),
    ],
    None,
    enabled=GGML_USE_CLBLAST,
)
def ggml_cl_transform_tensor(
    data: Union[ctypes.c_void_p, int, None], tensor: ggml_tensor_p, /
):
    ...


# // backend API

# // GGML_API ggml_backend_t ggml_backend_opencl_init(void);

# // GGML_API bool ggml_backend_is_opencl(ggml_backend_t backend);


# GGML_API ggml_backend_buffer_type_t ggml_backend_opencl_buffer_type(void);
# // GGML_API ggml_backend_buffer_type_t ggml_backend_opencl_host_buffer_type(void);
@ctypes_function(
    "ggml_backend_opencl_host_buffer_type",
    [],
    ggml_backend_buffer_type_t_ctypes,
    enabled=GGML_USE_CLBLAST,
)
def ggml_backend_opencl_host_buffer_type() -> (
    Union[ggml_backend_buffer_type_t, int, None]
):
    ...


# TODO: Add ggml-quants.h

#####################################################
# GGML Vulkan API
# source: src/ggml-vulkan.h
#####################################################

GGML_USE_VULKAN = hasattr(lib, "ggml_vk_init_cpu_assist")

# #define GGML_VK_NAME "Vulkan"
# #define GGML_VK_MAX_DEVICES 16
GGML_VK_NAME = "Vulkan"
GGML_VK_MAX_DEVICES = 16


# GGML_API void ggml_vk_init_cpu_assist(void);
@ctypes_function("ggml_vk_init_cpu_assist", [], None, enabled=GGML_USE_VULKAN)
def ggml_vk_init_cpu_assist():
    ...


# GGML_API void ggml_vk_preallocate_buffers_graph_cpu_assist(struct ggml_tensor * node);
@ctypes_function(
    "ggml_vk_preallocate_buffers_graph_cpu_assist",
    [ctypes.POINTER(ggml_tensor)],
    None,
    enabled=GGML_USE_VULKAN,
)
def ggml_vk_preallocate_buffers_graph_cpu_assist(node: ggml_tensor_p, /):
    ...


# GGML_API void ggml_vk_preallocate_buffers_cpu_assist(void);
@ctypes_function(
    "ggml_vk_preallocate_buffers_cpu_assist", [], None, enabled=GGML_USE_VULKAN
)
def ggml_vk_preallocate_buffers_cpu_assist():
    ...


# GGML_API void ggml_vk_build_graph_cpu_assist(struct ggml_tensor * node, bool last_node);
@ctypes_function(
    "ggml_vk_build_graph_cpu_assist",
    [
        ctypes.POINTER(ggml_tensor),
        ctypes.c_bool,
    ],
    None,
    enabled=GGML_USE_VULKAN,
)
def ggml_vk_build_graph_cpu_assist(node: ggml_tensor_p, last_node: bool, /):
    ...


# GGML_API bool ggml_vk_compute_forward_cpu_assist(struct ggml_compute_params * params, struct ggml_tensor * tensor);
@ctypes_function(
    "ggml_vk_compute_forward_cpu_assist",
    [
        ctypes.POINTER(ggml_compute_params),
        ctypes.POINTER(ggml_tensor),
    ],
    ctypes.c_bool,
    enabled=GGML_USE_VULKAN,
)
def ggml_vk_compute_forward_cpu_assist(
    params: ggml_compute_params_p, tensor: ggml_tensor_p, /
) -> bool:
    ...


# #ifdef GGML_VULKAN_CHECK_RESULTS
# void ggml_vk_check_results_1_cpu_assist(struct ggml_compute_params * params, struct ggml_tensor * tensor);
# #endif


# GGML_API void ggml_vk_graph_cleanup_cpu_assist(void);
@ctypes_function("ggml_vk_graph_cleanup_cpu_assist", [], None, enabled=GGML_USE_VULKAN)
def ggml_vk_graph_cleanup_cpu_assist():
    ...


# GGML_API void ggml_vk_free_cpu_assist(void);
@ctypes_function("ggml_vk_free_cpu_assist", [], None, enabled=GGML_USE_VULKAN)
def ggml_vk_free_cpu_assist():
    ...


# // backend API
# GGML_API GGML_CALL ggml_backend_t ggml_backend_vk_init(size_t dev_num);
@ctypes_function(
    "ggml_backend_vk_init",
    [ctypes.c_size_t],
    ggml_backend_t_ctypes,
    enabled=GGML_USE_VULKAN,
)
def ggml_backend_vk_init(
    dev_num: Union[ctypes.c_size_t, int], /
) -> Optional[ggml_backend_t]:
    ...


# GGML_API GGML_CALL bool ggml_backend_is_vk(ggml_backend_t backend);
@ctypes_function(
    "ggml_backend_is_vk",
    [ggml_backend_t_ctypes],
    ctypes.c_bool,
    enabled=GGML_USE_VULKAN,
)
def ggml_backend_is_vk(backend: Union[ggml_backend_t, int], /) -> bool:
    ...


# GGML_API GGML_CALL int  ggml_backend_vk_get_device_count(void);
@ctypes_function(
    "ggml_backend_vk_get_device_count", [], ctypes.c_int, enabled=GGML_USE_VULKAN
)
def ggml_backend_vk_get_device_count() -> int:
    ...


# GGML_API GGML_CALL void ggml_backend_vk_get_device_description(int device, char * description, size_t description_size);
@ctypes_function(
    "ggml_backend_vk_get_device_description",
    [
        ctypes.c_int,
        ctypes.c_char_p,
        ctypes.c_size_t,
    ],
    None,
    enabled=GGML_USE_VULKAN,
)
def ggml_backend_vk_get_device_description(
    device: Union[ctypes.c_int, int],
    description: bytes,
    description_size: Union[ctypes.c_size_t, int],
    /,
):
    ...


# GGML_API GGML_CALL void ggml_backend_vk_get_device_memory(int device, size_t * free, size_t * total);
@ctypes_function(
    "ggml_backend_vk_get_device_memory",
    [
        ctypes.c_int,
        ctypes.POINTER(ctypes.c_size_t),
        ctypes.POINTER(ctypes.c_size_t),
    ],
    None,
    enabled=GGML_USE_VULKAN,
)
def ggml_backend_vk_get_device_memory(
    device: Union[ctypes.c_int, int],
    free: "ctypes._Pointer[ctypes.c_size_t]",  # type: ignore
    total: "ctypes._Pointer[ctypes.c_size_t]",  # type: ignore
    /,
):
    ...


# GGML_API GGML_CALL ggml_backend_buffer_type_t ggml_backend_vk_buffer_type(size_t dev_num);
@ctypes_function(
    "ggml_backend_vk_buffer_type",
    [ctypes.c_size_t],
    ggml_backend_buffer_type_t,
    enabled=GGML_USE_VULKAN,
)
def ggml_backend_vk_buffer_type(
    dev_num: Union[ctypes.c_size_t, int], /
) -> Optional[ggml_backend_buffer_type_t]:
    ...


# // pinned host buffer for use with the CPU backend for faster copies between CPU and GPU
# GGML_API GGML_CALL ggml_backend_buffer_type_t ggml_backend_vk_host_buffer_type(void);
@ctypes_function(
    "ggml_backend_vk_host_buffer_type",
    [],
    ggml_backend_buffer_type_t,
    enabled=GGML_USE_VULKAN,
)
def ggml_backend_vk_host_buffer_type() -> Optional[ggml_backend_buffer_type_t]:
    ...


# TODO: Add ggml-sycl.h

# TODO: Add ggml-kompute.h<|MERGE_RESOLUTION|>--- conflicted
+++ resolved
@@ -59,11 +59,8 @@
 import ctypes
 import signal
 import pathlib
-<<<<<<< HEAD
 import traceback
-=======
 import functools
->>>>>>> 3ac541a3
 import importlib.resources
 from typing import (
     Any,
