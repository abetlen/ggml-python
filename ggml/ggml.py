--- conflicted
+++ resolved
@@ -8193,38 +8193,8 @@
 # // Legacy API
 # //
 
-<<<<<<< HEAD
 # typedef struct ggml_allocr * ggml_allocr_t;
 ggml_allocr_t = ctypes.c_void_p
-=======
-
-# struct ggml_backend_buffer_i {
-#     void   (*free_buffer)   (ggml_backend_buffer_t buffer);
-#     void * (*get_base)      (ggml_backend_buffer_t buffer); // get base pointer
-#     size_t (*get_alloc_size)(ggml_backend_buffer_t buffer, struct ggml_tensor * tensor); // pre-allocation callback
-#     void   (*init_tensor)   (ggml_backend_buffer_t buffer, struct ggml_tensor * tensor); // post-allocation callback
-#     void   (*free_tensor)   (ggml_backend_buffer_t buffer, struct ggml_tensor * tensor); // pre-free callback
-# };
-class ggml_backend_buffer_i(ctypes.Structure):
-    _fields_ = [
-        ("free_buffer", ctypes.CFUNCTYPE(None, ggml_backend_buffer_t)),
-        ("get_base", ctypes.CFUNCTYPE(ctypes.c_void_p, ggml_backend_buffer_t)),
-        (
-            "get_alloc_size",
-            ctypes.CFUNCTYPE(
-                ctypes.c_size_t, ggml_backend_buffer_t, ctypes.POINTER(ggml_tensor)
-            ),
-        ),
-        (
-            "init_tensor",
-            ctypes.CFUNCTYPE(None, ggml_backend_buffer_t, ctypes.POINTER(ggml_tensor)),
-        ),
-        (
-            "free_tensor",
-            ctypes.CFUNCTYPE(None, ggml_backend_buffer_t, ctypes.POINTER(ggml_tensor)),
-        ),
-    ]
->>>>>>> 6065ce40
 
 
 # // initialize allocator for use with CPU backend only
@@ -8237,21 +8207,8 @@
     return lib.ggml_allocr_new(data, size, alignment)
 
 
-<<<<<<< HEAD
 lib.ggml_allocr_new.argtypes = [ctypes.c_void_p, ctypes.c_size_t, ctypes.c_size_t]
 lib.ggml_allocr_new.restype = ggml_allocr_t
-=======
-
-#     size_t size;
-# };
-class ggml_backend_buffer(ctypes.Structure):
-    _fields_ = [
-        ("iface", ggml_backend_buffer_i),
-        ("backend", ggml_backend_t),
-        ("context", ggml_backend_buffer_context_t),
-        ("size", ctypes.c_size_t),
-    ]
->>>>>>> 6065ce40
 
 
 # GGML_API ggml_allocr_t ggml_allocr_new_measure(size_t alignment);
@@ -8262,13 +8219,6 @@
 lib.ggml_allocr_new_measure.argtypes = [ctypes.c_size_t]
 lib.ggml_allocr_new_measure.restype = ggml_allocr_t
 
-<<<<<<< HEAD
-=======
-
-# GGML_API void   ggml_backend_buffer_free          (ggml_backend_buffer_t buffer);
-def ggml_backend_buffer_free(buffer: ggml_backend_buffer_t) -> None:
-    return lib.ggml_backend_buffer_free(buffer)
->>>>>>> 6065ce40
 
 # // initialize allocator for use with ggml-backend
 # GGML_API ggml_allocr_t ggml_allocr_new_from_buffer(struct ggml_backend_buffer * buffer);
@@ -8276,17 +8226,8 @@
     return lib.ggml_allocr_new_from_buffer(buffer)
 
 
-<<<<<<< HEAD
 lib.ggml_allocr_new_from_buffer.argtypes = [ggml_backend_buffer_p]
 lib.ggml_allocr_new_from_buffer.restype = ggml_allocr_t
-=======
-
-# GGML_API size_t ggml_backend_buffer_get_alignment (ggml_backend_buffer_t buffer);
-def ggml_backend_buffer_get_alignment(
-    buffer: ggml_backend_buffer_t,
-) -> Union[ctypes.c_size_t, int]:
-    return lib.ggml_backend_buffer_get_alignment(buffer)
->>>>>>> 6065ce40
 
 
 # GGML_API ggml_allocr_t ggml_allocr_new_from_backend(struct ggml_backend * backend, size_t size); // allocates an owned buffer
@@ -8295,51 +8236,25 @@
 ) -> ggml_allocr_t:
     return lib.ggml_allocr_new_from_backend(backend, size)
 
-<<<<<<< HEAD
-=======
-
-# GGML_API void * ggml_backend_buffer_get_base      (ggml_backend_buffer_t buffer);
-def ggml_backend_buffer_get_base(buffer: ggml_backend_buffer_t) -> ctypes.c_void_p:
-    return lib.ggml_backend_buffer_get_base(buffer)
->>>>>>> 6065ce40
 
 lib.ggml_allocr_new_from_backend.argtypes = [ggml_backend_t, ctypes.c_size_t]
 lib.ggml_allocr_new_from_backend.restype = ggml_allocr_t
 
 
-<<<<<<< HEAD
 # GGML_API ggml_allocr_t ggml_allocr_new_measure_from_backend(struct ggml_backend * backend);
 def ggml_allocr_new_measure_from_backend(backend: ggml_backend_t) -> ggml_allocr_t:
     return lib.ggml_allocr_new_measure_from_backend(backend)
-=======
-
-# GGML_API size_t ggml_backend_buffer_get_size      (ggml_backend_buffer_t buffer);
-def ggml_backend_buffer_get_size(
-    buffer: ggml_backend_buffer_t,
-) -> Union[ctypes.c_size_t, int]:
-    return lib.ggml_backend_buffer_get_size(buffer)
->>>>>>> 6065ce40
 
 
 lib.ggml_allocr_new_measure_from_backend.argtypes = [ggml_backend_t]
 lib.ggml_allocr_new_measure_from_backend.restype = ggml_allocr_t
 
-<<<<<<< HEAD
-=======
-
-# GGML_API size_t ggml_backend_buffer_get_alloc_size(ggml_backend_buffer_t buffer, struct ggml_tensor * tensor);
-def ggml_backend_buffer_get_alloc_size(
-    buffer: ggml_backend_buffer_t, tensor: ggml_tensor_p
-) -> Union[ctypes.c_size_t, int]:
-    return lib.ggml_backend_buffer_get_alloc_size(buffer, tensor)
->>>>>>> 6065ce40
 
 # GGML_API struct ggml_backend_buffer * ggml_allocr_get_buffer(ggml_allocr_t alloc);
 def ggml_allocr_get_buffer(alloc: ggml_allocr_t) -> ggml_backend_buffer_p:
     return lib.ggml_allocr_get_buffer(alloc)
 
 
-<<<<<<< HEAD
 lib.ggml_allocr_get_buffer.argtypes = [ggml_allocr_t]
 lib.ggml_allocr_get_buffer.restype = ggml_backend_buffer_p
 
@@ -8351,12 +8266,6 @@
     alloc: ggml_allocr_t,
     list: "ctypes._Pointer(ctypes.c_int)",  # type: ignore
     n: Union[ctypes.c_int, int],
-=======
-
-# GGML_API void   ggml_backend_buffer_init_tensor   (ggml_backend_buffer_t buffer, struct ggml_tensor * tensor);
-def ggml_backend_buffer_init_tensor(
-    buffer: ggml_backend_buffer_t, tensor: ggml_tensor_p
->>>>>>> 6065ce40
 ) -> None:
     return lib.ggml_allocr_set_parse_seq(alloc, list, n)
 
@@ -8368,15 +8277,6 @@
 ]
 lib.ggml_allocr_set_parse_seq.restype = None
 
-<<<<<<< HEAD
-=======
-
-# GGML_API void   ggml_backend_buffer_free_tensor   (ggml_backend_buffer_t buffer, struct ggml_tensor * tensor);
-def ggml_backend_buffer_free_tensor(
-    buffer: ggml_backend_buffer_t, tensor: ggml_tensor_p
-) -> None:
-    return lib.ggml_backend_buffer_free_tensor(buffer, tensor)
->>>>>>> 6065ce40
 
 # GGML_API void   ggml_allocr_free       (ggml_allocr_t alloc);
 def ggml_allocr_free(alloc: ggml_allocr_t) -> None:
@@ -8404,95 +8304,12 @@
 lib.ggml_allocr_reset.argtypes = [ggml_allocr_t]
 lib.ggml_allocr_reset.restype = None
 
-<<<<<<< HEAD
-=======
-
-#     // check if the backend supports an operation
-#     bool (*supports_op)(ggml_backend_t backend, const struct ggml_tensor * op);
-# };
-class ggml_backend_i(ctypes.Structure):
-    _fields_ = [
-        ("get_name", ctypes.CFUNCTYPE(ctypes.c_char_p, ggml_backend_t)),
-        ("free", ctypes.CFUNCTYPE(None, ggml_backend_t)),
-        (
-            "alloc_buffer",
-            ctypes.CFUNCTYPE(ctypes.POINTER(ggml_backend_buffer), ggml_backend_t),
-        ),
-        ("get_alignment", ctypes.CFUNCTYPE(ctypes.c_size_t, ggml_backend_t)),
-        (
-            "set_tensor_async",
-            ctypes.CFUNCTYPE(
-                None,
-                ggml_backend_t,
-                ctypes.POINTER(ggml_tensor),
-                ctypes.c_void_p,
-                ctypes.c_size_t,
-                ctypes.c_size_t,
-            ),
-        ),
-        (
-            "get_tensor_async",
-            ctypes.CFUNCTYPE(
-                None,
-                ggml_backend_t,
-                ctypes.POINTER(ggml_tensor),
-                ctypes.c_void_p,
-                ctypes.c_size_t,
-                ctypes.c_size_t,
-            ),
-        ),
-        ("synchronize", ctypes.CFUNCTYPE(None, ggml_backend_t)),
-        (
-            "cpy_tensor_from",
-            ctypes.CFUNCTYPE(
-                None,
-                ggml_backend_t,
-                ctypes.POINTER(ggml_tensor),
-                ctypes.POINTER(ggml_tensor),
-            ),
-        ),
-        (
-            "cpy_tensor_to",
-            ctypes.CFUNCTYPE(
-                None,
-                ggml_backend_t,
-                ctypes.POINTER(ggml_tensor),
-                ctypes.POINTER(ggml_tensor),
-            ),
-        ),
-        (
-            "graph_plan_create",
-            ctypes.CFUNCTYPE(
-                ggml_backend_graph_plan_t, ggml_backend_t, ctypes.POINTER(ggml_cgraph)
-            ),
-        ),
-        (
-            "graph_plan_free",
-            ctypes.CFUNCTYPE(None, ggml_backend_t, ggml_backend_graph_plan_t),
-        ),
-        (
-            "graph_plan_compute",
-            ctypes.CFUNCTYPE(None, ggml_backend_t, ggml_backend_graph_plan_t),
-        ),
-        (
-            "graph_compute",
-            ctypes.CFUNCTYPE(None, ggml_backend_t, ctypes.POINTER(ggml_cgraph)),
-        ),
-        (
-            "supports_op",
-            ctypes.CFUNCTYPE(
-                ctypes.c_bool, ggml_backend_t, ctypes.POINTER(ggml_tensor)
-            ),
-        ),
-    ]
->>>>>>> 6065ce40
 
 # GGML_API void   ggml_allocr_alloc      (ggml_allocr_t alloc, struct ggml_tensor * tensor);
 def ggml_allocr_alloc(alloc: ggml_allocr_t, tensor: ggml_tensor_p) -> None:
     return lib.ggml_allocr_alloc(alloc, tensor)
 
 
-<<<<<<< HEAD
 lib.ggml_allocr_alloc.argtypes = [ggml_allocr_t, ctypes.POINTER(ggml_tensor)]
 lib.ggml_allocr_alloc.restype = None
 
@@ -8823,16 +8640,6 @@
 # typedef void * ggml_backend_graph_plan_t;
 ggml_backend_t = ctypes.c_void_p
 ggml_backend_graph_plan_t = ctypes.c_void_p
-=======
-
-#     ggml_backend_context_t context;
-# };
-class ggml_backend(ctypes.Structure):
-    _fields_ = [
-        ("iface", ggml_backend_i),
-        ("context", ggml_backend_context_t),
-    ]
->>>>>>> 6065ce40
 
 
 # GGML_API ggml_backend_t ggml_get_backend(const struct ggml_tensor * tensor);
@@ -9096,10 +8903,7 @@
 lib.ggml_backend_cpu_set_n_threads.restype = None
 
 
-<<<<<<< HEAD
 # // Create a backend buffer from an existing pointer
-=======
->>>>>>> 6065ce40
 # GGML_API ggml_backend_buffer_t ggml_backend_cpu_buffer_from_ptr(ggml_backend_t backend_cpu, void * ptr, size_t size);
 def ggml_backend_cpu_buffer_from_ptr(
     backend_cpu: ggml_backend_t,
@@ -9159,15 +8963,6 @@
 # typedef struct ggml_backend_sched * ggml_backend_sched_t;
 ggml_backend_sched_t = ctypes.c_void_p
 
-<<<<<<< HEAD
-=======
-
-# GGML_API struct ggml_allocr * ggml_allocr_new_from_buffer(struct ggml_backend_buffer * buffer);
-def ggml_allocr_new_from_buffer(
-    buffer: "ctypes._Pointer[ggml_backend_buffer]",  # type: ignore
-) -> ggml_allocr_p:
-    return lib.ggml_allocr_new_from_buffer(buffer)
->>>>>>> 6065ce40
 
 # // Initialize a backend scheduler
 # GGML_API ggml_backend_sched_t ggml_backend_sched_new(ggml_backend_t * backends, int n_backends);
@@ -9178,7 +8973,6 @@
     return lib.ggml_backend_sched_new(backends, n_backends)
 
 
-<<<<<<< HEAD
 lib.ggml_backend_sched_new.argtypes = [ggml_backend_t, ctypes.c_int]
 lib.ggml_backend_sched_new.restype = ggml_backend_sched_t
 
@@ -9186,16 +8980,6 @@
 # GGML_API void ggml_backend_sched_free(ggml_backend_sched_t sched);
 def ggml_backend_sched_free(
     sched: ggml_backend_sched_t,
-=======
-
-# // tell the allocator to parse nodes following the order described in the list
-# // you should call this if your graph are optimized to execute out-of-order
-# GGML_API void   ggml_allocr_set_parse_seq(struct ggml_allocr * alloc, const int * list, int n);
-def ggml_allocr_set_parse_seq(
-    alloc: ggml_allocr_p,
-    list: CIntPointer,
-    n: Union[ctypes.c_int, int],
->>>>>>> 6065ce40
 ):
     return lib.ggml_backend_sched_free(sched)
 
@@ -9278,15 +9062,6 @@
 ]
 lib.ggml_backend_sched_graph_compute.restype = None
 
-<<<<<<< HEAD
-=======
-
-# GGML_API size_t ggml_allocr_max_size   (struct ggml_allocr * alloc);
-def ggml_allocr_max_size(
-    alloc: ggml_allocr_p,
-) -> int:
-    return lib.ggml_allocr_max_size(alloc)
->>>>>>> 6065ce40
 
 #####################################################
 # GGML Backend Implementation API
@@ -9297,7 +9072,6 @@
 # // Backend buffer
 # //
 
-<<<<<<< HEAD
 # typedef void * ggml_backend_buffer_context_t;
 ggml_backend_buffer_context_t = ctypes.c_void_p
 
@@ -9321,21 +9095,6 @@
 ggml_backend_buffer_i_free_tensor = ctypes.CFUNCTYPE(
     None, ggml_backend_buffer_t, ctypes.POINTER(ggml_tensor)
 )
-=======
-
-# GGML_API size_t ggml_allocr_alloc_graph_n(
-#                     struct ggml_allocr * alloc,
-#                     struct ggml_cgraph ** graphs, int n_graphs,
-#                     struct ggml_tensor *** inputs, struct ggml_tensor *** outputs);
-def ggml_allocr_alloc_graph_n(
-    alloc: ggml_allocr_p,
-    graphs: "ctypes._Pointer[ctypes._Pointer[ggml_cgraph]]",  # type: ignore
-    n_graphs: Union[ctypes.c_int, int],
-    inputs: "ctypes._Pointer[ctypes._Pointer[ctypes._Pointer[ggml_tensor]]]",  # type: ignore
-    outputs: "ctypes._Pointer[ctypes._Pointer[ctypes._Pointer[ggml_tensor]]]",  # type: ignore
-) -> int:
-    return lib.ggml_allocr_alloc_graph_n(alloc, graphs, n_graphs, inputs, outputs)
->>>>>>> 6065ce40
 
 
 class ggml_backend_buffer_i(ctypes.Structure):
