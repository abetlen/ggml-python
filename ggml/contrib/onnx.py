"""GGML ONNX backend.

This module implements a GGML backend for ONNX models and operators.
"""
import ctypes
import math
from typing import Any, Callable, Dict, List, Optional, Tuple, Sequence
from typing_extensions import TypeGuard

import numpy as np
import numpy.typing as npt
import onnx
from onnx.backend.base import Backend, BackendRep
from onnx.helper import np_dtype_to_tensor_dtype, tensor_dtype_to_np_dtype
from onnx.onnx_ml_pb2 import (
    GraphProto,
    ModelProto,
    NodeProto,
    ValueInfoProto,
    TensorProto,
)

import ggml
import ggml.utils
import IPython

GgmlOperator = Callable[["GgmlOnnxExecutionContext", NodeProto], None]

ggml_operators: Dict[str, GgmlOperator] = {}
onnx_dtype_map: Dict[int, npt.DTypeLike] = {
    elem_type: np_dtype
    for elem_type, np_dtype in onnx.mapping.TENSOR_TYPE_TO_NP_TYPE.items()  # type: ignore
}


def register_ggml_operator(operator: str):
    def inner(func: GgmlOperator):
        ggml_operators[operator] = func
        return func

    return inner


def map_to_ggml_type(dtype: npt.DTypeLike):
    np_data_type_limit = np.dtype(str(dtype).replace("64", "32"))
    ggml_type = ggml.utils.NUMPY_DTYPE_TO_GGML_TYPE.get(
        np_data_type_limit.type,
        ggml.utils.GGML_TYPE.F32,  # TODO: Add i64 but for now, use i32 if looking for i64 or f64
    )
    return ggml_type


def get_tensor_shape(tensor: ggml.ggml_tensor_p) -> Tuple[int, ...]:
    return tuple(reversed(ggml.utils.get_shape(tensor)))


def get_tensor_dtype(tensor: ggml.ggml_tensor_p) -> npt.DTypeLike:
    ggml_type = ggml.utils.GGML_TYPE(tensor.contents.type)
    if ggml_type == ggml.utils.GGML_TYPE.F16:
        ctypes_type = ctypes.c_uint16
    else:
        ctypes_type = np.ctypeslib.as_ctypes_type(
            ggml.utils.GGML_TYPE_TO_NUMPY_DTYPE[ggml_type]
        )
    return np.dtype(ctypes_type)


def can_quantize(
    np_array: npt.NDArray[Any],
    name: str,
    graph_def: GraphProto,
):
    return False

    allowed_op_types = set(["MatMul"])

    is_weight = is_2d = is_f32 = is_op_supported = False

    is_weight = name in [initializer.name for initializer in graph_def.initializer]
    is_2d = np_array.ndim == 2
    is_f32 = np_array.dtype == np.float32
    is_op_supported = any(
        [
            node
            for node in graph_def.node
            if node.op_type in allowed_op_types
            and name in node.input
            and node.input[0] == name
        ]
    )

    return all([is_weight, is_2d, is_f32, is_op_supported])


def broadcast_tensor(
    ctx: "GgmlOnnxExecutionContext", tensor: ggml.ggml_tensor_p, shape: Tuple
):
    ggml_type = ggml.utils.GGML_TYPE(tensor.contents.type)

    if ggml_type == ggml.utils.GGML_TYPE.F32:
        new_tensor = ggml.ggml_new_tensor(
            ctx.ggml_context,
            ggml_type.value,
            len(shape),
            (ctypes.c_int64 * len(shape))(*shape),
        )

        new_tensor = ggml.ggml_repeat(
            ctx.ggml_context,
            tensor,
            new_tensor,
        )
    else:

        @ggml.ggml_custom2_op_t
        def custom_broadcast_to(
            tensor_out: ggml.ggml_tensor_p,
            tensor_in_1: ggml.ggml_tensor_p,
            tensor_in_2: ggml.ggml_tensor_p,
            ith: int,
            nth: int,
            userdata: Optional[ctypes.c_void_p],
        ):
            a = ctx.to_numpy(tensor_in_2)

            x = np.broadcast_to(a, shape)
            ctx.set_tensor_out(tensor_out, x)

        x = np.empty(shape, dtype=get_tensor_dtype(tensor))
        x_t = ctx.from_numpy(x)
        new_tensor = ggml.ggml_map_custom2_inplace(
            ctx.ggml_context,
            x_t,
            tensor,
            custom_broadcast_to,
            1,
            None,
        )
        ctx.refs.append(custom_broadcast_to)
    return new_tensor


def broadcast_shapes(
    ctx: "GgmlOnnxExecutionContext",
    a: ggml.ggml_tensor_p,
    b: ggml.ggml_tensor_p,
):
    a_shape = get_tensor_shape(a)
    b_shape = get_tensor_shape(b)

    output_shape = tuple(
        reversed(np.broadcast(np.empty(a_shape), np.empty(b_shape)).shape)
    )  # TODO: Fix this

    a_shaped = a
    b_shaped = b

    if a_shape != output_shape:
        a_shaped = broadcast_tensor(ctx, a, output_shape)
    if b_shape != output_shape:
        b_shaped = broadcast_tensor(ctx, b, output_shape)

    return a_shaped, b_shaped


# ------ Operators ------


@register_ggml_operator("Abs")
def ggml_operator_abs(ctx: "GgmlOnnxExecutionContext", node: NodeProto):
    node_inputs = [ctx.tensors_dict[inp] for inp in node.input]

    if len(node_inputs) != 1:
        raise ValueError(
            f'Error for node "{node.name}": Operation "Abs" requires exactly one input. Actual number of inputs: {len(node_inputs)}'
        )

    output_name = node.output[0]
    a = node_inputs[0]

    abs_result = ggml.ggml_abs(
        ctx.ggml_context,
        a,
    )
    ctx.tensors_dict[output_name] = abs_result


@register_ggml_operator("Add")
def ggml_operator_add(ctx: "GgmlOnnxExecutionContext", node: NodeProto):
    node_inputs = [ctx.tensors_dict[inp] for inp in node.input]

    if len(node_inputs) != 2:
        raise ValueError(
            f'Error for node "{node.name}": Operation "Add" requires exactly two inputs. Actual number of inputs: {len(node_inputs)}'
        )

    output_name = node.output[0]
    a, b = node_inputs
    a, b = broadcast_shapes(ctx, a, b)
    if ggml.utils.GGML_TYPE(a.contents.type) == ggml.utils.GGML_TYPE.I32:
        np_dtype = get_tensor_dtype(a)
        x = np.empty(ctx.get_tensor_shape(a), dtype=np_dtype)
        x_t = ctx.from_numpy(x)

        @ggml.ggml_custom3_op_t
        def custom_add(
            tensor_out: ggml.ggml_tensor_p,
            tensor_in_1: ggml.ggml_tensor_p,
            tensor_in_2: ggml.ggml_tensor_p,
            tensor_in_3: ggml.ggml_tensor_p,
            ith: int,
            nth: int,
            userdata: Optional[ctypes.c_void_p],
        ):
            a = ctx.to_numpy(tensor_in_2)
            b = ctx.to_numpy(tensor_in_3)

            x = np.add(a, b)
            ctx.set_tensor_out(tensor_out, x)

        add_result = ggml.ggml_map_custom3_inplace(
            ctx.ggml_context, x_t, a, b, custom_add, 1, None
        )
        ctx.refs.append(custom_add)

    else:
        add_result = ggml.ggml_add(
            ctx.ggml_context,
            a,
            b,
        )
    ctx.tensors_dict[output_name] = add_result


@register_ggml_operator("And")
def ggml_operator_and(ctx: "GgmlOnnxExecutionContext", node: NodeProto):
    node_inputs = [ctx.tensors_dict[inp] for inp in node.input]

    if len(node_inputs) != 2:
        raise ValueError(
            f'Error for node "{node.name}": Operation "And" requires exactly two inputs. Actual number of inputs: {len(node_inputs)}'
        )

    a_shape = get_tensor_shape(node_inputs[0])
    a_dtype = get_tensor_dtype(node_inputs[0])
    b_shape = get_tensor_shape(node_inputs[1])
    name = node.output[0]

    output_shape = np.broadcast(np.empty(a_shape), np.empty(b_shape)).shape

    x = np.empty(output_shape, dtype=a_dtype)
    x_t = ctx.from_numpy(x)

    @ggml.ggml_custom3_op_t
    def custom_and(
        tensor_out: ggml.ggml_tensor_p,
        tensor_in_1: ggml.ggml_tensor_p,
        tensor_in_2: ggml.ggml_tensor_p,
        tensor_in_3: ggml.ggml_tensor_p,
        ith: int,
        nth: int,
        userdata: Optional[ctypes.c_void_p],
    ):
        a = ggml.utils.to_numpy(tensor_in_2)
        b = ggml.utils.to_numpy(tensor_in_3)

        x = np.logical_and(a, b)

        ctx.set_tensor_out(tensor_out, x)

    new_tensor = ctx.tensors_dict[name] = ggml.ggml_map_custom3_inplace(
        ctx.ggml_context,
        x_t,
        node_inputs[0],
        node_inputs[1],
        custom_and,
        1,
        None,
    )
    ctx.refs.append(custom_and)

    ctx.set_tensor_dtype(name, np.dtype(np.bool_))


class ArgOpsUserData(ctypes.Structure):
    _fields_ = [
        ("axis", ctypes.c_int),
        ("keepdims", ctypes.c_int),
        ("select_last_index", ctypes.c_int),
    ]


@register_ggml_operator("ArgMax")
def ggml_operator_arg_max(ctx: "GgmlOnnxExecutionContext", node: NodeProto):
    node_inputs = [ctx.tensors_dict[inp] for inp in node.input]

    if len(node_inputs) != 1:
        raise ValueError(
            f'Error for node "{node.name}": Operation "ArgMax" requires exactly two inputs, data and axes. Actual number of inputs: {len(node_inputs)}'
        )

    data = node_inputs[0]
    name = node.output[0]

    axis = next((attr.i for attr in node.attribute if attr.name == "axis"), 0)
    keepdims = next((attr.i for attr in node.attribute if attr.name == "keepdims"), 1)
    select_last_index = next(
        (attr.i for attr in node.attribute if attr.name == "select_last_index"), 0
    )

    x_shape = get_tensor_shape(data)
    x_dtype = get_tensor_dtype(data)
    x_ndims = ggml.utils.get_ndims(data)

    dummpy_data = np.empty(x_shape, dtype=np.int32)

    if select_last_index:
        dummpy_data = np.flip(dummpy_data, axis)

    dummy_result = np.argmax(dummpy_data, axis=axis)

    if select_last_index:
        dummy_result = dummpy_data.shape[axis] - dummy_result - 1

    if keepdims:
        dummy_result = np.expand_dims(dummy_result, axis)

    dummy_result = dummy_result.astype(np.int32)

    x_t = ctx.from_numpy(dummy_result)

    argmax_userdata = ArgOpsUserData(axis, keepdims, select_last_index)
    userdata_p = ctypes.cast(ctypes.pointer(argmax_userdata), ctypes.c_void_p)

    @ggml.ggml_custom2_op_t
    def custom_arg_max(
        tensor_out: ggml.ggml_tensor_p,
        tensor_in_1: ggml.ggml_tensor_p,
        tensor_in_2: ggml.ggml_tensor_p,
        ith: int,
        nth: int,
        userdata: Optional[ctypes.c_void_p],
    ):
        x = ggml.utils.to_numpy(tensor_in_2)
        userdata_data_ptr = ctypes.cast(userdata, ctypes.POINTER(ArgOpsUserData))
        userdata_data = userdata_data_ptr.contents

        axis = userdata_data.axis
        keepdims = userdata_data.keepdims
        select_last_index = userdata_data.select_last_index

        if select_last_index:
            x = np.flip(x, axis)

        y = np.argmax(x, axis=axis)

        if select_last_index:
            y = x.shape[axis] - y - 1

        if keepdims:
            y = np.expand_dims(y, axis)

        y = y.astype(np.int32)

        ctx.set_tensor_out(tensor_out, y)

    new_tensor = ctx.tensors_dict[name] = ggml.ggml_map_custom2_inplace(
        ctx.ggml_context,
        x_t,
        data,
        custom_arg_max,
        1,
        userdata_p,
    )
    ctx.refs.append(custom_arg_max)

    ctx.set_tensor_dtype(name, np.dtype(np.int64))
    ctx.refs.append(argmax_userdata)


@register_ggml_operator("ArgMin")
def ggml_operator_arg_min(ctx: "GgmlOnnxExecutionContext", node: NodeProto):
    node_inputs = [ctx.tensors_dict[inp] for inp in node.input]

    if len(node_inputs) != 1:
        raise ValueError(
            f'Error for node "{node.name}": Operation "ArgMin" requires exactly two inputs, data and axes. Actual number of inputs: {len(node_inputs)}'
        )

    data = node_inputs[0]
    name = node.output[0]

    axis = next((attr.i for attr in node.attribute if attr.name == "axis"), 0)
    keepdims = next((attr.i for attr in node.attribute if attr.name == "keepdims"), 1)
    select_last_index = next(
        (attr.i for attr in node.attribute if attr.name == "select_last_index"), 0
    )

    x_shape = get_tensor_shape(data)

    dummpy_data = np.empty(x_shape, dtype=np.int32)

    if select_last_index:
        dummpy_data = np.flip(dummpy_data, axis)

    dummy_result = np.argmin(dummpy_data, axis=axis)

    if select_last_index:
        dummy_result = dummpy_data.shape[axis] - dummy_result - 1

    if keepdims:
        dummy_result = np.expand_dims(dummy_result, axis)

    dummy_result = dummy_result.astype(np.int32)

    x_t = ctx.from_numpy(dummy_result)

    argmax_userdata = ArgOpsUserData(axis, keepdims, select_last_index)
    userdata_p = ctypes.cast(ctypes.pointer(argmax_userdata), ctypes.c_void_p)

    @ggml.ggml_custom2_op_t
    def custom_arg_min(
        tensor_out: ggml.ggml_tensor_p,
        tensor_in_1: ggml.ggml_tensor_p,
        tensor_in_2: ggml.ggml_tensor_p,
        ith: int,
        nth: int,
        userdata: Optional[ctypes.c_void_p],
    ):
        x = ggml.utils.to_numpy(tensor_in_2)
        userdata_data_ptr = ctypes.cast(userdata, ctypes.POINTER(ArgOpsUserData))
        userdata_data = userdata_data_ptr.contents

        axis = userdata_data.axis
        keepdims = userdata_data.keepdims
        select_last_index = userdata_data.select_last_index

        if select_last_index:
            x = np.flip(x, axis)

        y = np.argmin(x, axis=axis)

        if select_last_index:
            y = x.shape[axis] - y - 1

        if keepdims:
            y = np.expand_dims(y, axis)

        y = y.astype(np.int32)

        ctx.set_tensor_out(tensor_out, y)

    new_tensor = ctx.tensors_dict[name] = ggml.ggml_map_custom2_inplace(
        ctx.ggml_context,
        x_t,
        data,
        custom_arg_min,
        1,
        userdata_p,
    )
    ctx.refs.append(custom_arg_min)

    ctx.set_tensor_dtype(name, np.dtype(np.int64))
    ctx.refs.append(argmax_userdata)


@register_ggml_operator("Cast")
def ggml_operator_cast(ctx: "GgmlOnnxExecutionContext", node: NodeProto):
    node_inputs = [ctx.tensors_dict[inp] for inp in node.input]

    if len(node_inputs) != 1:
        raise ValueError(
            f'Error for node "{node.name}": Operation "Cast" requires exactly one input and a dtype. Actual number of inputs: {len(node_inputs)}'
        )

    onnx_type = next(attr.i for attr in node.attribute if attr.name == "to")
    onnx_type_c = ctypes.c_int(onnx_type)

    a = node_inputs[0]
    np_data_type = tensor_dtype_to_np_dtype(onnx_type)
    np_data_type_limit = np.dtype(str(np_data_type).replace("64", "32"))
    x = np.empty(ctx.get_tensor_shape(a), dtype=np_data_type_limit)

    x_t = ctx.from_numpy(x)

    @ggml.ggml_custom2_op_t
    def custom_cast(
        tensor_out: ggml.ggml_tensor_p,
        tensor_in_1: ggml.ggml_tensor_p,
        tensor_in_2: ggml.ggml_tensor_p,
        ith: int,
        nth: int,
        userdata: Optional[ctypes.c_void_p],
    ):
        dtype = ctypes.cast(userdata, ctypes.POINTER(ctypes.c_int)).contents.value
        tensor = ggml.utils.to_numpy(tensor_in_2)
        np_data_type = tensor_dtype_to_np_dtype(dtype)
        np_data_type_limit = np.dtype(str(np_data_type).replace("64", "32"))

        ctx.set_tensor_out(tensor_out, tensor.astype(np_data_type_limit))

    new_tensor = ctx.tensors_dict[node.output[0]] = ggml.ggml_map_custom2_inplace(
        ctx.ggml_context,
        x_t,
        a,
        custom_cast,
        1,
        ctypes.pointer(onnx_type_c),
    )
    ctx.set_tensor_shape(new_tensor, ctx.get_tensor_shape(a))

    ctx.refs.append(custom_cast)
    ctx.refs.append(onnx_type_c)


@register_ggml_operator("CastLike")
def ggml_operator_castlike(ctx: "GgmlOnnxExecutionContext", node: NodeProto):
    node_inputs = [ctx.tensors_dict[inp] for inp in node.input]

    if len(node_inputs) != 2:
        raise ValueError(
            f'Error for node "{node.name}": Operation "CastLike" requires exactly two inputs. Actual number of inputs: {len(node_inputs)}'
        )
    a, b = node_inputs

    np_data_dtype = get_tensor_dtype(b)
    np_data_type_limit = np.dtype(str(np_data_dtype).replace("64", "32"))

    onnx_type = np_dtype_to_tensor_dtype(np_data_dtype)
    onnx_type_c = ctypes.c_int(onnx_type)

    x = np.empty(get_tensor_shape(a), dtype=np_data_type_limit)
    x_t = ctx.from_numpy(x)

    @ggml.ggml_custom2_op_t
    def custom_cast(
        tensor_out: ggml.ggml_tensor_p,
        tensor_in_1: ggml.ggml_tensor_p,
        tensor_in_2: ggml.ggml_tensor_p,
        ith: int,
        nth: int,
        userdata: Optional[ctypes.c_void_p],
    ):
        dtype = ctypes.cast(userdata, ctypes.POINTER(ctypes.c_int)).contents.value
        tensor = ggml.utils.to_numpy(tensor_in_2)
        np_data_type = tensor_dtype_to_np_dtype(dtype)
        np_data_type_limit = np.dtype(str(np_data_type).replace("64", "32"))

        ctx.set_tensor_out(tensor_out, tensor.astype(np_data_type_limit))

    new_tensor = ctx.tensors_dict[node.output[0]] = ggml.ggml_map_custom2_inplace(
        ctx.ggml_context,
        x_t,
        a,
        custom_cast,
        1,
        ctypes.pointer(onnx_type_c),
    )

    ctx.refs.append(custom_cast)

    ctx.refs.append(onnx_type_c)


@register_ggml_operator("Ceil")
def ggml_operator_ceil(ctx: "GgmlOnnxExecutionContext", node: NodeProto):
    node_inputs = [ctx.tensors_dict[inp] for inp in node.input]

    if len(node_inputs) != 1:
        raise ValueError(
            f'Error for node "{node.name}": Operation "Ceil" requires exactly one input. Actual number of inputs: {len(node_inputs)}'
        )
    a = node_inputs[0]
    np_dtype = get_tensor_dtype(a)

    x = np.empty(get_tensor_shape(a), dtype=np_dtype)
    x_t = ctx.from_numpy(x)

    @ggml.ggml_custom1_op_t
    def custom_ceil(
        tensor_out: ggml.ggml_tensor_p,
        tensor_in_1: ggml.ggml_tensor_p,
        ith: int,
        nth: int,
        userdata: Optional[ctypes.c_void_p],
    ):
        tensor = ctx.to_numpy(tensor_in_1)
        x = np.ceil(tensor)
        ctx.set_tensor_out(tensor_out, np.array(x))

    new_tensor = ctx.tensors_dict[node.output[0]] = ggml.ggml_map_custom1_inplace(
        ctx.ggml_context,
        x_t,
        custom_ceil,
        1,
        None,
    )

    ctx.refs.append(custom_ceil)


@register_ggml_operator("Clip")
def ggml_operator_clip(ctx: "GgmlOnnxExecutionContext", node: NodeProto):
    node_inputs = [ctx.tensors_dict[inp] for inp in node.input]
    x_t, a_min, a_max = node_inputs
    shape = ctx.get_tensor_shape(x_t)
    name = node.output[0]

    @ggml.ggml_custom3_op_t
    def custom_clip(
        tensor_out: ggml.ggml_tensor_p,
        tensor_in_1: ggml.ggml_tensor_p,
        tensor_in_2: ggml.ggml_tensor_p,
        tensor_in_3: ggml.ggml_tensor_p,
        ith: int,
        nth: int,
        userdata: Optional[ctypes.c_void_p],
    ):
        a_min = ctx.to_numpy(tensor_in_2)
        a_max = ctx.to_numpy(tensor_in_3)
        a = ctx.to_numpy(tensor_in_1)
        x = np.clip(a, a_min, a_max)
        ctx.set_tensor_out(tensor_out, x)

    new_tensor = ctx.tensors_dict[name] = ggml.ggml_map_custom3_inplace(
        ctx.ggml_context, x_t, a_min, a_max, custom_clip, 1, None
    )
    ctx.refs.append(custom_clip)


@register_ggml_operator("Concat")
def ggml_operator_concat(ctx: "GgmlOnnxExecutionContext", node: NodeProto):
    node_inputs = [ctx.tensors_dict[inp] for inp in node.input]

    if len(node_inputs) < 2:
        raise ValueError(
            f'Error for node "{node.name}": Operation "Concat" requires at least two inputs. Actual number of inputs: {len(node_inputs)}'
        )

    axis = next((attr.i for attr in node.attribute if attr.name == "axis"), 0)
    shapes = [ctx.get_tensor_shape(tensor) for tensor in node_inputs]

    if not all(
        shape[:axis] == shapes[0][:axis] and shape[axis + 1 :] == shapes[0][axis + 1 :]
        for shape in shapes
    ):
        raise ValueError(
            "All tensors must have the same shape along the specified axis."
        )

    @ggml.ggml_custom3_op_t
    def custom_concat(
        tensor_out: ggml.ggml_tensor_p,
        tensor_in_1: ggml.ggml_tensor_p,
        tensor_in_2: ggml.ggml_tensor_p,
        tensor_in_3: ggml.ggml_tensor_p,
        ith: int,
        nth: int,
        userdata: Optional[ctypes.c_void_p],
    ):
        a = ctx.to_numpy(tensor_in_2)
        b = ctx.to_numpy(tensor_in_3)
        x = np.concatenate([a, b], axis=axis)
        ctx.set_tensor_out(tensor_out, x)

    def concat_2(tensor_a, tensor_b):
        shape_a = ctx.get_tensor_shape(tensor_a)
        shape_b = ctx.get_tensor_shape(tensor_b)
        total_dim = shape_a[axis] + shape_b[axis]
        output_shape = list(shape_a)
        output_shape[axis] = total_dim

        x = np.empty(output_shape, dtype=get_tensor_dtype(tensor_a))
        x_t = ctx.from_numpy(x)

        new_tensor = ctx.tensors_dict[node.output[0]] = ggml.ggml_map_custom3_inplace(
            ctx.ggml_context,
            x_t,
            tensor_a,
            tensor_b,
            custom_concat,
            1,
            None,
        )
        return new_tensor

    ctx.refs.append(custom_concat)
    new_tensor = node_inputs[0]
    for tensor in node_inputs[1:]:
        new_tensor = concat_2(new_tensor, tensor)


@register_ggml_operator("Constant")
def ggml_operator_constant(ctx: "GgmlOnnxExecutionContext", node: NodeProto):
    node_attributes = node.attribute
    name = node.output[0]

    value_attr = next(attr for attr in node_attributes if "value" in attr.name)
    if value_attr.HasField("t"):
        tensor = value_attr.t
        data_type = tensor.data_type
        dims = tensor.dims

        np_data_type = tensor_dtype_to_np_dtype(data_type)
        np_data_type_limit = np.dtype(str(np_data_type).replace("64", "32"))
        if tensor.raw_data:
            data_value = np.frombuffer(tensor.raw_data, dtype=np_data_type)
        else:
            data_value = onnx.numpy_helper.to_array(tensor)

        data_value = data_value.reshape(dims)

    else:
        data_type = value_attr.type
        np_data_type = tensor_dtype_to_np_dtype(data_type)
        np_data_type_limit = np.dtype(str(np_data_type).replace("64", "32"))
        if np.issubdtype(np_data_type, np.floating):
            data_value = np.array(value_attr.f)
        elif np.issubdtype(np_data_type, np.integer):
            data_value = np.array(value_attr.i)
        else:
            raise ValueError(
                f'Error for node "{node.name}": Constant node not set correctly or incomplete implantation.'
            )

    # clamp to 32 bit max/mins
    if np_data_type == np.int64:
        data_value = np.clip(data_value, np.iinfo(np.int32).min, np.iinfo(np.int32).max)

    data_value = data_value.astype(np_data_type_limit)

    data_tensor = ctx.from_numpy(data_value)

    tensor_shape = data_value.shape

    x = np.empty(tensor_shape, dtype=np_data_type_limit)

    x_t = ctx.from_numpy(x)

    @ggml.ggml_custom2_op_t
    def custom_constant(
        tensor_out: ggml.ggml_tensor_p,
        tensor_in_1: ggml.ggml_tensor_p,
        tensor_in_2: ggml.ggml_tensor_p,
        ith: int,
        nth: int,
        userdata: Optional[ctypes.c_void_p],
    ):
        shape = get_tensor_shape(tensor_in_1)
        constant_data = ggml.utils.to_numpy(tensor_in_2)
        new_tensor = constant_data.reshape(shape)
        ctx.set_tensor_out(tensor_out, new_tensor)

    new_tensor = ctx.tensors_dict[node.output[0]] = ggml.ggml_map_custom2_inplace(
        ctx.ggml_context,
        x_t,
        data_tensor,
        custom_constant,
        1,
        None,
    )
    ctx.refs.append(custom_constant)
    ctx.set_tensor_shape(new_tensor, tensor_shape)
    ctx.set_tensor_dtype(name, np_data_type)


@register_ggml_operator("ConstantOfShape")
def ggml_operator_constant_of_shape(ctx: "GgmlOnnxExecutionContext", node: NodeProto):
    node_inputs = [ctx.tensors_dict[inp] for inp in node.input]

    if len(node_inputs) != 1:
        raise ValueError(
            f'Error for node "{node.name}": Operation "ConstantOfShape" requires exactly one input. Actual number of inputs: {len(node_inputs)}'
        )

    node_attributes = node.attribute
    value_attr = next(attr for attr in node_attributes if "value" in attr.name)
    if value_attr.HasField("t"):
        tensor = value_attr.t
        data_type = tensor.data_type
        np_data_type = tensor_dtype_to_np_dtype(data_type)
        np_data_type_limit = np.dtype(str(np_data_type).replace("64", "32"))

        if tensor.raw_data:
            data_value = np.frombuffer(tensor.raw_data, dtype=np_data_type)
        else:
            data_value = onnx.numpy_helper.to_array(tensor)

    else:
        data_type = value_attr.type
        np_data_type = tensor_dtype_to_np_dtype(data_type)
        np_data_type_limit = np.dtype(str(np_data_type).replace("64", "32"))
        if np.issubdtype(np_data_type, np.floating):
            data_value = np.array(value_attr.f)
        elif np.issubdtype(np_data_type, np.integer):
            data_value = np.array(value_attr.i)
        else:
            raise ValueError(
                f'Error for node "{node.name}": Constant node not set correctly or incomplete implantation.'
            )

    data_tensor = ctx.from_numpy(data_value.astype(np_data_type_limit))
    ctx.eval_tensor(node_inputs[0])
    shape = ctx.to_numpy(node_inputs[0])
    x = np.empty(shape, dtype=np_data_type_limit)
    x_t = ctx.from_numpy(x)

    @ggml.ggml_custom2_op_t
    def custom_constant_of_shape(
        tensor_out: ggml.ggml_tensor_p,
        tensor_in_1: ggml.ggml_tensor_p,
        tensor_in_2: ggml.ggml_tensor_p,
        ith: int,
        nth: int,
        userdata: Optional[ctypes.c_void_p],
    ):
        shape = get_tensor_shape(tensor_out)
        value = ggml.utils.to_numpy(tensor_in_2)
        new_tenor = np.full(tuple(shape), value)

        ctx.set_tensor_out(tensor_out, new_tenor)

    new_tensor = ctx.tensors_dict[node.output[0]] = ggml.ggml_map_custom2_inplace(
        ctx.ggml_context,
        x_t,
        data_tensor,
        custom_constant_of_shape,
        1,
        None,
    )

    ctx.refs.append(custom_constant_of_shape)


@register_ggml_operator("Conv")
def ggml_operator_conv(ctx: "GgmlOnnxExecutionContext", node: NodeProto):
    node_inputs = [ctx.tensors_dict[inp] for inp in node.input]

    if len(node_inputs) < 2:
        raise ValueError(
            f'Error for node "{node.name}": Operation "Conv" requires 2 - 3 inputs. Actual number of inputs: {len(node_inputs)}'
        )

    node_inputs_iter = iter(node_inputs)
    x = next(node_inputs_iter)
    x_shape = ctx.get_tensor_shape(x)
    w = next(node_inputs_iter)
    w_shape = ctx.get_tensor_shape(w)
    w_dtype = get_tensor_dtype(w)

    if w_dtype == np.float32:
        w = ctx.from_numpy(ctx.to_numpy(w).astype(np.float16))

    m = w_shape[0]
    bias = next(
        node_inputs_iter,
        ctx.from_numpy(np.full(m, 0, dtype=get_tensor_dtype(x))),
    )

    auto_pad = next(
        (attr.s.decode() for attr in node.attribute if attr.name == "auto_pad"),
        "NOTSET",
    )
    dilations = next(
        (attr.ints for attr in node.attribute if attr.name == "dilations"),
        [1 for _ in x_shape[2:]],
    )
    group = next((attr.i for attr in node.attribute if attr.name == "group"), 1)
    kernel_shape = next(
        (attr.ints for attr in node.attribute if attr.name == "kernel_shape"),
        w_shape[2:],
    )
    pads = next(
        (attr.ints for attr in node.attribute if attr.name == "pads"),
        [0 for _ in x_shape[2:]] * 2,
    )
    strides = next(
        (attr.ints for attr in node.attribute if attr.name == "strides"),
        [1 for _ in x_shape[2:]],
    )

    # Source: https://github.com/onnx/onnx/blob/main/onnx/reference/ops/op_conv.py

    if auto_pad in {"SAME_LOWER", "SAME_UPPER", "VALID"}:
        head = []
        tail = []
        for i in range(len(x_shape) - 2):
            d = x_shape[i]
            target_size = (d + strides[i] - 1) // strides[i]
            pad_needed = (target_size - 1) * strides[i] + kernel_shape[i] - d
            if auto_pad == "SAME_LOWER":
                pad_head = (pad_needed + 1) // 2
            else:
                pad_head = pad_needed // 2
            pad_tail = pad_needed - pad_head
            head.append(pad_head)
            tail.append(pad_tail)
        pads = head + tail

    if len(strides) != 2:
        raise NotImplementedError("Cannot handle other than 2 strides")

    cur = ggml.ggml_conv_2d(
        ctx.ggml_context,
        w,
        x,
        strides[0],
        strides[1],
        pads[0],
        pads[1],
        dilations[0],
        dilations[1],
    )
    result = ggml.ggml_add(
        ctx.ggml_context,
        cur,
        ggml.ggml_repeat(
            ctx.ggml_context,
            ggml.ggml_reshape_3d(ctx.ggml_context, bias, 1, 1, bias.contents.ne[0]),
            cur,
        ),
    )

    ctx.tensors_dict[node.output[0]] = result


@register_ggml_operator("ConvTranspose")
def ggml_operator_convtranspose(ctx: "GgmlOnnxExecutionContext", node: NodeProto):
    node_inputs = [ctx.tensors_dict[inp] for inp in node.input]

    if len(node_inputs) < 2:
        raise ValueError(
            f'Error for node "{node.name}": Operation "ConvTranspose" requires 2 - 3 inputs. Actual number of inputs: {len(node_inputs)}'
        )

    node_inputs_iter = iter(node_inputs)
    x = next(node_inputs_iter)
    x_shape = get_tensor_shape(x)
    w = next(node_inputs_iter)
    w_shape = get_tensor_shape(w)
    m = w_shape[0]
    bias = next(
        node_inputs_iter,
        ctx.from_numpy(np.full(m, 0, dtype=get_tensor_dtype(x))),
    )

    auto_pad = next(
        (attr.s.decode() for attr in node.attribute if attr.name == "auto_pad"),
        "NOTSET",
    )
    dilations = next(
        (attr.ints for attr in node.attribute if attr.name == "dilations"),
        [1 for _ in x_shape[2:]],
    )
    group = next((attr.i for attr in node.attribute if attr.name == "group"), 1)
    kernel_shape = next(
        (attr.ints for attr in node.attribute if attr.name == "kernel_shape"),
        w_shape[2:],
    )
    output_padding = next(
        (attr.ints for attr in node.attribute if attr.name == "output_padding"),
        [0 for _ in x_shape[2:]] * 2,
    )
    output_shape = next(
        (attr.ints for attr in node.attribute if attr.name == "output_shape"),
        None,
    )
    pads = next(
        (attr.ints for attr in node.attribute if attr.name == "pads"),
        None,
    )
    strides = next(
        (attr.ints for attr in node.attribute if attr.name == "strides"),
        [1 for _ in x_shape[2:]],
    )

    # https://github.com/onnx/onnx/blob/main/onnx/reference/ops/op_conv_transpose.py

    if pads is None and auto_pad not in {"SAME_UPPER", "SAME_LOWER"}:
        pads = [0 for i in range(2 * len(strides))]
    if pads is None:
        if output_shape is None:
            output_shape = [x_shape[i + 2] * strides[i] for i in range(len(strides))]
        total_padding = [
            strides[i] * (x_shape[i + 2] - 1)
            + output_padding[i]
            + ((kernel_shape[i] - 1) * dilations[i] + 1)
            - output_shape[i]
            for i in range(len(output_shape))
        ]
        pads_1 = []
        pads_2 = []
        for i in range(len(output_shape)):
            if auto_pad == "SAME_UPPER":
                pads_1.append(total_padding[i] // 2)
                pads_2.append(total_padding[i] - (total_padding[i] // 2))
            else:
                pads_1.append(total_padding[i] - (total_padding[i] // 2))
                pads_2.append(total_padding[i] // 2)
        pads = pads_1 + pads_2
        n_dims = len(pads) // 2
    else:
        n_dims = len(x_shape) - 2
        new_pads = np.array([(pads[i], pads[i + n_dims]) for i in range(n_dims)])
        if output_shape is None:
            output_shape = [
                strides[i] * (x_shape[i + 2] - 1)
                + output_padding[i]
                + ((kernel_shape[i] - 1) * dilations[i] + 1)
                - new_pads[i, :].sum()
                for i in range(n_dims)
            ]

    kernel_shape = w_shape[2:]
    kernel_size = np.prod(kernel_shape)
    num_output_channels = w_shape[1] * group
    kernel_dim = num_output_channels // group * kernel_size

    C = x_shape[1]  # num_inputs_channels
    m = kernel_dim  # kernel_dim
    n = np.prod(x_shape[2:])  # input_image_size
    k = C // group

    if group != 1:
        raise NotImplementedError(
            f'Error for node "{node.name}": Implementation for group={group} > 1 is not available yet.'
        )

    raise NotImplementedError(f'Operator "ConvTranspose" not implemented')


class DepthToSpaceUserData(ctypes.Structure):
    _fields_ = [
        ("blocksize", ctypes.c_int),
        ("mode", ctypes.c_char_p),
    ]


@register_ggml_operator("DepthToSpace")
def ggml_operator_depth_to_space(ctx: "GgmlOnnxExecutionContext", node: NodeProto):
    node_inputs = [ctx.tensors_dict[inp] for inp in node.input]

    if len(node_inputs) != 1:
        raise ValueError(
            f'Error for node "{node.name}": Operation "DepthToSpace" requires exactly one input. Actual number of inputs: {len(node_inputs)}'
        )

    x = node_inputs[0]
    blocksize = next(
        (attr.i for attr in node.attribute if attr.name == "blocksize"), None
    )

    mode = next((attr.s for attr in node.attribute if attr.name == "mode"), b"DCR")

    if blocksize is None:
        raise ValueError(
            f'Error for node "{node.name}": Operation "SpaceToDepth" requires "blocksize"'
        )

    N, C, H, W = get_tensor_shape(x)

    new_C = C // (blocksize**2)
    new_H = H * blocksize
    new_W = W * blocksize

    output_shape = (N, new_C, new_H, new_W)

    x_t = ctx.from_numpy(np.empty(output_shape, dtype=get_tensor_dtype(x)))
    depthtospace_userdata = DepthToSpaceUserData(blocksize, mode)
    userdata_p = ctypes.cast(ctypes.pointer(depthtospace_userdata), ctypes.c_void_p)

    @ggml.ggml_custom2_op_t
    def custom_depth_to_space(
        tensor_out: ggml.ggml_tensor_p,
        tensor_in_1: ggml.ggml_tensor_p,
        tensor_in_2: ggml.ggml_tensor_p,
        ith: int,
        nth: int,
        userdata: Optional[ctypes.c_void_p],
    ):
        x = ggml.utils.to_numpy(tensor_in_2)
        userdata_data_ptr = ctypes.cast(userdata, ctypes.POINTER(DepthToSpaceUserData))
        userdata_data = userdata_data_ptr.contents

        blocksize = userdata_data.blocksize
        mode = userdata_data.mode

        N, C, H, W = x.shape

        new_C = C // (blocksize**2)
        new_H = H * blocksize
        new_W = W * blocksize

        if mode == b"DCR":
            reshaped = x.reshape(N, blocksize, blocksize, C // (blocksize**2), H, W)
            transposed_axes = (0, 3, 4, 1, 5, 2)

        elif mode == b"CRD":
            reshaped = x.reshape(N, C // (blocksize**2), blocksize, blocksize, H, W)
            transposed_axes = (0, 1, 4, 2, 5, 3)
        else:
            raise ValueError(f"Unknown mode: {mode}")

        transposed = np.transpose(reshaped, axes=transposed_axes)
        y = transposed.reshape(N, new_C, new_H, new_W)

        ctx.set_tensor_out(tensor_out, y)

    new_tensor = ctx.tensors_dict[node.output[0]] = ggml.ggml_map_custom2_inplace(
        ctx.ggml_context,
        x_t,
        x,
        custom_depth_to_space,
        1,
        userdata_p,
    )

    ctx.refs.append(custom_depth_to_space)

    ctx.refs.append(depthtospace_userdata)


@register_ggml_operator("Div")
def ggml_operator_div(ctx: "GgmlOnnxExecutionContext", node: NodeProto):
    node_inputs = [ctx.tensors_dict[inp] for inp in node.input]

    if len(node_inputs) != 2:
        raise ValueError(
            f'Error for node "{node.name}": Operation "Div" requires exactly two inputs. Actual number of inputs: {len(node_inputs)}'
        )

    output_name = node.output[0]
    a = node_inputs[0]
    b = node_inputs[1]

    a, b = broadcast_shapes(ctx, a, b)
    a_dtype = get_tensor_dtype(a)
    if a_dtype == np.float32:
        div_result = ggml.ggml_div(
            ctx.ggml_context,
            a,
            b,
        )
    else:
        x = np.empty(ctx.get_tensor_shape(a), dtype=a_dtype)
        x_t = ctx.from_numpy(x)

        @ggml.ggml_custom3_op_t
        def custom_div(
            tensor_out: ggml.ggml_tensor_p,
            tensor_in_1: ggml.ggml_tensor_p,
            tensor_in_2: ggml.ggml_tensor_p,
            tensor_in_3: ggml.ggml_tensor_p,
            ith: int,
            nth: int,
            userdata: Optional[ctypes.c_void_p],
        ):
            a = ctx.to_numpy(tensor_in_2)
            b = ctx.to_numpy(tensor_in_3)

            x = np.divide(a, b)
            ctx.set_tensor_out(tensor_out, x)

        div_result = ggml.ggml_map_custom3_inplace(
            ctx.ggml_context, x_t, a, b, custom_div, 1, None
        )
        ctx.refs.append(custom_div)
        ctx.set_tensor_shape(div_result, ctx.get_tensor_shape(a))
    ctx.tensors_dict[output_name] = div_result
    return div_result


class DropoutUserData(ctypes.Structure):
    _fields_ = [
        ("seed", ctypes.c_int),
        ("training_mode", ctypes.c_bool),
    ]


@register_ggml_operator("Dropout")
def ggml_operator_dropout(ctx: "GgmlOnnxExecutionContext", node: NodeProto):
    node_inputs = [ctx.tensors_dict[inp] for inp in node.input]

    if len(node_inputs) < 1:
        raise ValueError(
            f'Error for node "{node.name}": Operation "Dropout" requires 1 - 3 inputs. Actual number of inputs: {len(node_inputs)}'
        )

    # Ref = https://github.com/onnx/onnx/blob/main/onnx/backend/test/case/node/dropout.py

    node_inputs_iter = iter(node_inputs)

    data = next(node_inputs_iter)
    ratio = next(
        node_inputs_iter,
        next((attr.f for attr in node.attribute if attr.name == "ratio"), 0.5),
    )
    training_mode = next(node_inputs_iter, np.bool_(False))

    if type(ratio) is float:
        ratio = ctx.from_numpy(np.array([ratio]).astype(np.float32))

    seed = next((attr.i for attr in node.attribute if attr.name == "seed"), 6)

    if type(training_mode) is ggml.ggml_tensor_p:
        training_mode_eval = ctx.eval_tensor(
            training_mode,
        )
        training_mode = ctx.to_numpy(training_mode_eval)

    droput_userdata = DropoutUserData(seed, bool(training_mode))
    userdata_p = ctypes.cast(ctypes.pointer(droput_userdata), ctypes.c_void_p)

    @ggml.ggml_custom2_op_t
    def custom_dropout_mask(
        tensor_out: ggml.ggml_tensor_p,
        tensor_in_1: ggml.ggml_tensor_p,
        tensor_in_2: ggml.ggml_tensor_p,
        ith: int,
        nth: int,
        userdata: Optional[ctypes.c_void_p],
    ):
        x = ggml.utils.to_numpy(tensor_in_1)
        ratio = ggml.utils.to_numpy(tensor_in_2)

        userdata_data_ptr = ctypes.cast(userdata, ctypes.POINTER(DropoutUserData))
        userdata_data = userdata_data_ptr.contents

        seed = userdata_data.seed
        training_mode = userdata_data.training_mode

        if np.equal(0, np.array(ratio)) or training_mode is False:
            mask = np.ones(x.shape, dtype=np.int32)

        else:
            np.random.seed(seed)
            mask = np.random.uniform(0, 1.0, x.shape) >= ratio

        ctx.set_tensor_out(tensor_out, mask)

    mask = ggml.ggml_map_custom2_inplace(
        ctx.ggml_context,
        data,
        ratio,
        custom_dropout_mask,
        1,
        userdata_p,
    )

    ctx.refs.append(custom_dropout_mask)

    @ggml.ggml_custom3_op_t
    def custom_dropout_output(
        tensor_out: ggml.ggml_tensor_p,
        tensor_in_1: ggml.ggml_tensor_p,
        tensor_in_2: ggml.ggml_tensor_p,
        tensor_in_3: ggml.ggml_tensor_p,
        ith: int,
        nth: int,
        userdata: Optional[ctypes.c_void_p],
    ):
        x = ggml.utils.to_numpy(tensor_in_1)
        ratio = ggml.utils.to_numpy(tensor_in_2)
        mask = ggml.utils.to_numpy(tensor_in_3)

        userdata_data_ptr = ctypes.cast(userdata, ctypes.POINTER(DropoutUserData))
        userdata_data = userdata_data_ptr.contents

        training_mode = userdata_data.training_mode

        if np.equal(0, np.array(ratio)) or training_mode is False:
            y = x

        else:
            scale = 1 / (1 - ratio)
            y = mask * x * scale

        ctx.set_tensor_out(tensor_out, y)

    output = ggml.ggml_map_custom3_inplace(
        ctx.ggml_context,
        data,
        ratio,
        mask,
        custom_dropout_output,
        1,
        userdata_p,
    )

    ctx.refs.append(custom_dropout_output)

    ctx.refs.append(droput_userdata)

    if len(node.output) == 2:
        ctx.set_tensor_dtype(node.output[1], np.dtype(np.bool_))
        ctx.tensors_dict[node.output[0]] = output
        ctx.tensors_dict[node.output[1]] = mask

        return output, mask

    ctx.tensors_dict[node.output[0]] = output


@register_ggml_operator("Elu")
def ggml_operator_elu(ctx: "GgmlOnnxExecutionContext", node: NodeProto):
    node_inputs = [ctx.tensors_dict[inp] for inp in node.input]

    if len(node_inputs) != 1:
        raise ValueError(
            f'Error for node "{node.name}": Operation "Elu" requires exactly one input. Actual number of inputs: {len(node_inputs)}'
        )

    output_name = node.output[0]
    x = node_inputs[0]
    alpha = next((attr.f for attr in node.attribute if attr.name == "alpha"), 1.0)

    Y = ggml.ggml_elu(
        ctx.ggml_context,
        x,
    )

    if alpha != 1.0:
        Y_eval = ctx.eval_tensor(
            Y,
        )
        Y_np = ctx.to_numpy(Y_eval)
        Y_alpha = np.where(Y_np < 0, alpha * Y_np, Y_np)

        Y = ctx.from_numpy(Y_alpha)

    ctx.tensors_dict[output_name] = Y


@register_ggml_operator("Equal")
def ggml_operator_equal(ctx: "GgmlOnnxExecutionContext", node: NodeProto):
    node_inputs = [ctx.tensors_dict[inp] for inp in node.input]

    if len(node_inputs) != 2:
        raise ValueError(
            f'Error for node "{node.name}": Operation "Equal" requires exactly two inputs. Actual number of inputs: {len(node_inputs)}'
        )

    a_shape = get_tensor_shape(node_inputs[0])
    a_dtype = get_tensor_dtype(node_inputs[0])
    b_shape = get_tensor_shape(node_inputs[1])
    name = node.output[0]

    output_shape = np.broadcast(np.empty(a_shape), np.empty(b_shape)).shape

    x = np.empty(output_shape, dtype=a_dtype)
    x_t = ctx.from_numpy(x)

    @ggml.ggml_custom3_op_t
    def custom_equal(
        tensor_out: ggml.ggml_tensor_p,
        tensor_in_1: ggml.ggml_tensor_p,
        tensor_in_2: ggml.ggml_tensor_p,
        tensor_in_3: ggml.ggml_tensor_p,
        ith: int,
        nth: int,
        userdata: Optional[ctypes.c_void_p],
    ):
        a = ggml.utils.to_numpy(tensor_in_2)
        b = ggml.utils.to_numpy(tensor_in_3)

        x = np.equal(a, b)

        ctx.set_tensor_out(tensor_out, x)

    new_tensor = ctx.tensors_dict[name] = ggml.ggml_map_custom3_inplace(
        ctx.ggml_context,
        x_t,
        node_inputs[0],
        node_inputs[1],
        custom_equal,
        1,
        None,
    )

    ctx.refs.append(custom_equal)

    ctx.set_tensor_dtype(name, np.dtype(np.bool_))


@register_ggml_operator("Exp")
def ggml_operator_exp(ctx: "GgmlOnnxExecutionContext", node: NodeProto):
    node_inputs = [ctx.tensors_dict[inp] for inp in node.input]

    if len(node_inputs) < 1:
        raise ValueError(
            f'Error for node "{node.name}": Operation "Exp" requires at least one input. Actual number of inputs: {len(node_inputs)}'
        )
    a = node_inputs[0]
    np_dtype = get_tensor_dtype(a)

    x = np.empty(get_tensor_shape(a), dtype=np_dtype)
    x_t = ctx.from_numpy(x)

    @ggml.ggml_custom1_op_t
    def custom_exp(
        tensor_out: ggml.ggml_tensor_p,
        tensor_in_1: ggml.ggml_tensor_p,
        ith: int,
        nth: int,
        userdata: Optional[ctypes.c_void_p],
    ):
        tensor = ggml.utils.to_numpy(tensor_in_1)
        x = np.exp(tensor)
        ctx.set_tensor_out(tensor_out, np.array(x))

    new_tensor = ctx.tensors_dict[node.output[0]] = ggml.ggml_map_custom1_inplace(
        ctx.ggml_context,
        x_t,
        custom_exp,
        1,
        None,
    )

    ctx.refs.append(custom_exp)


@register_ggml_operator("Expand")
def ggml_operator_expand(ctx: "GgmlOnnxExecutionContext", node: NodeProto):
    node_inputs = [ctx.tensors_dict[inp] for inp in node.input]

    a_shape = get_tensor_shape(node_inputs[0])
    target_shape = ctx.to_numpy(ctx.eval_tensor(node_inputs[1]))
    new_shape = np.broadcast(np.empty(a_shape), np.empty(target_shape)).shape

    x = np.empty(new_shape, dtype=get_tensor_dtype(node_inputs[0]))
    x_t = ctx.from_numpy(x)

    @ggml.ggml_custom2_op_t
    def custom_expand(
        tensor_out: ggml.ggml_tensor_p,
        tensor_in_1: ggml.ggml_tensor_p,
        tensor_in_2: ggml.ggml_tensor_p,
        ith: int,
        nth: int,
        userdata: Optional[ctypes.c_void_p],
    ):
        a = ctx.to_numpy(tensor_in_2)
        expanded = a * np.ones(new_shape, dtype=get_tensor_dtype(tensor_in_2))

        ctx.set_tensor_out(tensor_out, expanded)

    new_tensor = ctx.tensors_dict[node.output[0]] = ggml.ggml_map_custom2_inplace(
        ctx.ggml_context,
        x_t,
        node_inputs[0],
        custom_expand,
        1,
        None,
    )
    ctx.refs.append(custom_expand)


@register_ggml_operator("Flatten")
def ggml_operator_flatten(ctx: "GgmlOnnxExecutionContext", node: NodeProto):
    node_inputs = [ctx.tensors_dict[inp] for inp in node.input]

    if len(node_inputs) != 1:
        raise ValueError(
            f'Error for node "{node.name}": Operation "Flatten" requires exactly one input. Actual number of inputs: {len(node_inputs)}'
        )

    x = node_inputs[0]
    x_shape = get_tensor_shape(x)
    x_dtype = get_tensor_dtype(x)

    axis = next((attr.i for attr in node.attribute if attr.name == "axis"), 1)

    if axis < 0:
        axis += len(x_shape)

    new_shape = (np.prod(x_shape[:axis]).astype(np.int32), -1)

    x_out = np.empty(x_shape, dtype=x_dtype)
    x_out = x_out.reshape(new_shape)
    x_t = ctx.from_numpy(x_out)

    axis_c = ctypes.c_int(axis)

    @ggml.ggml_custom2_op_t
    def custom_flatten(
        tensor_out: ggml.ggml_tensor_p,
        tensor_in_1: ggml.ggml_tensor_p,
        tensor_in_2: ggml.ggml_tensor_p,
        ith: int,
        nth: int,
        userdata: Optional[ctypes.c_void_p],
    ):
        x = ggml.utils.to_numpy(tensor_in_2)
        axis = ctypes.cast(userdata, ctypes.POINTER(ctypes.c_int)).contents.value

        if axis < 0:
            axis += len(x.shape)
        new_shape = (np.prod(x.shape[:axis]).astype(np.int32), -1)

        y = x.reshape(new_shape)

        ctx.set_tensor_out(tensor_out, y)

    new_tensor = ctx.tensors_dict[node.output[0]] = ggml.ggml_map_custom2_inplace(
        ctx.ggml_context,
        x_t,
        x,
        custom_flatten,
        1,
        ctypes.pointer(axis_c),
    )

    ctx.refs.append(custom_flatten)
    ctx.refs.append(axis_c)


@register_ggml_operator("Floor")
def ggml_operator_floor(ctx: "GgmlOnnxExecutionContext", node: NodeProto):
    node_inputs = [ctx.tensors_dict[inp] for inp in node.input]

    if len(node_inputs) != 1:
        raise ValueError(
            f'Error for node "{node.name}": Operation "Floor" requires exactly one input. Actual number of inputs: {len(node_inputs)}'
        )

    x = node_inputs[0]

    @ggml.ggml_custom1_op_t
    def custom_floor(
        tensor_out: ggml.ggml_tensor_p,
        tensor_in_1: ggml.ggml_tensor_p,
        ith: int,
        nth: int,
        userdata: Optional[ctypes.c_void_p],
    ):
        x = ggml.utils.to_numpy(tensor_in_1)
        y = np.floor(x)

        ctx.set_tensor_out(tensor_out, y)

    new_tensor = ctx.tensors_dict[node.output[0]] = ggml.ggml_map_custom1_inplace(
        ctx.ggml_context,
        x,
        custom_floor,
        1,
        None,
    )

    ctx.refs.append(custom_floor)


@register_ggml_operator("Gather")
def ggml_operator_gather(ctx: "GgmlOnnxExecutionContext", node: NodeProto):
    node_inputs = [ctx.tensors_dict[inp] for inp in node.input]

    if len(node_inputs) != 2:
        raise ValueError(
            f'Error for node "{node.name}": Operation "Gather" requires exactly two inputs and one axis. Actual number of inputs: {len(node_inputs)}'
        )

    axis = next((attr.i for attr in node.attribute if attr.name == "axis"), 0)
    axis_c = ctypes.c_int(axis)

    input_shape = ctx.get_tensor_shape(node_inputs[0])
    input_dtype = get_tensor_dtype(node_inputs[0])
    index_shape = ctx.get_tensor_shape(node_inputs[1])

    Ni = input_shape[:axis]
    Nk = input_shape[axis + 1 :]
    Nj = index_shape

    output_shape = tuple(list(Ni) + list(Nj) + list(Nk))
    x = np.empty(output_shape, dtype=input_dtype)
    x_t = ctx.from_numpy(x)

    @ggml.ggml_custom3_op_t
    def custom_gather(
        tensor_out: ggml.ggml_tensor_p,
        tensor_in_1: ggml.ggml_tensor_p,
        tensor_in_2: ggml.ggml_tensor_p,
        tensor_in_3: ggml.ggml_tensor_p,
        ith: int,
        nth: int,
        userdata: Optional[ctypes.c_void_p],
    ):
        input_array = ggml.utils.to_numpy(tensor_in_2)
        index_array = ggml.utils.to_numpy(tensor_in_3)
        axis = ctypes.cast(userdata, ctypes.POINTER(ctypes.c_int)).contents.value

        new_array = np.take(input_array, index_array, axis=axis)

        ctx.set_tensor_out(tensor_out, new_array)

    new_tensor = ctx.tensors_dict[node.output[0]] = ggml.ggml_map_custom3_inplace(
        ctx.ggml_context,
        x_t,
        node_inputs[0],
        node_inputs[1],
        custom_gather,
        1,
        ctypes.pointer(axis_c),
    )

    ctx.refs.append(custom_gather)

    ctx.refs.append(axis_c)

    if output_shape == ():
        ctx.set_tensor_shape(new_tensor, ())


@register_ggml_operator("Gemm")
def ggml_operator_gemm(ctx: "GgmlOnnxExecutionContext", node: NodeProto):
    node_inputs = [ctx.tensors_dict[inp] for inp in node.input]

    if len(node_inputs) < 2:
        raise ValueError(
            f'Error for node "{node.name}": Operation "Gemm" requires at least two inputs. Actual number of inputs: {len(node_inputs)}'
        )

    node_inputs_iter = iter(node_inputs)

    a = next(node_inputs_iter)
    b = next(node_inputs_iter)
    c = next(node_inputs_iter, None)

    alpha = next((attr.f for attr in node.attribute if attr.name == "alpha"), 1.0)
    beta = next((attr.f for attr in node.attribute if attr.name == "beta"), 1.0)

    transA = next((attr.i for attr in node.attribute if attr.name == "transA"), 0)
    transB = next((attr.i for attr in node.attribute if attr.name == "transB"), 0)

    b_shape = get_tensor_shape(b)
    a_shape = get_tensor_shape(a)

    # TODO: broadcast? Current broadcasting method fails during tests

    a_dtype = get_tensor_dtype(a)
    b_dtype = get_tensor_dtype(b)

    a_transposed = a
    b_transposed = b

    if transA:
        a_permute = ggml.ggml_transpose(
            ctx.ggml_context,
            a,
        )
        a_shape = ggml.utils.get_shape(a_permute)
        a_transposed = ggml.ggml_cpy(
            ctx.ggml_context,
            a_permute,
            ggml.ggml_new_tensor(
                ctx.ggml_context,
                map_to_ggml_type(a_dtype).value,
                len(a_shape),
                (ctypes.c_int64 * len(a_shape))(*a_shape),
            ),
        )

    if not transB:
        b_permute = ggml.ggml_transpose(
            ctx.ggml_context,
            b,
        )
        b_shape = ggml.utils.get_shape(b_permute)
        b_transposed = ggml.ggml_cpy(
            ctx.ggml_context,
            b_permute,
            ggml.ggml_new_tensor(
                ctx.ggml_context,
                map_to_ggml_type(b_dtype).value,
                len(b_shape),
                (ctypes.c_int64 * len(b_shape))(*b_shape),
            ),
        )

    # Y = alpha * np.dot(A, B) + beta * C
    # ref: https://github.com/onnx/onnx/blob/main/onnx/backend/test/case/node/gemm.py

    mul_mat_result = ggml.ggml_mul_mat(
        ctx.ggml_context,
        b_transposed,
        a_transposed,
    )

    alpha_t = ctx.from_numpy(
        np.full(
            get_tensor_shape(mul_mat_result),
            alpha,
            dtype=get_tensor_dtype(mul_mat_result),
        ),
    )

    mul_mat_result = ggml.ggml_mul_inplace(ctx.ggml_context, mul_mat_result, alpha_t)

    if c is None:
        c = ctx.from_numpy(
            np.full(
                get_tensor_shape(mul_mat_result),
                0,
                dtype=get_tensor_dtype(mul_mat_result),
            ),
        )

    c, mul_mat_result = broadcast_shapes(ctx, c, mul_mat_result)

    beta_t = ctx.from_numpy(
        np.full(
            get_tensor_shape(mul_mat_result),
            beta,
            dtype=get_tensor_dtype(mul_mat_result),
        ),
    )

    mul_mat_result = ggml.ggml_add_inplace(
        ctx.ggml_context,
        mul_mat_result,
        ggml.ggml_mul_inplace(ctx.ggml_context, c, beta_t),
    )

    ctx.tensors_dict[node.output[0]] = mul_mat_result


@register_ggml_operator("Greater")
def ggml_operator_greater(ctx: "GgmlOnnxExecutionContext", node: NodeProto):
    node_inputs = [ctx.tensors_dict[inp] for inp in node.input]

    if len(node_inputs) != 2:
        raise ValueError(
            f'Error for node "{node.name}": Operation "Greater" requires exactly two inputs. Actual number of inputs: {len(node_inputs)}'
        )

    a_shape = get_tensor_shape(node_inputs[0])
    a_dtype = get_tensor_dtype(node_inputs[0])
    b_shape = get_tensor_shape(node_inputs[1])
    name = node.output[0]

    output_shape = np.broadcast(np.empty(a_shape), np.empty(b_shape)).shape

    x = np.empty(output_shape, dtype=a_dtype)
    x_t = ctx.from_numpy(x)

    @ggml.ggml_custom3_op_t
    def custom_greater(
        tensor_out: ggml.ggml_tensor_p,
        tensor_in_1: ggml.ggml_tensor_p,
        tensor_in_2: ggml.ggml_tensor_p,
        tensor_in_3: ggml.ggml_tensor_p,
        ith: int,
        nth: int,
        userdata: Optional[ctypes.c_void_p],
    ):
        a = ggml.utils.to_numpy(tensor_in_2)
        b = ggml.utils.to_numpy(tensor_in_3)

        x = np.greater(a, b)

        ctx.set_tensor_out(tensor_out, x)

    new_tensor = ctx.tensors_dict[name] = ggml.ggml_map_custom3_inplace(
        ctx.ggml_context,
        x_t,
        node_inputs[0],
        node_inputs[1],
        custom_greater,
        1,
        None,
    )

    ctx.refs.append(custom_greater)

    ctx.set_tensor_dtype(name, np.dtype(np.bool_))


class HardSigmoidUserData(ctypes.Structure):
    _fields_ = [
        ("alpha", ctypes.c_float),
        ("beta", ctypes.c_float),
    ]


@register_ggml_operator("HardSigmoid")
def ggml_operator_hardsigmoid(ctx: "GgmlOnnxExecutionContext", node: NodeProto):
    node_inputs = [ctx.tensors_dict[inp] for inp in node.input]

    if len(node_inputs) != 1:
        raise ValueError(
            f'Error for node "{node.name}": Operation "Sigmoid" requires exactly one input. Actual number of inputs: {len(node_inputs)}'
        )

    x = node_inputs[0]
    alpha = next((attr.f for attr in node.attribute if attr.name == "alpha"), 0.2)
    beta = next((attr.f for attr in node.attribute if attr.name == "beta"), 0.5)

    hsig_userdata = HardSigmoidUserData(alpha, beta)
    userdata_p = ctypes.cast(ctypes.pointer(hsig_userdata), ctypes.c_void_p)

    @ggml.ggml_custom1_op_t
    def custom_hard_sigmoid(
        tensor_out: ggml.ggml_tensor_p,
        tensor_in_1: ggml.ggml_tensor_p,
        ith: int,
        nth: int,
        userdata: Optional[ctypes.c_void_p],
    ):
        userdata_data_ptr = ctypes.cast(userdata, ctypes.POINTER(HardSigmoidUserData))
        userdata_data = userdata_data_ptr.contents
        x = ggml.utils.to_numpy(tensor_in_1)
        alpha = userdata_data.alpha
        beta = userdata_data.beta

        y = np.clip((x * alpha) + beta, 0, 1)

        ctx.set_tensor_out(tensor_out, y)

    new_tensor = ctx.tensors_dict[node.output[0]] = ggml.ggml_map_custom1_inplace(
        ctx.ggml_context,
        x,
        custom_hard_sigmoid,
        1,
        userdata_p,
    )

    ctx.refs.append(custom_hard_sigmoid)

    ctx.refs.append(hsig_userdata)


@register_ggml_operator("Hardmax")
def ggml_operator_hardmax(ctx: "GgmlOnnxExecutionContext", node: NodeProto):
    node_inputs = [ctx.tensors_dict[inp] for inp in node.input]

    if len(node_inputs) != 1:
        raise ValueError(
            f'Error for node "{node.name}": Operation "Hardmax" requires exactly one input. Actual number of inputs: {len(node_inputs)}'
        )

    x = node_inputs[0]
    axis = next((attr.i for attr in node.attribute if attr.name == "axis"), -1)
    axis_c = ctypes.c_int(axis)

    @ggml.ggml_custom1_op_t
    def custom_hardmax(
        tensor_out: ggml.ggml_tensor_p,
        tensor_in_1: ggml.ggml_tensor_p,
        ith: int,
        nth: int,
        userdata: Optional[ctypes.c_void_p],
    ):
        axis = ctypes.cast(userdata, ctypes.POINTER(ctypes.c_int)).contents.value
        x = ggml.utils.to_numpy(tensor_in_1)

        max_indices = np.argmax(x, axis=axis, keepdims=True)
        y = np.zeros_like(x)
        np.put_along_axis(y, max_indices, 1, axis=axis)

        ctx.set_tensor_out(tensor_out, y)

    new_tensor = ctx.tensors_dict[node.output[0]] = ggml.ggml_map_custom1_inplace(
        ctx.ggml_context,
        x,
        custom_hardmax,
        1,
        ctypes.pointer(axis_c),
    )

    ctx.refs.append(custom_hardmax)

    ctx.refs.append(axis_c)


@register_ggml_operator("Identity")
def ggml_operator_floor(ctx: "GgmlOnnxExecutionContext", node: NodeProto):
    node_inputs = [ctx.tensors_dict[inp] for inp in node.input]

    if len(node_inputs) != 1:
        raise ValueError(
            f'Error for node "{node.name}": Operation "Identity" requires exactly one input. Actual number of inputs: {len(node_inputs)}'
        )

    x = node_inputs[0]
    output_name = node.output[0]
    y = ggml.ggml_dup(
        ctx.ggml_context, x
    )  # NOTE: This will freeze the tensor in time, may not be expected.

    ctx.tensors_dict[output_name] = y


@register_ggml_operator("InstanceNormalization")
def ggml_operator_instancenorm(ctx: "GgmlOnnxExecutionContext", node: NodeProto):
    node_inputs = [ctx.tensors_dict[inp] for inp in node.input]

    if len(node_inputs) != 3:
        raise ValueError(
            f'Error for node "{node.name}": Operation "InstanceNormalization" requires exactly three inputs. Actual number of inputs: {len(node_inputs)}'
        )
    input_tensor, scale, B = node_inputs
    epsilon = next((attr.f for attr in node.attribute if attr.name == "epsilon"), 1e-05)
    epsilon_c = ctypes.c_double(epsilon)

    @ggml.ggml_custom3_op_t
    def custom_instancenorm(
        tensor_out: ggml.ggml_tensor_p,
        tensor_in_1: ggml.ggml_tensor_p,
        tensor_in_2: ggml.ggml_tensor_p,
        tensor_in_3: ggml.ggml_tensor_p,
        ith: int,
        nth: int,
        userdata: Optional[ctypes.c_void_p],
    ):
        x = ggml.utils.to_numpy(tensor_in_1)
        s = ggml.utils.to_numpy(tensor_in_2)
        bias = ggml.utils.to_numpy(tensor_in_3)
        epsilon = ctypes.cast(userdata, ctypes.POINTER(ctypes.c_double)).contents.value

        dims_x = len(x.shape)
        axis = tuple(range(2, dims_x))
        mean = np.mean(x, axis=axis, keepdims=True)
        var = np.var(x, axis=axis, keepdims=True)

        dim_ones = (1,) * (dims_x - 2)
        s = s.reshape(-1, *dim_ones)
        bias = bias.reshape(-1, *dim_ones)

        y = s * (x - mean) / np.sqrt(var + epsilon) + bias
        ctx.set_tensor_out(tensor_out, y)

    new_tensor = ctx.tensors_dict[node.output[0]] = ggml.ggml_map_custom3_inplace(
        ctx.ggml_context,
        input_tensor,
        scale,
        B,
        custom_instancenorm,
        1,
        ctypes.pointer(epsilon_c),
    )
    ctx.refs.append(custom_instancenorm)
    ctx.refs.append(epsilon_c)


class LRNUserData(ctypes.Structure):
    _fields_ = [
        ("alpha", ctypes.c_double),
        ("beta", ctypes.c_double),
        ("bias", ctypes.c_double),
        ("size", ctypes.c_int),
    ]


@register_ggml_operator("LRN")
def ggml_operator_leaky_relu(ctx: "GgmlOnnxExecutionContext", node: NodeProto):
    node_inputs = [ctx.tensors_dict[inp] for inp in node.input]

    if len(node_inputs) != 1:
        raise ValueError(
            f'Error for node "{node.name}": Operation "LRN" requires exactly one input. Actual number of inputs: {len(node_inputs)}'
        )

    x = node_inputs[0]
    alpha = next((attr.f for attr in node.attribute if attr.name == "alpha"), 0.0001)
    beta = next((attr.f for attr in node.attribute if attr.name == "beta"), 0.75)
    bias = next((attr.f for attr in node.attribute if attr.name == "bias"), 1.0)
    size = next((attr.i for attr in node.attribute if attr.name == "size"), None)

    if size is None:
        raise ValueError(
            f'Error for node "{node.name}": Operation "LRN" requires "size" attibute.'
        )

    lrn_userdata = LRNUserData(alpha, beta, bias, size)
    userdata_p = ctypes.cast(ctypes.pointer(lrn_userdata), ctypes.c_void_p)

    @ggml.ggml_custom1_op_t
    def custom_leaky_lrn(
        tensor_out: ggml.ggml_tensor_p,
        tensor_in_1: ggml.ggml_tensor_p,
        ith: int,
        nth: int,
        userdata: Optional[ctypes.c_void_p],
    ):
        userdata_data_ptr = ctypes.cast(userdata, ctypes.POINTER(LRNUserData))
        userdata_data = userdata_data_ptr.contents

        alpha = userdata_data.alpha
        beta = userdata_data.beta
        bias = userdata_data.bias
        size = userdata_data.size

        x = ggml.utils.to_numpy(tensor_in_1)

        square_sum = np.zeros(x.shape).astype(x.dtype)
        for n, c, h, w in np.ndindex(x.shape):
            square_sum[n, c, h, w] = sum(
                x[
                    n,
                    max(0, c - int(math.floor((size - 1) / 2))) : min(
                        5, c + int(math.ceil((size - 1) / 2)) + 1
                    ),
                    h,
                    w,
                ]
                ** 2
            )
        y = x / ((bias + (alpha / size) * square_sum) ** beta)

        ctx.set_tensor_out(tensor_out, y)

    new_tensor = ctx.tensors_dict[node.output[0]] = ggml.ggml_map_custom1_inplace(
        ctx.ggml_context,
        x,
        custom_leaky_lrn,
        1,
        userdata_p,
    )

    ctx.refs.append(custom_leaky_lrn)
    ctx.refs.append(lrn_userdata)


@register_ggml_operator("LeakyRelu")
def ggml_operator_leaky_relu(ctx: "GgmlOnnxExecutionContext", node: NodeProto):
    node_inputs = [ctx.tensors_dict[inp] for inp in node.input]

    if len(node_inputs) != 1:
        raise ValueError(
            f'Error for node "{node.name}": Operation "LeakyRelu" requires exactly one input. Actual number of inputs: {len(node_inputs)}'
        )

    x = node_inputs[0]
    alpha = next((attr.f for attr in node.attribute if attr.name == "alpha"), 0.01)

    axis_c = ctypes.c_double(alpha)

    @ggml.ggml_custom1_op_t
    def custom_leaky_relu(
        tensor_out: ggml.ggml_tensor_p,
        tensor_in_1: ggml.ggml_tensor_p,
        ith: int,
        nth: int,
        userdata: Optional[ctypes.c_void_p],
    ):
        alpha = ctypes.cast(userdata, ctypes.POINTER(ctypes.c_double)).contents.value
        x = ggml.utils.to_numpy(tensor_in_1)
        y = np.clip(x, 0, np.inf) + np.clip(x, -np.inf, 0) * alpha

        ctx.set_tensor_out(tensor_out, y)

    new_tensor = ctx.tensors_dict[node.output[0]] = ggml.ggml_map_custom1_inplace(
        ctx.ggml_context,
        x,
        custom_leaky_relu,
        1,
        ctypes.pointer(axis_c),
    )

    ctx.refs.append(custom_leaky_relu)
    ctx.refs.append(axis_c)


@register_ggml_operator("GreaterOrEqual")
def ggml_operator_greater_or_equal(ctx: "GgmlOnnxExecutionContext", node: NodeProto):
    node_inputs = [ctx.tensors_dict[inp] for inp in node.input]

    if len(node_inputs) != 2:
        raise ValueError(
            f'Error for node "{node.name}": Operation "GreaterOrEqual" requires exactly two inputs. Actual number of inputs: {len(node_inputs)}'
        )

    a_shape = get_tensor_shape(node_inputs[0])
    a_dtype = get_tensor_dtype(node_inputs[0])
    b_shape = get_tensor_shape(node_inputs[1])
    name = node.output[0]

    output_shape = np.broadcast(np.empty(a_shape), np.empty(b_shape)).shape

    x = np.empty(output_shape, dtype=a_dtype)
    x_t = ctx.from_numpy(x)

    @ggml.ggml_custom3_op_t
    def custom_greater_equal(
        tensor_out: ggml.ggml_tensor_p,
        tensor_in_1: ggml.ggml_tensor_p,
        tensor_in_2: ggml.ggml_tensor_p,
        tensor_in_3: ggml.ggml_tensor_p,
        ith: int,
        nth: int,
        userdata: Optional[ctypes.c_void_p],
    ):
        a = ggml.utils.to_numpy(tensor_in_2)
        b = ggml.utils.to_numpy(tensor_in_3)

        x = np.greater_equal(a, b)

        ctx.set_tensor_out(tensor_out, x)

    new_tensor = ctx.tensors_dict[name] = ggml.ggml_map_custom3_inplace(
        ctx.ggml_context,
        x_t,
        node_inputs[0],
        node_inputs[1],
        custom_greater_equal,
        1,
        None,
    )

    ctx.refs.append(custom_greater_equal)

    ctx.set_tensor_dtype(name, np.dtype(np.bool_))


@register_ggml_operator("Less")
def ggml_operator_less(ctx: "GgmlOnnxExecutionContext", node: NodeProto):
    node_inputs = [ctx.tensors_dict[inp] for inp in node.input]

    if len(node_inputs) != 2:
        raise ValueError(
            f'Error for node "{node.name}": Operation "Less" requires exactly two inputs. Actual number of inputs: {len(node_inputs)}'
        )

    a_shape = get_tensor_shape(node_inputs[0])
    a_dtype = get_tensor_dtype(node_inputs[0])
    b_shape = get_tensor_shape(node_inputs[1])
    name = node.output[0]

    output_shape = np.broadcast(np.empty(a_shape), np.empty(b_shape)).shape

    x = np.empty(output_shape, dtype=a_dtype)
    x_t = ctx.from_numpy(x)

    @ggml.ggml_custom3_op_t
    def custom_less(
        tensor_out: ggml.ggml_tensor_p,
        tensor_in_1: ggml.ggml_tensor_p,
        tensor_in_2: ggml.ggml_tensor_p,
        tensor_in_3: ggml.ggml_tensor_p,
        ith: int,
        nth: int,
        userdata: Optional[ctypes.c_void_p],
    ):
        a = ggml.utils.to_numpy(tensor_in_2)
        b = ggml.utils.to_numpy(tensor_in_3)

        x = np.less(a, b)

        ctx.set_tensor_out(tensor_out, x)

    new_tensor = ctx.tensors_dict[name] = ggml.ggml_map_custom3_inplace(
        ctx.ggml_context,
        x_t,
        node_inputs[0],
        node_inputs[1],
        custom_less,
        1,
        None,
    )

    ctx.refs.append(custom_less)

    ctx.set_tensor_dtype(name, np.dtype(np.bool_))


@register_ggml_operator("LessOrEqual")
def ggml_operator_less_or_equal(ctx: "GgmlOnnxExecutionContext", node: NodeProto):
    node_inputs = [ctx.tensors_dict[inp] for inp in node.input]

    if len(node_inputs) != 2:
        raise ValueError(
            f'Error for node "{node.name}": Operation "LessOrEqual" requires exactly two inputs. Actual number of inputs: {len(node_inputs)}'
        )

    a_shape = get_tensor_shape(node_inputs[0])
    a_dtype = get_tensor_dtype(node_inputs[0])
    b_shape = get_tensor_shape(node_inputs[1])
    name = node.output[0]

    output_shape = np.broadcast(np.empty(a_shape), np.empty(b_shape)).shape

    x = np.empty(output_shape, dtype=a_dtype)
    x_t = ctx.from_numpy(x)

    @ggml.ggml_custom3_op_t
    def custom_less_equal(
        tensor_out: ggml.ggml_tensor_p,
        tensor_in_1: ggml.ggml_tensor_p,
        tensor_in_2: ggml.ggml_tensor_p,
        tensor_in_3: ggml.ggml_tensor_p,
        ith: int,
        nth: int,
        userdata: Optional[ctypes.c_void_p],
    ):
        a = ggml.utils.to_numpy(tensor_in_2)
        b = ggml.utils.to_numpy(tensor_in_3)

        x = np.less_equal(a, b)

        ctx.set_tensor_out(tensor_out, x)

    new_tensor = ctx.tensors_dict[name] = ggml.ggml_map_custom3_inplace(
        ctx.ggml_context,
        x_t,
        node_inputs[0],
        node_inputs[1],
        custom_less_equal,
        1,
        None,
    )

    ctx.refs.append(custom_less_equal)

    ctx.set_tensor_dtype(name, np.dtype(np.bool_))


@register_ggml_operator("Log")
def ggml_operator_log(ctx: "GgmlOnnxExecutionContext", node: NodeProto):
    node_inputs = [ctx.tensors_dict[inp] for inp in node.input]

    if len(node_inputs) != 1:
        raise ValueError(
            f'Error for node "{node.name}": Operation "Log" requires exactly one input. Actual number of inputs: {len(node_inputs)}'
        )

    output_name = node.output[0]
    a = node_inputs[0]

    log_result = ggml.ggml_log(
        ctx.ggml_context,
        a,
    )
    ctx.tensors_dict[output_name] = log_result


@register_ggml_operator("LogSoftmax")
def ggml_operator_log_soft_max(ctx: "GgmlOnnxExecutionContext", node: NodeProto):
    node_inputs = [ctx.tensors_dict[inp] for inp in node.input]

    if len(node_inputs) != 1:
        raise ValueError(
            f'Error for node "{node.name}": Operation "LogSoftmax" requires exactly one input. Actual number of inputs: {len(node_inputs)}'
        )

    output_name = node.output[0]
    a = node_inputs[0]
    soft_max_result = ggml.ggml_soft_max(ctx.ggml_context, a)
    log_result = ggml.ggml_log(
        ctx.ggml_context,
        soft_max_result,
    )
    ctx.tensors_dict[output_name] = log_result


@register_ggml_operator("MatMul")
def ggml_operator_mat_mul(ctx: "GgmlOnnxExecutionContext", node: NodeProto):
    node_inputs = [ctx.tensors_dict[inp] for inp in node.input]

    if len(node_inputs) != 2:
        raise ValueError(
            f'Error for node "{node.name}": Operation "MatMul" requires exactly two inputs. Actual number of inputs: {len(node_inputs)}'
        )

    output_name = node.output[0]
    a, b = node_inputs
    b_shape = get_tensor_shape(b)
    a_shape = get_tensor_shape(a)

    # TODO: is this check required? broadcast alone wont pass ONNX tests but is broadcasting itself even required or should it fail if a,b are not correct?
    try:
        np.matmul(np.empty(a_shape), np.empty(b_shape))
    except:
        a, b = broadcast_shapes(ctx, a, b)

    if ggml.ggml_is_permuted(a):
        a_dtype = get_tensor_dtype(a)
        a_shape = ggml.utils.get_shape(a)
        a = ggml.ggml_cpy(
            ctx.ggml_context,
            a,
            ggml.ggml_new_tensor(
                ctx.ggml_context,
                map_to_ggml_type(a_dtype).value,
                len(a_shape),
                (ctypes.c_int64 * len(a_shape))(*a_shape),
            ),
        )

    b_dtype = get_tensor_dtype(b)

    b_permute = ggml.ggml_transpose(
        ctx.ggml_context,
        b,
    )

    b_shape = ggml.utils.get_shape(b_permute)

    b_transposed = ggml.ggml_cpy(
        ctx.ggml_context,
        b_permute,
        ggml.ggml_new_tensor(
            ctx.ggml_context,
            map_to_ggml_type(b_dtype).value,
            len(b_shape),
            (ctypes.c_int64 * len(b_shape))(*b_shape),
        ),
    )
    mul_mat_result = ggml.ggml_mul_mat(
        ctx.ggml_context,
        b_transposed,
        a,
    )

    ctx.tensors_dict[output_name] = mul_mat_result


@register_ggml_operator("Max")
def ggml_operator_max(ctx: "GgmlOnnxExecutionContext", node: NodeProto):
    node_inputs = [ctx.tensors_dict[inp] for inp in node.input]

    if len(node_inputs) < 1:
        raise ValueError(
            f'Error for node "{node.name}": Operation "Max" requires at least one input. Actual number of inputs: {len(node_inputs)}'
        )

    a_dtype = get_tensor_dtype(node_inputs[0])
    ggml_type = map_to_ggml_type(a_dtype)

    input_shapes = [get_tensor_shape(node_input) for node_input in node_inputs]
    output_shape = input_shapes[0]

    for shape in input_shapes[1:]:
        output_shape = np.maximum(output_shape, shape)

    output_shape = tuple(reversed(output_shape))

    x_t = ggml.ggml_new_tensor(
        ctx.ggml_context,
        ggml_type.value,
        len(output_shape),
        (ctypes.c_int64 * len(output_shape))(*output_shape),
    )

    @ggml.ggml_custom1_op_t
    def custom_max(
        tensor_out: ggml.ggml_tensor_p,
        tensor_in_1: ggml.ggml_tensor_p,
        ith: int,
        nth: int,
        userdata: Optional[ctypes.c_void_p],
    ):
        tensors = [ggml.utils.to_numpy(node_input) for node_input in node_inputs]
        x = np.max(tensors, axis=0)
        ctx.set_tensor_out(tensor_out, np.array(x))

    new_tensor = ctx.tensors_dict[node.output[0]] = ggml.ggml_map_custom1_inplace(
        ctx.ggml_context,
        x_t,
        custom_max,
        1,
        None,
    )

    ctx.refs.append(custom_max)


@register_ggml_operator("Mean")
def ggml_operator_mean(ctx: "GgmlOnnxExecutionContext", node: NodeProto):
    node_inputs = [ctx.tensors_dict[inp] for inp in node.input]

    if len(node_inputs) < 1:
        raise ValueError(
            f'Error for node "{node.name}": Operation "Mean" requires at least one input. Actual number of inputs: {len(node_inputs)}'
        )

    output_name = node.output[0]
    sums = node_inputs[0]

    for tensor in node_inputs[1:]:
        sums = ggml.ggml_add(ctx.ggml_context, sums, tensor)

    coef_np = np.full(get_tensor_shape(sums), len(node_inputs), dtype=np.float32)
    coef_t = ctx.from_numpy(coef_np)

    mean = ggml.ggml_div(
        ctx.ggml_context,
        sums,
        coef_t,
    )

    ctx.tensors_dict[output_name] = mean


@register_ggml_operator("Min")
def ggml_operator_min(ctx: "GgmlOnnxExecutionContext", node: NodeProto):
    node_inputs = [ctx.tensors_dict[inp] for inp in node.input]

    if len(node_inputs) < 1:
        raise ValueError(
            f'Error for node "{node.name}": Operation "Min" requires at least one input. Actual number of inputs: {len(node_inputs)}'
        )

    a_dtype = get_tensor_dtype(node_inputs[0])
    ggml_type = map_to_ggml_type(a_dtype)

    input_shapes = [get_tensor_shape(node_input) for node_input in node_inputs]
    output_shape = input_shapes[0]

    for shape in input_shapes[1:]:
        output_shape = np.minimum(output_shape, shape)

    output_shape = tuple(reversed(output_shape))

    x_t = ggml.ggml_new_tensor(
        ctx.ggml_context,
        ggml_type.value,
        len(output_shape),
        (ctypes.c_int64 * len(output_shape))(*output_shape),
    )

    @ggml.ggml_custom1_op_t
    def custom_min(
        tensor_out: ggml.ggml_tensor_p,
        tensor_in_1: ggml.ggml_tensor_p,
        ith: int,
        nth: int,
        userdata: Optional[ctypes.c_void_p],
    ):
        tensors = [ggml.utils.to_numpy(node_input) for node_input in node_inputs]
        x = np.min(tensors, axis=0)
        ctx.set_tensor_out(tensor_out, np.array(x))

    new_tensor = ctx.tensors_dict[node.output[0]] = ggml.ggml_map_custom1_inplace(
        ctx.ggml_context,
        x_t,
        custom_min,
        1,
        None,
    )

    ctx.refs.append(custom_min)


@register_ggml_operator("Mul")
def ggml_operator_mul(ctx: "GgmlOnnxExecutionContext", node: NodeProto):
    node_inputs = [ctx.tensors_dict[inp] for inp in node.input]

    if len(node_inputs) != 2:
        raise ValueError(
            f'Error for node "{node.name}": Operation "Mul" requires exactly two inputs. Actual number of inputs: {len(node_inputs)}'
        )

    output_name = node.output[0]
    a = node_inputs[0]
    b = node_inputs[1]

    a, b = broadcast_shapes(ctx, a, b)

    ggml_type_src1 = ggml.utils.GGML_TYPE(b.contents.type)

    if ggml_type_src1 == ggml.utils.GGML_TYPE.F32:
        mul_result = ggml.ggml_mul(
            ctx.ggml_context,
            a,
            b,
        )

    else:
        np_dtype = get_tensor_dtype(a)
        x = np.empty(ctx.get_tensor_shape(a), dtype=np_dtype)
        x_t = ctx.from_numpy(x)

        @ggml.ggml_custom3_op_t
        def custom_mul(
            tensor_out: ggml.ggml_tensor_p,
            tensor_in_1: ggml.ggml_tensor_p,
            tensor_in_2: ggml.ggml_tensor_p,
            tensor_in_3: ggml.ggml_tensor_p,
            ith: int,
            nth: int,
            userdata: Optional[ctypes.c_void_p],
        ):
            a = ctx.to_numpy(tensor_in_2)
            b = ctx.to_numpy(tensor_in_3)

            x = np.multiply(a, b)
            ctx.set_tensor_out(tensor_out, x)

        mul_result = ggml.ggml_map_custom3_inplace(
            ctx.ggml_context, x_t, a, b, custom_mul, 1, None
        )
        ctx.set_tensor_shape(mul_result, ctx.get_tensor_shape(a))
        ctx.refs.append(custom_mul)

    ctx.tensors_dict[output_name] = mul_result


@register_ggml_operator("Neg")
def ggml_operator_neg(ctx: "GgmlOnnxExecutionContext", node: NodeProto):
    node_inputs = [ctx.tensors_dict[inp] for inp in node.input]

    if len(node_inputs) != 1:
        raise ValueError(
            f'Error for node "{node.name}": Operation "Neg" requires exactly one input. Actual number of inputs: {len(node_inputs)}'
        )

    x = node_inputs[0]
    output_name = node.output[0]

    x_neg = ggml.ggml_neg(
        ctx.ggml_context,
        x,
    )
    ctx.tensors_dict[output_name] = x_neg


@register_ggml_operator("Not")
def ggml_operator_not(ctx: "GgmlOnnxExecutionContext", node: NodeProto):
    node_inputs = [ctx.tensors_dict[inp] for inp in node.input]

    if len(node_inputs) != 1:
        raise ValueError(
            f'Error for node "{node.name}": Operation "Not" requires exactly one input. Actual number of inputs: {len(node_inputs)}'
        )
    name = node.output[0]

    @ggml.ggml_custom1_op_t
    def custom_not(
        tensor_out: ggml.ggml_tensor_p,
        tensor_in_1: ggml.ggml_tensor_p,
        ith: int,
        nth: int,
        userdata: Optional[ctypes.c_void_p],
    ):
        a = ggml.utils.to_numpy(tensor_in_1)
        x = np.logical_not(a)

        ctx.set_tensor_out(tensor_out, x)

    new_tensor = ctx.tensors_dict[name] = ggml.ggml_map_custom1_inplace(
        ctx.ggml_context,
        node_inputs[0],
        custom_not,
        1,
        None,
    )

    ctx.refs.append(custom_not)

    ctx.set_tensor_dtype(name, np.dtype(np.bool_))


@register_ggml_operator("Or")
def ggml_operator_or(ctx: "GgmlOnnxExecutionContext", node: NodeProto):
    node_inputs = [ctx.tensors_dict[inp] for inp in node.input]

    if len(node_inputs) != 2:
        raise ValueError(
            f'Error for node "{node.name}": Operation "Or" requires exactly two inputs. Actual number of inputs: {len(node_inputs)}'
        )

    a_shape = get_tensor_shape(node_inputs[0])
    a_dtype = get_tensor_dtype(node_inputs[0])
    b_shape = get_tensor_shape(node_inputs[1])
    name = node.output[0]

    output_shape = np.broadcast(np.empty(a_shape), np.empty(b_shape)).shape

    x = np.empty(output_shape, dtype=a_dtype)
    x_t = ctx.from_numpy(x)

    @ggml.ggml_custom3_op_t
    def custom_or(
        tensor_out: ggml.ggml_tensor_p,
        tensor_in_1: ggml.ggml_tensor_p,
        tensor_in_2: ggml.ggml_tensor_p,
        tensor_in_3: ggml.ggml_tensor_p,
        ith: int,
        nth: int,
        userdata: Optional[ctypes.c_void_p],
    ):
        a = ggml.utils.to_numpy(tensor_in_2)
        b = ggml.utils.to_numpy(tensor_in_3)

        x = np.logical_or(a, b)

        ctx.set_tensor_out(tensor_out, x)

    new_tensor = ctx.tensors_dict[name] = ggml.ggml_map_custom3_inplace(
        ctx.ggml_context,
        x_t,
        node_inputs[0],
        node_inputs[1],
        custom_or,
        1,
        None,
    )

    ctx.refs.append(custom_or)

    ctx.set_tensor_dtype(name, np.dtype(np.bool_))


@register_ggml_operator("Pad")
def ggml_operator_pad(ctx: "GgmlOnnxExecutionContext", node: NodeProto):
    node_inputs = [ctx.tensors_dict[inp] for inp in node.input]

    # x, pads, value, axes
    if len(node_inputs) < 2:
        raise ValueError(
            f'Error for node "{node.name}": Operation "Pad" requires at least two inputs. Actual number of inputs: {len(node_inputs)}'
        )

    node_inputs += [None] * (4 - len(node_inputs))
    x_in, pads, value, axes = node_inputs

    input_rank = x_in.contents.n_dims
    mode = next(
        (attr.s for attr in node.attribute if attr.name == "mode"), b"constant"
    ).decode("utf-8")

    if axes is None:
        axes = list(range(input_rank))
    else:
        axes_eval = ctx.eval_tensor(axes)
        axes = ctx.to_numpy(axes_eval)
        axes = [axis if axis >= 0 else axis + input_rank for axis in axes]
    num_axes = len(axes)
    pad_width = []
    for _ in range(input_rank):
        pad_width += [[0, 0]]  # init to zero

    raw_pads = ctx.to_numpy(ctx.eval_tensor(pads))

    # re-order to np.pad accepted order ((x1_begin, x1_end), (x2_begin, x2_end), ...)
    for i in range(num_axes):
        axis = axes[i]
        if axis < 0:
            axis = input_rank + axis
        pad_width[axis] = [raw_pads[i], raw_pads[i + num_axes]]

    expand_by = [sum(pad) for pad in pad_width]
    prev_shape = get_tensor_shape(x_in)
    output_shape = [sum(x) for x in zip(prev_shape, expand_by)]
    a_dtype = get_tensor_dtype(x_in)
    x = np.empty(output_shape, dtype=a_dtype)
    x_t = ctx.from_numpy(x)

    constant_value = None
    if value is not None:
        constant_values = ctx.to_numpy(ctx.eval_tensor(value))

    @ggml.ggml_custom2_op_t
    def custom_pad(
        tensor_out: ggml.ggml_tensor_p,
        tensor_in_1: ggml.ggml_tensor_p,
        tensor_in_2: ggml.ggml_tensor_p,
        ith: int,
        nth: int,
        userdata: Optional[ctypes.c_void_p],
    ):
        a = ggml.utils.to_numpy(tensor_in_2)
        if mode == "constant":
            x = np.pad(
                a,
                pad_width=pad_width,
                mode=mode,
                constant_values=constant_values,
            )

        else:
            x = np.pad(
                a,
                pad_width=pad_width,
                mode=mode,
            )
        ctx.set_tensor_out(tensor_out, x)

    new_tensor = ctx.tensors_dict[node.output[0]] = ggml.ggml_map_custom2_inplace(
        ctx.ggml_context,
        x_t,
        x_in,
        custom_pad,
        1,
        None,
    )
    ctx.refs.append(custom_pad)


@register_ggml_operator("PRelu")
def ggml_operator_leaky_relu(ctx: "GgmlOnnxExecutionContext", node: NodeProto):
    node_inputs = [ctx.tensors_dict[inp] for inp in node.input]

    if len(node_inputs) != 2:
        raise ValueError(
            f'Error for node "{node.name}": Operation "PRelu" requires exactly two inputs. Actual number of inputs: {len(node_inputs)}'
        )
    x, slope = node_inputs

    @ggml.ggml_custom2_op_t
    def custom_leaky_prelu(
        tensor_out: ggml.ggml_tensor_p,
        tensor_in_1: ggml.ggml_tensor_p,
        tensor_in_2: ggml.ggml_tensor_p,
        ith: int,
        nth: int,
        userdata: Optional[ctypes.c_void_p],
    ):
        x = ggml.utils.to_numpy(tensor_in_1)
        slope = ggml.utils.to_numpy(tensor_in_2)

        y = np.clip(x, 0, np.inf) + np.clip(x, -np.inf, 0) * slope

        ctx.set_tensor_out(tensor_out, y)

    new_tensor = ctx.tensors_dict[node.output[0]] = ggml.ggml_map_custom2_inplace(
        ctx.ggml_context,
        x,
        slope,
        custom_leaky_prelu,
        1,
        None,
    )

    ctx.refs.append(custom_leaky_prelu)


@register_ggml_operator("Pow")
def ggml_operator_pow(ctx: "GgmlOnnxExecutionContext", node: NodeProto):
    node_inputs = [ctx.tensors_dict[inp] for inp in node.input]

    if len(node_inputs) != 2:
        raise ValueError(
            f'Error for node "{node.name}": Operation "Pow" requires exactly two inputs. Actual number of inputs: {len(node_inputs)}'
        )

    x1 = node_inputs[0]
    x2 = node_inputs[1]

    @ggml.ggml_custom2_op_t
    def custom_pow(
        tensor_out: ggml.ggml_tensor_p,
        tensor_in_1: ggml.ggml_tensor_p,
        tensor_in_2: ggml.ggml_tensor_p,
        ith: int,
        nth: int,
        userdata: Optional[ctypes.c_void_p],
    ):
        x1 = ggml.utils.to_numpy(tensor_in_1)
        x2 = ggml.utils.to_numpy(tensor_in_2)

        new_tensor = np.power(x1, x2)

        ctx.set_tensor_out(tensor_out, new_tensor)

    new_tensor = ctx.tensors_dict[node.output[0]] = ggml.ggml_map_custom2_inplace(
        ctx.ggml_context,
        x1,
        x2,
        custom_pow,
        1,
        None,
    )

    ctx.refs.append(custom_pow)


@register_ggml_operator("RandomNormalLike")
def ggml_operator_random_normal_like(ctx: "GgmlOnnxExecutionContext", node: NodeProto):
    node_inputs = [ctx.tensors_dict[inp] for inp in node.input]
    shape = ctx.get_tensor_shape(node_inputs[0])
    dtype = get_tensor_dtype(node_inputs[0])

    x = np.empty(shape, dtype=dtype)
    x_t = ctx.from_numpy(x)

    @ggml.ggml_custom1_op_t
    def custom_random_normal(
        tensor_out: ggml.ggml_tensor_p,
        tensor_in_1: ggml.ggml_tensor_p,
        ith: int,
        nth: int,
        userdata: Optional[ctypes.c_void_p],
    ):
        # TODO: use loc and scale from inputs
        x = np.random.normal(size=shape, loc=0.0, scale=1.0).astype(dtype)
        ctx.set_tensor_out(tensor_out, x)

    ctx.refs.append(custom_random_normal)
    # breakpoint()
    new_tensor = ctx.tensors_dict[node.output[0]] = ggml.ggml_map_custom1_inplace(
        ctx.ggml_context,
        x_t,
        custom_random_normal,
        1,
        None,
    )


@register_ggml_operator("Range")
def ggml_operator_range(ctx: "GgmlOnnxExecutionContext", node: NodeProto):
    node_inputs = [ctx.tensors_dict[inp] for inp in node.input]

    if len(node_inputs) != 3:
        raise ValueError(
            f'Error for node "{node.name}": Operation "Range" requires exactly three inputs. Actual number of inputs: {len(node_inputs)}'
        )

    for node_input in node_inputs:
        ctx.eval_tensor(node_input)

    tensors = [ggml.utils.to_numpy(node_input) for node_input in node_inputs]
    start, stop, step = tensors
    output_shape = (int(np.ceil((stop - start) / step)),)

    x = np.empty(output_shape, dtype=step.dtype)
    x_t = ctx.from_numpy(x)

    input_tensors = ctx.from_numpy(np.array(tensors))

    @ggml.ggml_custom2_op_t
    def custom_range(
        tensor_out: ggml.ggml_tensor_p,
        tensor_in_1: ggml.ggml_tensor_p,
        tensor_in_2: ggml.ggml_tensor_p,
        ith: int,
        nth: int,
        userdata: Optional[ctypes.c_void_p],
    ):
        tensors = ggml.utils.to_numpy(tensor_in_2)
        start_array, limit_array, delta_array = tensors

        new_tensor = np.arange(start_array, limit_array, delta_array)

        ctx.set_tensor_out(tensor_out, new_tensor)

    new_tensor = ctx.tensors_dict[node.output[0]] = ggml.ggml_map_custom2_inplace(
        ctx.ggml_context,
        x_t,
        input_tensors,
        custom_range,
        1,
        None,
    )

    ctx.refs.append(custom_range)


@register_ggml_operator("Reciprocal")
def ggml_operator_reciprocal(ctx: "GgmlOnnxExecutionContext", node: NodeProto):
    node_inputs = [ctx.tensors_dict[inp] for inp in node.input]

    if len(node_inputs) != 1:
        raise ValueError(
            f'Error for node "{node.name}": Operation "Reciprocal" requires exactly one input. Actual number of inputs: {len(node_inputs)}'
        )

    x = node_inputs[0]

    @ggml.ggml_custom1_op_t
    def custom_reciprocal(
        tensor_out: ggml.ggml_tensor_p,
        tensor_in_1: ggml.ggml_tensor_p,
        ith: int,
        nth: int,
        userdata: Optional[ctypes.c_void_p],
    ):
        x = ggml.utils.to_numpy(tensor_in_1)
        y = np.reciprocal(x)

        ctx.set_tensor_out(tensor_out, y)

    new_tensor = ctx.tensors_dict[node.output[0]] = ggml.ggml_map_custom1_inplace(
        ctx.ggml_context,
        x,
        custom_reciprocal,
        1,
        None,
    )

    ctx.refs.append(custom_reciprocal)


class ReduceOpsUserData(ctypes.Structure):
    _fields_ = [
        ("axes", ctypes.POINTER(ctypes.c_int)),
        ("axes_length", ctypes.c_int),
        ("keepdims", ctypes.c_int),
    ]

    def __init__(self, axes, keepdims):
        if isinstance(axes, list):
            self.axes_length = len(axes)
            self.axes = (ctypes.c_int * self.axes_length)(*axes)
        else:
            raise ValueError("axes should be a list of integers")

        self.keepdims = keepdims


@register_ggml_operator("ReduceL1")
def ggml_operator_reduce_l1(ctx: "GgmlOnnxExecutionContext", node: NodeProto):
    node_inputs = [ctx.tensors_dict[inp] for inp in node.input]

    if len(node_inputs) > 2 or len(node_inputs) < 1:
        raise ValueError(
            f'Error for node "{node.name}": Operation "ReduceL1" requires at least one input. Actual number of inputs: {len(node_inputs)}'
        )

    input_tensor = node_inputs[0]

    noop_with_empty_axes = next(
        (attr.i for attr in node.attribute if attr.name == "noop_with_empty_axes"), None
    )

    if noop_with_empty_axes == 1:
        ctx.tensors_dict[node.output[0]] = input_tensor
        return input_tensor

    tensor_shape = get_tensor_shape(input_tensor)
    tensor_dtype = get_tensor_dtype(input_tensor)

    axes = next((attr.ints for attr in node.attribute if attr.name == "axes"), None)
    if not axes:
        if len(node_inputs) > 1:
            axes_eval = ctx.eval_tensor(node_inputs[1])
            axes = ggml.utils.to_numpy(axes_eval)
        else:
            axes = []

    keepdims = next((attr.i for attr in node.attribute if attr.name == "keepdims"), 1)

    rmean_userdata = ReduceOpsUserData(list(axes), keepdims)
    userdata_p = ctypes.cast(ctypes.pointer(rmean_userdata), ctypes.c_void_p)

    output_shape = tuple([1] * len(tensor_shape)) if keepdims else ()

    if len(axes):
        output_shape = list(tensor_shape)
        sorted_axes = sorted(axes, reverse=True)

        for axis in sorted_axes:
            if keepdims:
                output_shape[axis] = 1
            else:
                output_shape.pop(axis)

    output_shape = tuple(output_shape)
    x = np.empty(output_shape, dtype=tensor_dtype)
    x_t = ctx.from_numpy(x)

    @ggml.ggml_custom2_op_t
    def custom_reduce_l1(
        tensor_out: ggml.ggml_tensor_p,
        tensor_in_1: ggml.ggml_tensor_p,
        tensor_in_2: ggml.ggml_tensor_p,
        ith: int,
        nth: int,
        userdata: Optional[ctypes.c_void_p],
    ):
        userdata_data_ptr = ctypes.cast(userdata, ctypes.POINTER(ReduceOpsUserData))
        userdata_data = userdata_data_ptr.contents

        tensor = ggml.utils.to_numpy(tensor_in_2)
        axes = [userdata_data.axes[i] for i in range(userdata_data.axes_length)]
        keepdims = userdata_data.keepdims

        axes = tuple(axes) if len(axes) else None

        shape = tensor.shape
        data = np.reshape(np.arange(1, np.prod(shape) + 1, dtype=np.float32), shape)
        rl1_result = np.sum(a=np.abs(tensor), axis=axes, keepdims=keepdims)

        ctx.set_tensor_out(tensor_out, rl1_result)

    new_tensor = ctx.tensors_dict[node.output[0]] = ggml.ggml_map_custom2_inplace(
        ctx.ggml_context,
        x_t,
        input_tensor,
        custom_reduce_l1,
        1,
        userdata_p,
    )

    ctx.refs.append(custom_reduce_l1)

    ctx.refs.append(rmean_userdata)


@register_ggml_operator("ReduceL2")
def ggml_operator_reduce_l2(ctx: "GgmlOnnxExecutionContext", node: NodeProto):
    node_inputs = [ctx.tensors_dict[inp] for inp in node.input]

    if len(node_inputs) > 2 or len(node_inputs) < 1:
        raise ValueError(
            f'Error for node "{node.name}": Operation "ReduceL2" requires at least one input. Actual number of inputs: {len(node_inputs)}'
        )

    input_tensor = node_inputs[0]

    noop_with_empty_axes = next(
        (attr.i for attr in node.attribute if attr.name == "noop_with_empty_axes"), None
    )

    if noop_with_empty_axes == 1:
        ctx.tensors_dict[node.output[0]] = input_tensor
        return input_tensor

    tensor_shape = get_tensor_shape(input_tensor)
    tensor_dtype = get_tensor_dtype(input_tensor)

    axes = next((attr.ints for attr in node.attribute if attr.name == "axes"), None)
    if not axes:
        if len(node_inputs) > 1:
            axes_eval = ctx.eval_tensor(node_inputs[1])
            axes = ggml.utils.to_numpy(axes_eval)
        else:
            axes = []

    keepdims = next((attr.i for attr in node.attribute if attr.name == "keepdims"), 1)

    rmean_userdata = ReduceOpsUserData(list(axes), keepdims)
    userdata_p = ctypes.cast(ctypes.pointer(rmean_userdata), ctypes.c_void_p)

    output_shape = tuple([1] * len(tensor_shape)) if keepdims else ()

    if len(axes):
        output_shape = list(tensor_shape)
        sorted_axes = sorted(axes, reverse=True)

        for axis in sorted_axes:
            if keepdims:
                output_shape[axis] = 1
            else:
                output_shape.pop(axis)

    output_shape = tuple(output_shape)
    x = np.empty(output_shape, dtype=tensor_dtype)
    x_t = ctx.from_numpy(x)

    @ggml.ggml_custom2_op_t
    def custom_reduce_l2(
        tensor_out: ggml.ggml_tensor_p,
        tensor_in_1: ggml.ggml_tensor_p,
        tensor_in_2: ggml.ggml_tensor_p,
        ith: int,
        nth: int,
        userdata: Optional[ctypes.c_void_p],
    ):
        userdata_data_ptr = ctypes.cast(userdata, ctypes.POINTER(ReduceOpsUserData))
        userdata_data = userdata_data_ptr.contents

        tensor = ggml.utils.to_numpy(tensor_in_2)
        axes = [userdata_data.axes[i] for i in range(userdata_data.axes_length)]
        keepdims = userdata_data.keepdims

        axes = tuple(axes) if len(axes) else None

        rl2_result = np.sqrt(np.sum(a=np.square(tensor), axis=axes, keepdims=keepdims))

        ctx.set_tensor_out(tensor_out, rl2_result)

    new_tensor = ctx.tensors_dict[node.output[0]] = ggml.ggml_map_custom2_inplace(
        ctx.ggml_context,
        x_t,
        input_tensor,
        custom_reduce_l2,
        1,
        userdata_p,
    )

    ctx.refs.append(custom_reduce_l2)

    ctx.refs.append(rmean_userdata)


@register_ggml_operator("ReduceLogSum")
def ggml_operator_reduce_log_sum(ctx: "GgmlOnnxExecutionContext", node: NodeProto):
    node_inputs = [ctx.tensors_dict[inp] for inp in node.input]

    if len(node_inputs) > 2 or len(node_inputs) < 1:
        raise ValueError(
            f'Error for node "{node.name}": Operation "ReduceLogSum" requires at least one input. Actual number of inputs: {len(node_inputs)}'
        )

    input_tensor = node_inputs[0]

    noop_with_empty_axes = next(
        (attr.i for attr in node.attribute if attr.name == "noop_with_empty_axes"), None
    )

    if noop_with_empty_axes == 1:
        ctx.tensors_dict[node.output[0]] = input_tensor
        return input_tensor

    tensor_shape = get_tensor_shape(input_tensor)
    tensor_dtype = get_tensor_dtype(input_tensor)

    axes = next((attr.ints for attr in node.attribute if attr.name == "axes"), None)
    if not axes:
        if len(node_inputs) > 1:
            axes_eval = ctx.eval_tensor(node_inputs[1])
            axes = ggml.utils.to_numpy(axes_eval)
        else:
            axes = []

    keepdims = next((attr.i for attr in node.attribute if attr.name == "keepdims"), 1)

    rmean_userdata = ReduceOpsUserData(list(axes), keepdims)
    userdata_p = ctypes.cast(ctypes.pointer(rmean_userdata), ctypes.c_void_p)

    output_shape = tuple([1] * len(tensor_shape)) if keepdims else ()

    if len(axes):
        output_shape = list(tensor_shape)
        sorted_axes = sorted(axes, reverse=True)

        for axis in sorted_axes:
            if keepdims:
                output_shape[axis] = 1
            else:
                output_shape.pop(axis)

    output_shape = tuple(output_shape)
    x = np.empty(output_shape, dtype=tensor_dtype)
    x_t = ctx.from_numpy(x)

    @ggml.ggml_custom2_op_t
    def custom_reduce_log_sum(
        tensor_out: ggml.ggml_tensor_p,
        tensor_in_1: ggml.ggml_tensor_p,
        tensor_in_2: ggml.ggml_tensor_p,
        ith: int,
        nth: int,
        userdata: Optional[ctypes.c_void_p],
    ):
        userdata_data_ptr = ctypes.cast(userdata, ctypes.POINTER(ReduceOpsUserData))
        userdata_data = userdata_data_ptr.contents

        tensor = ggml.utils.to_numpy(tensor_in_2)
        axes = [userdata_data.axes[i] for i in range(userdata_data.axes_length)]
        keepdims = userdata_data.keepdims

        axes = tuple(axes) if len(axes) else None
        rlogsum_result = np.log(np.sum(tensor, axis=axes, keepdims=keepdims))

        ctx.set_tensor_out(tensor_out, rlogsum_result)

    new_tensor = ctx.tensors_dict[node.output[0]] = ggml.ggml_map_custom2_inplace(
        ctx.ggml_context,
        x_t,
        input_tensor,
        custom_reduce_log_sum,
        1,
        userdata_p,
    )

    ctx.refs.append(custom_reduce_log_sum)

    ctx.refs.append(rmean_userdata)


@register_ggml_operator("ReduceLogSumExp")
def ggml_operator_reduce_log_sum_exp(ctx: "GgmlOnnxExecutionContext", node: NodeProto):
    raise NotImplementedError(
        f'Error for node "{node.name}": Operation "ReduceLogSumExp" is not implemented.'
    )
    node_inputs = [ctx.tensors_dict[inp] for inp in node.input]

    if len(node_inputs) > 2 or len(node_inputs) < 1:
        raise ValueError(
            f'Error for node "{node.name}": Operation "ReduceLogSumExp" requires at least one input. Actual number of inputs: {len(node_inputs)}'
        )

    input_tensor = node_inputs[0]

    noop_with_empty_axes = next(
        (attr.i for attr in node.attribute if attr.name == "noop_with_empty_axes"), None
    )

    if noop_with_empty_axes == 1:
        ctx.tensors_dict[node.output[0]] = input_tensor
        return input_tensor

    tensor_shape = get_tensor_shape(input_tensor)
    tensor_dtype = get_tensor_dtype(input_tensor)

    axes = next((attr.ints for attr in node.attribute if attr.name == "axes"), None)
    if not axes:
        if len(node_inputs) > 1:
            axes_eval = ctx.eval_tensor(node_inputs[1])
            axes = ggml.utils.to_numpy(axes_eval)
        else:
            axes = []

    keepdims = next((attr.i for attr in node.attribute if attr.name == "keepdims"), 1)

    rmean_userdata = ReduceOpsUserData(list(axes), keepdims)
    userdata_p = ctypes.cast(ctypes.pointer(rmean_userdata), ctypes.c_void_p)

    output_shape = tuple([1] * len(tensor_shape)) if keepdims else ()

    if len(axes):
        output_shape = list(tensor_shape)
        sorted_axes = sorted(axes, reverse=True)

        for axis in sorted_axes:
            if keepdims:
                output_shape[axis] = 1
            else:
                output_shape.pop(axis)

    output_shape = tuple(output_shape)
    x = np.empty(output_shape, dtype=tensor_dtype)
    x_t = ctx.from_numpy(x)

    @ggml.ggml_custom2_op_t
    def custom_reduce_log_sum_exp(
        tensor_out: ggml.ggml_tensor_p,
        tensor_in_1: ggml.ggml_tensor_p,
        tensor_in_2: ggml.ggml_tensor_p,
        ith: int,
        nth: int,
        userdata: Optional[ctypes.c_void_p],
    ):
        userdata_data_ptr = ctypes.cast(userdata, ctypes.POINTER(ReduceOpsUserData))
        userdata_data = userdata_data_ptr.contents

        tensor = ggml.utils.to_numpy(tensor_in_2)
        axes = [userdata_data.axes[i] for i in range(userdata_data.axes_length)]
        keepdims = userdata_data.keepdims

        axes = tuple(axes) if len(axes) else None
        rlogsum_result = np.log(np.sum(np.exp(tensor), axis=axes, keepdims=keepdims))

        ctx.set_tensor_out(tensor_out, rlogsum_result)

    new_tensor = ctx.tensors_dict[node.output[0]] = ggml.ggml_map_custom2_inplace(
        ctx.ggml_context,
        x_t,
        input_tensor,
        custom_reduce_log_sum_exp,
        1,
        userdata_p,
    )

    ctx.refs.append(custom_reduce_log_sum_exp)

    ctx.refs.append(rmean_userdata)


@register_ggml_operator("ReduceMax")
def ggml_operator_reduce_max(ctx: "GgmlOnnxExecutionContext", node: NodeProto):
    node_inputs = [ctx.tensors_dict[inp] for inp in node.input]

    if len(node_inputs) > 2 or len(node_inputs) < 1:
        raise ValueError(
            f'Error for node "{node.name}": Operation "ReduceMax" requires at least one input. Actual number of inputs: {len(node_inputs)}'
        )

    input_tensor = node_inputs[0]

    noop_with_empty_axes = next(
        (attr.i for attr in node.attribute if attr.name == "noop_with_empty_axes"), None
    )

    if noop_with_empty_axes == 1:
        ctx.tensors_dict[node.output[0]] = input_tensor
        return input_tensor

    tensor_shape = get_tensor_shape(input_tensor)
    tensor_dtype = get_tensor_dtype(input_tensor)

    axes = next((attr.ints for attr in node.attribute if attr.name == "axes"), None)
    if not axes:
        if len(node_inputs) > 1:
            axes_eval = ctx.eval_tensor(node_inputs[1])
            axes = ggml.utils.to_numpy(axes_eval)
        else:
            axes = []

    keepdims = next((attr.i for attr in node.attribute if attr.name == "keepdims"), 1)

    rmean_userdata = ReduceOpsUserData(list(axes), keepdims)
    userdata_p = ctypes.cast(ctypes.pointer(rmean_userdata), ctypes.c_void_p)

    output_shape = tuple([1] * len(tensor_shape)) if keepdims else ()

    if len(axes):
        output_shape = list(tensor_shape)
        sorted_axes = sorted(axes, reverse=True)

        for axis in sorted_axes:
            if keepdims:
                output_shape[axis] = 1
            else:
                output_shape.pop(axis)

    output_shape = tuple(output_shape)
    x = np.empty(output_shape, dtype=tensor_dtype)
    x_t = ctx.from_numpy(x)

    @ggml.ggml_custom2_op_t
    def custom_reduce_max(
        tensor_out: ggml.ggml_tensor_p,
        tensor_in_1: ggml.ggml_tensor_p,
        tensor_in_2: ggml.ggml_tensor_p,
        ith: int,
        nth: int,
        userdata: Optional[ctypes.c_void_p],
    ):
        userdata_data_ptr = ctypes.cast(userdata, ctypes.POINTER(ReduceOpsUserData))
        userdata_data = userdata_data_ptr.contents

        tensor = ggml.utils.to_numpy(tensor_in_2)
        axes = [userdata_data.axes[i] for i in range(userdata_data.axes_length)]
        keepdims = userdata_data.keepdims

        axes = tuple(axes) if len(axes) else None
        rmean_result = np.max(tensor, axis=axes, keepdims=keepdims)

        ctx.set_tensor_out(tensor_out, rmean_result)

    new_tensor = ctx.tensors_dict[node.output[0]] = ggml.ggml_map_custom2_inplace(
        ctx.ggml_context,
        x_t,
        input_tensor,
        custom_reduce_max,
        1,
        userdata_p,
    )

    ctx.refs.append(custom_reduce_max)

    ctx.refs.append(rmean_userdata)


@register_ggml_operator("ReduceMean")
def ggml_operator_reduce_mean(ctx: "GgmlOnnxExecutionContext", node: NodeProto):
    node_inputs = [ctx.tensors_dict[inp] for inp in node.input]

    if len(node_inputs) > 2 or len(node_inputs) < 1:
        raise ValueError(
            f'Error for node "{node.name}": Operation "ReduceMean" requires at least one input. Actual number of inputs: {len(node_inputs)}'
        )

    input_tensor = node_inputs[0]

    noop_with_empty_axes = next(
        (attr.i for attr in node.attribute if attr.name == "noop_with_empty_axes"), None
    )

    if noop_with_empty_axes == 1:
        ctx.tensors_dict[node.output[0]] = input_tensor
        return

    tensor_shape = get_tensor_shape(input_tensor)
    tensor_dtype = get_tensor_dtype(input_tensor)

    axes = next((attr.ints for attr in node.attribute if attr.name == "axes"), None)
    if not axes:
        if len(node_inputs) > 1:
            axes_eval = ctx.eval_tensor(node_inputs[1])
            axes = ggml.utils.to_numpy(axes_eval)
        else:
            axes = []

    keepdims = next((attr.i for attr in node.attribute if attr.name == "keepdims"), 1)

    rmean_userdata = ReduceOpsUserData(list(axes), keepdims)
    userdata_p = ctypes.cast(ctypes.pointer(rmean_userdata), ctypes.c_void_p)

    output_shape = tuple([1] * len(tensor_shape)) if keepdims else ()

    if len(axes):
        output_shape = list(tensor_shape)
        sorted_axes = sorted(axes, reverse=True)

        for axis in sorted_axes:
            if keepdims:
                output_shape[axis] = 1
            else:
                output_shape.pop(axis)

    output_shape = tuple(output_shape)
    x = np.empty(output_shape, dtype=tensor_dtype)
    x_t = ctx.from_numpy(x)

    @ggml.ggml_custom2_op_t
    def custom_reduce_mean(
        tensor_out: ggml.ggml_tensor_p,
        tensor_in_1: ggml.ggml_tensor_p,
        tensor_in_2: ggml.ggml_tensor_p,
        ith: int,
        nth: int,
        userdata: Optional[ctypes.c_void_p],
    ):
        userdata_data_ptr = ctypes.cast(userdata, ctypes.POINTER(ReduceOpsUserData))
        userdata_data = userdata_data_ptr.contents

        tensor = ggml.utils.to_numpy(tensor_in_2)
        axes = [userdata_data.axes[i] for i in range(userdata_data.axes_length)]
        keepdims = userdata_data.keepdims

        axes = tuple(axes) if len(axes) else None
        rmean_result = np.mean(tensor, axis=axes, keepdims=keepdims)

        ctx.set_tensor_out(tensor_out, rmean_result)

    new_tensor = ctx.tensors_dict[node.output[0]] = ggml.ggml_map_custom2_inplace(
        ctx.ggml_context,
        x_t,
        input_tensor,
        custom_reduce_mean,
        1,
        userdata_p,
    )

    ctx.refs.append(custom_reduce_mean)

    ctx.refs.append(rmean_userdata)


@register_ggml_operator("ReduceMin")
def ggml_operator_reduce_mean(ctx: "GgmlOnnxExecutionContext", node: NodeProto):
    node_inputs = [ctx.tensors_dict[inp] for inp in node.input]

    if len(node_inputs) > 2 or len(node_inputs) < 1:
        raise ValueError(
            f'Error for node "{node.name}": Operation "ReduceMin" requires at least one input. Actual number of inputs: {len(node_inputs)}'
        )

    input_tensor = node_inputs[0]

    noop_with_empty_axes = next(
        (attr.i for attr in node.attribute if attr.name == "noop_with_empty_axes"), None
    )

    if noop_with_empty_axes == 1:
        ctx.tensors_dict[node.output[0]] = input_tensor
        return

    tensor_shape = get_tensor_shape(input_tensor)
    tensor_dtype = get_tensor_dtype(input_tensor)

    axes = next((attr.ints for attr in node.attribute if attr.name == "axes"), None)
    if not axes:
        if len(node_inputs) > 1:
            axes_eval = ctx.eval_tensor(node_inputs[1])
            axes = ggml.utils.to_numpy(axes_eval)
        else:
            axes = []

    keepdims = next((attr.i for attr in node.attribute if attr.name == "keepdims"), 1)

    rmean_userdata = ReduceOpsUserData(list(axes), keepdims)
    userdata_p = ctypes.cast(ctypes.pointer(rmean_userdata), ctypes.c_void_p)

    output_shape = tuple([1] * len(tensor_shape)) if keepdims else ()

    if len(axes):
        output_shape = list(tensor_shape)
        sorted_axes = sorted(axes, reverse=True)

        for axis in sorted_axes:
            if keepdims:
                output_shape[axis] = 1
            else:
                output_shape.pop(axis)

    output_shape = tuple(output_shape)
    x = np.empty(output_shape, dtype=tensor_dtype)
    x_t = ctx.from_numpy(x)

    @ggml.ggml_custom2_op_t
    def custom_reduce_min(
        tensor_out: ggml.ggml_tensor_p,
        tensor_in_1: ggml.ggml_tensor_p,
        tensor_in_2: ggml.ggml_tensor_p,
        ith: int,
        nth: int,
        userdata: Optional[ctypes.c_void_p],
    ):
        userdata_data_ptr = ctypes.cast(userdata, ctypes.POINTER(ReduceOpsUserData))
        userdata_data = userdata_data_ptr.contents

        tensor = ggml.utils.to_numpy(tensor_in_2)
        axes = [userdata_data.axes[i] for i in range(userdata_data.axes_length)]
        keepdims = userdata_data.keepdims

        axes = tuple(axes) if len(axes) else None
        rmean_result = np.minimum.reduce(tensor, axis=axes, keepdims=keepdims)

        ctx.set_tensor_out(tensor_out, rmean_result)

    new_tensor = ctx.tensors_dict[node.output[0]] = ggml.ggml_map_custom2_inplace(
        ctx.ggml_context,
        x_t,
        input_tensor,
        custom_reduce_min,
        1,
        userdata_p,
    )

    ctx.refs.append(custom_reduce_min)

    ctx.refs.append(rmean_userdata)


@register_ggml_operator("ReduceProd")
def ggml_operator_reduce_prod(ctx: "GgmlOnnxExecutionContext", node: NodeProto):
    node_inputs = [ctx.tensors_dict[inp] for inp in node.input]

    if len(node_inputs) > 2 or len(node_inputs) < 1:
        raise ValueError(
            f'Error for node "{node.name}": Operation "ReduceProd" requires at least one input. Actual number of inputs: {len(node_inputs)}'
        )

    input_tensor = node_inputs[0]

    noop_with_empty_axes = next(
        (attr.i for attr in node.attribute if attr.name == "noop_with_empty_axes"), None
    )

    if noop_with_empty_axes == 1:
        ctx.tensors_dict[node.output[0]] = input_tensor
        return

    tensor_shape = get_tensor_shape(input_tensor)
    tensor_dtype = get_tensor_dtype(input_tensor)

    axes = next((attr.ints for attr in node.attribute if attr.name == "axes"), None)
    if not axes:
        if len(node_inputs) > 1:
            axes_eval = ctx.eval_tensor(node_inputs[1])
            axes = ggml.utils.to_numpy(axes_eval)
        else:
            axes = []

    keepdims = next((attr.i for attr in node.attribute if attr.name == "keepdims"), 1)

    rmean_userdata = ReduceOpsUserData(list(axes), keepdims)
    userdata_p = ctypes.cast(ctypes.pointer(rmean_userdata), ctypes.c_void_p)

    output_shape = tuple([1] * len(tensor_shape)) if keepdims else ()

    if len(axes):
        output_shape = list(tensor_shape)
        sorted_axes = sorted(axes, reverse=True)

        for axis in sorted_axes:
            if keepdims:
                output_shape[axis] = 1
            else:
                output_shape.pop(axis)

    output_shape = tuple(output_shape)
    x = np.empty(output_shape, dtype=tensor_dtype)
    x_t = ctx.from_numpy(x)

    @ggml.ggml_custom2_op_t
    def custom_reduce_prod(
        tensor_out: ggml.ggml_tensor_p,
        tensor_in_1: ggml.ggml_tensor_p,
        tensor_in_2: ggml.ggml_tensor_p,
        ith: int,
        nth: int,
        userdata: Optional[ctypes.c_void_p],
    ):
        userdata_data_ptr = ctypes.cast(userdata, ctypes.POINTER(ReduceOpsUserData))
        userdata_data = userdata_data_ptr.contents

        tensor = ggml.utils.to_numpy(tensor_in_2)
        axes = [userdata_data.axes[i] for i in range(userdata_data.axes_length)]
        keepdims = userdata_data.keepdims

        axes = tuple(axes) if len(axes) else None
        rmean_result = np.prod(tensor, axis=axes, keepdims=keepdims)

        ctx.set_tensor_out(tensor_out, rmean_result)

    new_tensor = ctx.tensors_dict[node.output[0]] = ggml.ggml_map_custom2_inplace(
        ctx.ggml_context,
        x_t,
        input_tensor,
        custom_reduce_prod,
        1,
        userdata_p,
    )

    ctx.refs.append(custom_reduce_prod)

    ctx.refs.append(rmean_userdata)


@register_ggml_operator("ReduceSum")
def ggml_operator_reduce_sum(ctx: "GgmlOnnxExecutionContext", node: NodeProto):
    node_inputs = [ctx.tensors_dict[inp] for inp in node.input]

    if len(node_inputs) > 2 or len(node_inputs) < 1:
        raise ValueError(
            f'Error for node "{node.name}": Operation "ReduceSum" requires at least one input. Actual number of inputs: {len(node_inputs)}'
        )

    input_tensor = node_inputs[0]

    noop_with_empty_axes = next(
        (attr.i for attr in node.attribute if attr.name == "noop_with_empty_axes"), None
    )

    if noop_with_empty_axes == 1:
        ctx.tensors_dict[node.output[0]] = input_tensor
        return

    tensor_shape = get_tensor_shape(input_tensor)
    tensor_dtype = get_tensor_dtype(input_tensor)

    axes = next((attr.ints for attr in node.attribute if attr.name == "axes"), None)
    if not axes:
        if len(node_inputs) > 1:
            axes_eval = ctx.eval_tensor(node_inputs[1])
            axes = ggml.utils.to_numpy(axes_eval)
        else:
            axes = []

    keepdims = next((attr.i for attr in node.attribute if attr.name == "keepdims"), 1)

    rmean_userdata = ReduceOpsUserData(list(axes), keepdims)
    userdata_p = ctypes.cast(ctypes.pointer(rmean_userdata), ctypes.c_void_p)

    output_shape = tuple([1] * len(tensor_shape)) if keepdims else ()

    if len(axes):
        output_shape = list(tensor_shape)
        sorted_axes = sorted(axes, reverse=True)

        for axis in sorted_axes:
            if keepdims:
                output_shape[axis] = 1
            else:
                output_shape.pop(axis)

    output_shape = tuple(output_shape)
    x = np.empty(output_shape, dtype=tensor_dtype)
    x_t = ctx.from_numpy(x)

    @ggml.ggml_custom2_op_t
    def custom_reduce_sum(
        tensor_out: ggml.ggml_tensor_p,
        tensor_in_1: ggml.ggml_tensor_p,
        tensor_in_2: ggml.ggml_tensor_p,
        ith: int,
        nth: int,
        userdata: Optional[ctypes.c_void_p],
    ):
        userdata_data_ptr = ctypes.cast(userdata, ctypes.POINTER(ReduceOpsUserData))
        userdata_data = userdata_data_ptr.contents

        tensor = ggml.utils.to_numpy(tensor_in_2)
        axes = [userdata_data.axes[i] for i in range(userdata_data.axes_length)]
        keepdims = userdata_data.keepdims

        axes = tuple(axes) if len(axes) else None
        result = np.sum(tensor, axis=axes, keepdims=keepdims)
        ctx.set_tensor_out(tensor_out, result)

    new_tensor = ctx.tensors_dict[node.output[0]] = ggml.ggml_map_custom2_inplace(
        ctx.ggml_context,
        x_t,
        input_tensor,
        custom_reduce_sum,
        1,
        userdata_p,
    )

    ctx.refs.append(custom_reduce_sum)

    ctx.refs.append(rmean_userdata)


@register_ggml_operator("ReduceSumSquare")
def ggml_operator_reduce_sum_square(ctx: "GgmlOnnxExecutionContext", node: NodeProto):
    node_inputs = [ctx.tensors_dict[inp] for inp in node.input]

    if len(node_inputs) > 2 or len(node_inputs) < 1:
        raise ValueError(
            f'Error for node "{node.name}": Operation "ReduceSumSquare" requires at least one input. Actual number of inputs: {len(node_inputs)}'
        )

    input_tensor = node_inputs[0]

    noop_with_empty_axes = next(
        (attr.i for attr in node.attribute if attr.name == "noop_with_empty_axes"), None
    )

    if noop_with_empty_axes == 1:
        ctx.tensors_dict[node.output[0]] = input_tensor
        return

    tensor_shape = get_tensor_shape(input_tensor)
    tensor_dtype = get_tensor_dtype(input_tensor)

    axes = next((attr.ints for attr in node.attribute if attr.name == "axes"), None)
    if not axes:
        if len(node_inputs) > 1:
            axes_eval = ctx.eval_tensor(node_inputs[1])
            axes = ggml.utils.to_numpy(axes_eval)
        else:
            axes = []

    keepdims = next((attr.i for attr in node.attribute if attr.name == "keepdims"), 1)

    rmean_userdata = ReduceOpsUserData(list(axes), keepdims)
    userdata_p = ctypes.cast(ctypes.pointer(rmean_userdata), ctypes.c_void_p)

    output_shape = tuple([1] * len(tensor_shape)) if keepdims else ()

    if len(axes):
        output_shape = list(tensor_shape)
        sorted_axes = sorted(axes, reverse=True)

        for axis in sorted_axes:
            if keepdims:
                output_shape[axis] = 1
            else:
                output_shape.pop(axis)

    output_shape = tuple(output_shape)
    x = np.empty(output_shape, dtype=tensor_dtype)
    x_t = ctx.from_numpy(x)

    @ggml.ggml_custom2_op_t
    def custom_reduce_sum_square(
        tensor_out: ggml.ggml_tensor_p,
        tensor_in_1: ggml.ggml_tensor_p,
        tensor_in_2: ggml.ggml_tensor_p,
        ith: int,
        nth: int,
        userdata: Optional[ctypes.c_void_p],
    ):
        userdata_data_ptr = ctypes.cast(userdata, ctypes.POINTER(ReduceOpsUserData))
        userdata_data = userdata_data_ptr.contents

        tensor = ggml.utils.to_numpy(tensor_in_2)
        axes = [userdata_data.axes[i] for i in range(userdata_data.axes_length)]
        keepdims = userdata_data.keepdims

        axes = tuple(axes) if len(axes) else None
        result = np.sum(np.square(tensor), axis=axes, keepdims=keepdims)

        ctx.set_tensor_out(tensor_out, result)

    new_tensor = ctx.tensors_dict[node.output[0]] = ggml.ggml_map_custom2_inplace(
        ctx.ggml_context,
        x_t,
        input_tensor,
        custom_reduce_sum_square,
        1,
        userdata_p,
    )

    ctx.refs.append(custom_reduce_sum_square)

    ctx.refs.append(rmean_userdata)


@register_ggml_operator("Relu")
def ggml_operator_relu(ctx: "GgmlOnnxExecutionContext", node: NodeProto):
    node_inputs = [ctx.tensors_dict[inp] for inp in node.input]

    if len(node_inputs) != 1:
        raise ValueError(
            f'Error for node "{node.name}": Operation "Relu" requires exactly one input. Actual number of inputs: {len(node_inputs)}'
        )

    output_name = node.output[0]
    a = node_inputs[0]

    relu_result = ggml.ggml_relu(
        ctx.ggml_context,
        a,
    )
    ctx.tensors_dict[output_name] = relu_result


@register_ggml_operator("Reshape")
def ggml_operator_reshape(ctx: "GgmlOnnxExecutionContext", node: NodeProto):
    node_inputs = [ctx.tensors_dict[inp] for inp in node.input]
    if len(node_inputs) != 2:
        raise ValueError(
            f'Error for node "{node.name}": Operation "Reshape" requires exactly two inputs. Actual number of inputs: {len(node_inputs)}'
        )

    try:
        allowzero_attr = next(
            attr for attr in node.attribute if attr.name == "allowzero"
        )
        allowzero = allowzero_attr.i == 1
    except StopIteration:
        allowzero = False

    a = node_inputs[0]
    b = node_inputs[1]
    eval_b = ctx.eval_tensor(
        b,
    )

    new_shape = ggml.utils.to_numpy(eval_b).astype(dtype=np.int32)

    old_shape = get_tensor_shape(a)
    if not allowzero:
        keep_idxs = np.where(new_shape == 0)[0]
        new_shape[keep_idxs] = np.array(old_shape)[keep_idxs]

    temp_a = np.empty(old_shape, dtype=get_tensor_dtype(a))
    x = temp_a.reshape(new_shape)
    x_t = ctx.from_numpy(x)

    @ggml.ggml_custom2_op_t
    def custom_reshape(
        tensor_out: ggml.ggml_tensor_p,
        tensor_in_1: ggml.ggml_tensor_p,
        tensor_in_2: ggml.ggml_tensor_p,
        ith: int,
        nth: int,
        userdata: Optional[ctypes.c_void_p],
    ):
        x = ggml.utils.to_numpy(tensor_in_2)
        x_reshape = np.reshape(x, new_shape)
        ctx.set_tensor_out(tensor_out, x_reshape)

    new_tensor = ctx.tensors_dict[node.output[0]] = ggml.ggml_map_custom2_inplace(
        ctx.ggml_context,
        x_t,
        a,
        custom_reshape,
        1,
        None,
    )

    ctx.refs.append(custom_reshape)


@register_ggml_operator("Resize")
def ggml_operator_resize(ctx: "GgmlOnnxExecutionContext", node: NodeProto):
    node_inputs = [ctx.tensors_dict[inp] if inp != "" else None for inp in node.input]
    node_inputs.extend([None] * (4 - len(node_inputs)))

    if len(node_inputs) > 4:
        raise ValueError(
            f'Error for node "{node.name}": Operation "Resize" requires 1-4 inputs. Actual number of inputs: {len(node_inputs)}'
        )

    a, roi_T, scales_T, sizes_T = node_inputs

    if roi_T is not None:
        raise NotImplementedError(
            f'Error for node "{node.name}": "roi" parameter not supported'
        )
    if sizes_T is not None:
        raise NotImplementedError(
            f'Error for node "{node.name}": "sizes" parameter not supported'
        )
    assert a is not None
    assert scales_T is not None

    """
      scales_T (optional, non-differentiable) : tensor(float)
The scale array along each dimension. It takes value greater than 0. If it's less than 1, it's sampling down, otherwise, it's upsampling. The number of elements of 'scales' should be the same as the rank of input 'X' or the length of 'axes', if provided.
      Based on that definition, write a code that uses ggml to take tensor a and scale accordingly based on scales_T
      """

    scales_t = ctx.eval_tensor(scales_T)
    scales = ctx.to_numpy(scales_t)

    scales_shape = ctx.get_tensor_shape(scales_T)

    a_shape = ctx.get_tensor_shape(a)
    a_dtype = get_tensor_dtype(a)

    if scales_shape[0] != len(a_shape):
        raise ValueError(
            f'Error for node "{node.name}": "scales" parameter must have the same length as the rank of input "X"'
        )

    output_shape = (a_shape * scales).astype(dtype=np.int32)

    x = np.empty(output_shape, dtype=a_dtype)
    x_t = ctx.from_numpy(x)

    coordinate_transformation_mode = next(
        (
            attr.s.decode("utf-8")
            for attr in node.attribute
            if attr.name == "coordinate_transformation_mode"
        ),
        "half_pixel",
    )
    cubic_coeff_a = next(
        (attr.f for attr in node.attribute if attr.name == "cubic_coeff_a"), -0.75
    )
    mode = next(
        (attr.s.decode("utf-8") for attr in node.attribute if attr.name == "mode"),
        "nearest",
    )
    nearest_mode = next(
        (
            attr.s.decode("utf-8")
            for attr in node.attribute
            if attr.name == "nearest_mode"
        ),
        "round_prefer_floor",
    )
    attribute_names = [attr.name for attr in node.attribute]
    expected_attributes = [
        "coordinate_transformation_mode",
        "mode",
        "nearest_mode",
    ]

    assert all([attribute in attribute_names for attribute in expected_attributes])

    if mode not in ["nearest"]:
        raise NotImplementedError("Only mode=nearest is supported")
    if nearest_mode not in ["floor"]:
        raise NotImplementedError("Only nearest_mode=floor is supported")
    if coordinate_transformation_mode not in ["asymmetric"]:
        raise NotImplementedError(
            "Only coordinate_transformation_mode=asymmetric is supported"
        )

    is_integer = all(scales.astype(np.int32) - scales == 0)
    if scales[0] == 1 and scales[1] == 1 and scales[2] == scales[3] and is_integer:
        # Special case for 2D scaling handled by ggml_upscale
        scale_factor = int(scales[2])
        new_tensor = ggml.ggml_upscale(ctx.ggml_context, a, scale_factor)
    else:

        @ggml.ggml_custom2_op_t
        def custom_resize(
            tensor_out: ggml.ggml_tensor_p,
            tensor_in_1: ggml.ggml_tensor_p,
            tensor_in_2: ggml.ggml_tensor_p,
            ith: int,
            nth: int,
            userdata: Optional[ctypes.c_void_p],
        ):
            a = ggml.utils.to_numpy(tensor_in_2)

            output_size = (scales * np.array(a.shape)).astype(int)
            y = np.zeros(output_size)

            for idx in np.ndindex(*output_size):
                x = (np.array(idx) // scales).astype(int)
                y[idx] = a[tuple(x)]
            ctx.set_tensor_out(tensor_out, y)

        new_tensor = ctx.tensors_dict[node.output[0]] = ggml.ggml_map_custom2_inplace(
            ctx.ggml_context,
            x_t,
            a,
            custom_resize,
            1,
            None,
        )
        ctx.refs.append(custom_resize)
    ctx.tensors_dict[node.output[0]] = new_tensor


class SeluUserData(ctypes.Structure):
    _fields_ = [
        ("alpha", ctypes.c_double),
        ("gamma", ctypes.c_double),
    ]


@register_ggml_operator("Selu")
def ggml_operator_selu(ctx: "GgmlOnnxExecutionContext", node: NodeProto):
    node_inputs = [ctx.tensors_dict[inp] for inp in node.input]

    if len(node_inputs) != 1:
        raise ValueError(
            f'Error for node "{node.name}": Operation "Selu" requires exactly one input. Actual number of inputs: {len(node_inputs)}'
        )

    x = node_inputs[0]

    alpha = next(
        (attr.f for attr in node.attribute if attr.name == "alpha"),
        1.67326319217681884765625,
    )
    gamma = next(
        (attr.f for attr in node.attribute if attr.name == "gamma"),
        1.05070102214813232421875,
    )

    selu_userdata = SeluUserData(alpha, gamma)
    userdata_p = ctypes.cast(ctypes.pointer(selu_userdata), ctypes.c_void_p)

    @ggml.ggml_custom1_op_t
    def custom_selu(
        tensor_out: ggml.ggml_tensor_p,
        tensor_in_1: ggml.ggml_tensor_p,
        ith: int,
        nth: int,
        userdata: Optional[ctypes.c_void_p],
    ):
        userdata_data_ptr = ctypes.cast(userdata, ctypes.POINTER(SeluUserData))
        userdata_data = userdata_data_ptr.contents
        x = ggml.utils.to_numpy(tensor_in_1)

        alpha = userdata_data.alpha
        gamma = userdata_data.gamma

        y = (
            np.clip(x, 0, np.inf) * gamma
            + (np.exp(np.clip(x, -np.inf, 0)) - 1) * alpha * gamma
        )

        ctx.set_tensor_out(tensor_out, y)

    new_tensor = ctx.tensors_dict[node.output[0]] = ggml.ggml_map_custom1_inplace(
        ctx.ggml_context,
        x,
        custom_selu,
        1,
        userdata_p,
    )

    ctx.refs.append(custom_selu)

    ctx.refs.append(selu_userdata)


@register_ggml_operator("Shape")
def ggml_operator_shape(ctx: "GgmlOnnxExecutionContext", node: NodeProto):
    node_inputs = [ctx.tensors_dict[inp] for inp in node.input]

    if len(node_inputs) != 1:
        raise ValueError(
            f'Error for node "{node.name}": Operation "Shape" requires exactly one input. Actual number of inputs: {len(node_inputs)}'
        )

    tensor_shape = np.array(get_tensor_shape(node_inputs[0]), dtype=np.int32)
    name = node.output[0]
    start = next((attr.i for attr in node.attribute if attr.name == "start"), None)
    end = next(
        (attr.i for attr in node.attribute if attr.name == "end"),
        None,
    )
    shape_slice = tensor_shape[start:end]
    new_tensor = ctx.tensors_dict[name] = ctx.from_numpy(shape_slice)

    ctx.set_tensor_dtype(name, np.dtype(np.int64))


@register_ggml_operator("Sigmoid")
def ggml_operator_sigmoid(ctx: "GgmlOnnxExecutionContext", node: NodeProto):
    node_inputs = [ctx.tensors_dict[inp] for inp in node.input]

    if len(node_inputs) != 1:
        raise ValueError(
            f'Error for node "{node.name}": Operation "Sigmoid" requires exactly one input. Actual number of inputs: {len(node_inputs)}'
        )

    a = node_inputs[0]
    a_shape = ctx.get_tensor_shape(a)
    a_dtype = get_tensor_dtype(a)

    x = np.empty(a_shape, dtype=a_dtype)
    x_t = ctx.from_numpy(x)

    @ggml.ggml_custom2_op_t
    def custom_sigmoid(
        tensor_out: ggml.ggml_tensor_p,
        tensor_in_1: ggml.ggml_tensor_p,
        tensor_in_2: ggml.ggml_tensor_p,
        ith: int,
        nth: int,
        userdata: Optional[ctypes.c_void_p],
    ):
        a = ctx.to_numpy(tensor_in_2)
        y = 1.0 / (1.0 + np.exp(np.negative(a)))

        ctx.set_tensor_out(tensor_out, y)

    new_tensor = ctx.tensors_dict[node.output[0]] = ggml.ggml_map_custom2_inplace(
        ctx.ggml_context,
        x_t,
        a,
        custom_sigmoid,
        1,
        None,
    )

    ctx.refs.append(custom_sigmoid)


@register_ggml_operator("Size")
def ggml_operator_size(ctx: "GgmlOnnxExecutionContext", node: NodeProto):
    node_inputs = [ctx.tensors_dict[inp] for inp in node.input]

    if len(node_inputs) != 1:
        raise ValueError(
            f'Error for node "{node.name}": Operation "Size" requires exactly one input. Actual number of inputs: {len(node_inputs)}'
        )

    tensor_shape = np.array(get_tensor_shape(node_inputs[0]), dtype=np.int32)
    name = node.output[0]
    tensor_size_np = np.prod(tensor_shape).astype(np.int32)
    tensor_size_np = np.array(
        [tensor_size_np]
    )  # Add a rank so ggml doesnt break the value, inside the custom reshape to scalar as expected TODO: Fix the ranking, ggml skalars or make sure broadcasting works fine
    tensor_size_t = ctx.from_numpy(np.array([tensor_size_np]))

    ggml_type = map_to_ggml_type(tensor_size_np.dtype).value
    x = np.empty(tensor_shape, dtype=tensor_size_np.dtype)
    x_t = ctx.from_numpy(x)

    @ggml.ggml_custom2_op_t
    def custom_size(
        tensor_out: ggml.ggml_tensor_p,
        tensor_in_1: ggml.ggml_tensor_p,
        tensor_in_2: ggml.ggml_tensor_p,
        ith: int,
        nth: int,
        userdata: Optional[ctypes.c_void_p],
    ):
        tensor = ggml.utils.to_numpy(tensor_in_2)
        ctx.set_tensor_out(tensor_out, tensor)

    new_tensor = ctx.tensors_dict[name] = ggml.ggml_map_custom2_inplace(
        ctx.ggml_context,
        x_t,
        tensor_size_t,
        custom_size,
        1,
        None,
    )

    ctx.refs.append(custom_size)

    ctx.set_tensor_dtype(name, np.dtype(np.int64))


@register_ggml_operator("Slice")
def ggml_operator_slice(ctx: "GgmlOnnxExecutionContext", node: NodeProto):
    node_inputs = [ctx.tensors_dict[inp] for inp in node.input]
    a_shape = ctx.get_tensor_shape(node_inputs[0])
    a_dtype = get_tensor_dtype(node_inputs[0])

    dims = len(a_shape)

    starts = ctx.to_numpy(ctx.eval_tensor(node_inputs[1]))
    ends = ctx.to_numpy(ctx.eval_tensor(node_inputs[2]))
    if len(node_inputs) >= 4:
        axes = ctx.to_numpy(ctx.eval_tensor(node_inputs[3]))
    else:
        axes = list(range(len(starts)))

    if len(node_inputs) == 5:
        steps = ctx.to_numpy(ctx.eval_tensor(node_inputs[4]))
    else:
        steps = np.ones_like(starts)

    axes = [a + dims if a < 0 else a for a in axes]
    axes_sizes = [a_shape[i] for i in axes]
    starts = [a + size if a < 0 else a for a, size in zip(starts, axes_sizes)]
    ends = [a + size if a < 0 else a for a, size in zip(ends, axes_sizes)]

    slices = [slice(start, end, step) for start, end, step in zip(starts, ends, steps)]
    all_slices = []

    for axis in range(dims):
        if axis not in axes:
            all_slices.append(slice(None))
        else:
            all_slices.append(slices.pop(0))

    x = np.empty(a_shape, dtype=a_dtype)[tuple(all_slices)].copy()
    x_t = ctx.from_numpy(x)

    @ggml.ggml_custom2_op_t
    def custom_slice(
        tensor_out: ggml.ggml_tensor_p,
        tensor_in_1: ggml.ggml_tensor_p,
        tensor_in_2: ggml.ggml_tensor_p,
        ith: int,
        nth: int,
        userdata: Optional[ctypes.c_void_p],
    ):
        x = ggml.utils.to_numpy(tensor_in_2)
        y = x[tuple(all_slices)].copy()

        ctx.set_tensor_out(tensor_out, y)

    new_tensor = ctx.tensors_dict[node.output[0]] = ggml.ggml_map_custom2_inplace(
        ctx.ggml_context, x_t, node_inputs[0], custom_slice, 1, None
    )
    ctx.refs.append(custom_slice)


@register_ggml_operator("Softmax")
def ggml_operator_softmax(ctx: "GgmlOnnxExecutionContext", node: NodeProto):
    node_inputs = [ctx.tensors_dict[inp] for inp in node.input]

    if len(node_inputs) != 1:
        raise ValueError(
            f'Error for node "{node.name}": Operation "Softmax" requires exactly one input. Actual number of inputs: {len(node_inputs)}'
        )

    output_name = node.output[0]
    a = node_inputs[0]

    soft_max_result = ggml.ggml_soft_max(
        ctx.ggml_context,
        a,
    )
    ctx.tensors_dict[output_name] = soft_max_result


@register_ggml_operator("Softplus")
def ggml_operator_softplus(ctx: "GgmlOnnxExecutionContext", node: NodeProto):
    node_inputs = [ctx.tensors_dict[inp] for inp in node.input]

    if len(node_inputs) != 1:
        raise ValueError(
            f'Error for node "{node.name}": Operation "Softplus" requires exactly one input. Actual number of inputs: {len(node_inputs)}'
        )

    x = node_inputs[0]

    @ggml.ggml_custom1_op_t
    def custom_softplus(
        tensor_out: ggml.ggml_tensor_p,
        tensor_in_1: ggml.ggml_tensor_p,
        ith: int,
        nth: int,
        userdata: Optional[ctypes.c_void_p],
    ):
        x = ggml.utils.to_numpy(tensor_in_1)
        y = np.log(np.exp(x) + 1)
        ctx.set_tensor_out(tensor_out, y)

    new_tensor = ctx.tensors_dict[node.output[0]] = ggml.ggml_map_custom1_inplace(
        ctx.ggml_context,
        x,
        custom_softplus,
        1,
        None,
    )

    ctx.refs.append(custom_softplus)


@register_ggml_operator("Softsign")
def ggml_operator_softsign(ctx: "GgmlOnnxExecutionContext", node: NodeProto):
    node_inputs = [ctx.tensors_dict[inp] for inp in node.input]

    if len(node_inputs) != 1:
        raise ValueError(
            f'Error for node "{node.name}": Operation "Softsign" requires exactly one input. Actual number of inputs: {len(node_inputs)}'
        )

    x = node_inputs[0]
    x_shape = get_tensor_shape(x)
    x_dtype = get_tensor_dtype(x)

    # y = x / (1 + abs(x))
    one_np = np.full(x_shape, 1, dtype=x_dtype)
    one_t = ctx.from_numpy(one_np)
    x_abs = ggml.ggml_abs(ctx.ggml_context, x)
    one_plus_abs = ggml.ggml_add(ctx.ggml_context, one_t, x_abs)
    y = ggml.ggml_div(ctx.ggml_context, x, one_plus_abs)
    ctx.tensors_dict[node.output[0]] = y


@register_ggml_operator("SpaceToDepth")
def ggml_operator_space_to_depth(ctx: "GgmlOnnxExecutionContext", node: NodeProto):
    node_inputs = [ctx.tensors_dict[inp] for inp in node.input]

    if len(node_inputs) != 1:
        raise ValueError(
            f'Error for node "{node.name}": Operation "SpaceToDepth" requires exactly one input. Actual number of inputs: {len(node_inputs)}'
        )

    x = node_inputs[0]
    blocksize = next(
        (attr.i for attr in node.attribute if attr.name == "blocksize"), None
    )

    if blocksize is None:
        raise ValueError(
            f'Error for node "{node.name}": Operation "SpaceToDepth" requires "blocksize"'
        )

    N, C, H, W = get_tensor_shape(x)
    new_H = H // blocksize
    new_W = W // blocksize
    output_shape = (N, C * blocksize * blocksize, new_H, new_W)

    x_t = ctx.from_numpy(np.empty(output_shape, dtype=get_tensor_dtype(x)))

    blocksize_c = ctypes.c_int(blocksize)

    @ggml.ggml_custom2_op_t
    def custom_space_to_depth(
        tensor_out: ggml.ggml_tensor_p,
        tensor_in_1: ggml.ggml_tensor_p,
        tensor_in_2: ggml.ggml_tensor_p,
        ith: int,
        nth: int,
        userdata: Optional[ctypes.c_void_p],
    ):
        x = ggml.utils.to_numpy(tensor_in_2)
        blocksize = ctypes.cast(userdata, ctypes.POINTER(ctypes.c_int)).contents.value

        N, C, H, W = x.shape
        new_H = H // blocksize
        new_W = W // blocksize

        reshaped = x.reshape(N, C, new_H, blocksize, new_W, blocksize)
        transposed = reshaped.transpose(
            0, 3, 5, 1, 2, 4
        )  # ONNX specification TODO: Test more examples
        y = transposed.reshape(N, C * (blocksize**2), new_H, new_W)

        ctx.set_tensor_out(tensor_out, y)

    new_tensor = ctx.tensors_dict[node.output[0]] = ggml.ggml_map_custom2_inplace(
        ctx.ggml_context,
        x_t,
        x,
        custom_space_to_depth,
        1,
        ctypes.pointer(blocksize_c),
    )

    ctx.refs.append(custom_space_to_depth)

    ctx.refs.append(blocksize_c)


class SplitUserData(ctypes.Structure):
    _fields_ = [
        ("axis", ctypes.c_int),
        ("split_index", ctypes.c_int),
    ]


@register_ggml_operator("Split")
def ggml_operator_split(ctx: "GgmlOnnxExecutionContext", node: NodeProto):
    node_inputs = [ctx.tensors_dict[inp] for inp in node.input]

    if len(node_inputs) < 1 or len(node_inputs) > 2:
        raise ValueError(
            f'Error for node "{node.name}": Operation "Split" requires 1 - 2 inputs. Actual number of inputs: {len(node_inputs)}'
        )

    input_tensor = node_inputs.pop(0)
    split_tensor = node_inputs.pop(0) if len(node_inputs) else None

    axis = next((attr.i for attr in node.attribute if attr.name == "axis"), 0)
    num_outputs = next(
        (attr.i for attr in node.attribute if attr.name == "num_outputs"),
        len(node.output),
    )

    input_shape = list(get_tensor_shape(input_tensor))
    dtype = get_tensor_dtype(input_tensor)

    if split_tensor is None:
        split_size = input_shape[axis] // num_outputs
        remainder = input_shape[axis] % num_outputs
        split_shapes = [list(input_shape) for _ in range(num_outputs)]

        for i in range(num_outputs):
            split_shapes[i][axis] = split_size
            if i < remainder:
                split_shapes[i][axis] += 1

        split_shapes = [tuple(split_shape) for split_shape in split_shapes]

    else:
        split_eval = ctx.eval_tensor(
            split_tensor,
        )
        split_values = ggml.utils.to_numpy(split_eval)
        split_shapes = [list(input_shape) for _ in range(num_outputs)]

        for i, split_value in enumerate(split_values):
            split_shapes[i][axis] = split_value

        split_shapes = tuple(map(tuple, split_shapes))

    split_shapes_np = np.array(split_shapes, dtype=np.int32)
    split_shapes_t = ctx.from_numpy(split_shapes_np)

    outputs = []

    for split_index, split_shape in enumerate(split_shapes):
        split_userdata = SplitUserData(axis, split_index)
        userdata_p = ctypes.cast(ctypes.pointer(split_userdata), ctypes.c_void_p)

        x_t = ctx.from_numpy(np.empty(split_shape, dtype=dtype))

        @ggml.ggml_custom3_op_t
        def custom_split(
            tensor_out: ggml.ggml_tensor_p,
            tensor_in_1: ggml.ggml_tensor_p,
            tensor_in_2: ggml.ggml_tensor_p,
            tensor_in_3: ggml.ggml_tensor_p,
            ith: int,
            nth: int,
            userdata: Optional[ctypes.c_void_p],
        ):
            userdata_data_ptr = ctypes.cast(userdata, ctypes.POINTER(SplitUserData))
            userdata_data = userdata_data_ptr.contents

            axis = userdata_data.axis
            split_index = userdata_data.split_index

            tensor = ggml.utils.to_numpy(tensor_in_2)

            split_shapes = ggml.utils.to_numpy(tensor_in_3)
            split_shape = list(ggml.utils.to_numpy(tensor_in_1).shape)

            split_size = split_shape[axis]
            split_start = sum(split_shapes[i][axis] for i in range(split_index))
            split_end = split_start + split_size

            split_output = np.take(tensor, range(split_start, split_end), axis=axis)

            ctx.set_tensor_out(tensor_out, split_output)

        new_tensor = ctx.tensors_dict[
            node.output[split_index]
        ] = ggml.ggml_map_custom3_inplace(
            ctx.ggml_context,
            x_t,
            input_tensor,
            split_shapes_t,
            custom_split,
            1,
            userdata_p,
        )
        ctx.refs.append(custom_split)

        ctx.refs.append(split_userdata)
        outputs.append(new_tensor)


@register_ggml_operator("Sqrt")
def ggml_operator_sqrt(ctx: "GgmlOnnxExecutionContext", node: NodeProto):
    node_inputs = [ctx.tensors_dict[inp] for inp in node.input]

    if len(node_inputs) != 1:
        raise ValueError(
            f'Error for node "{node.name}": Operation "Sqrt" requires exactly one input. Actual number of inputs: {len(node_inputs)}'
        )

    output_name = node.output[0]
    a = node_inputs[0]

    sqrt_result = ggml.ggml_sqrt(
        ctx.ggml_context,
        a,
    )
    ctx.tensors_dict[output_name] = sqrt_result


@register_ggml_operator("Squeeze")
def ggml_operator_squeeze(ctx: "GgmlOnnxExecutionContext", node: NodeProto):
    node_inputs = [ctx.tensors_dict[inp] for inp in node.input]

    if len(node_inputs) != 2:
        raise ValueError(
            f'Error for node "{node.name}": Operation "Squeeze" requires exactly two inputs, data and axes. Actual number of inputs: {len(node_inputs)}'
        )

    data, axes_input = node_inputs
    x_shape = get_tensor_shape(data)
    x_dtype = get_tensor_dtype(data)

    axes_eval = ctx.eval_tensor(
        axes_input,
    )
    axes = ggml.utils.to_numpy(axes_eval).astype(dtype=np.int32)
    dummy_data = np.empty(x_shape, dtype=x_dtype)
    dummy_data = np.squeeze(dummy_data, axis=axes[0])

    if len(dummy_data.shape) > 4:
        raise ValueError(
            f'Error for node "{node.name}": {len(dummy_data.shape)}D arrays are not allowed.'
        )

    x_t = ctx.from_numpy(dummy_data)

    @ggml.ggml_custom3_op_t
    def custom_squeeze(
        tensor_out: ggml.ggml_tensor_p,
        tensor_in_1: ggml.ggml_tensor_p,
        tensor_in_2: ggml.ggml_tensor_p,
        tensor_in_3: ggml.ggml_tensor_p,
        ith: int,
        nth: int,
        userdata: Optional[ctypes.c_void_p],
    ):
        x = ctx.to_numpy(tensor_in_2)
        axes = ctx.to_numpy(tensor_in_3)
        y = np.squeeze(x, axis=axes[0])
        ctx.set_tensor_out(tensor_out, y)

    new_tensor = ctx.tensors_dict[node.output[0]] = ggml.ggml_map_custom3_inplace(
        ctx.ggml_context,
        x_t,
        data,
        axes_input,
        custom_squeeze,
        1,
        None,
    )
    ctx.set_tensor_shape(new_tensor, dummy_data.shape)
    ctx.refs.append(custom_squeeze)


@register_ggml_operator("Sub")
def ggml_operator_sub(ctx: "GgmlOnnxExecutionContext", node: NodeProto):
    node_inputs = [ctx.tensors_dict[inp] for inp in node.input]

    if len(node_inputs) != 2:
        raise ValueError(
            f'Error for node "{node.name}": Operation "Sub" requires exactly two inputs. Actual number of inputs: {len(node_inputs)}'
        )

    output_name = node.output[0]
    a, b = node_inputs
    a, b = broadcast_shapes(ctx, a, b)

    sub_result = ggml.ggml_sub(
        ctx.ggml_context,
        a,
        b,
    )
    ctx.tensors_dict[output_name] = sub_result


@register_ggml_operator("Sum")
def ggml_operator_sum(ctx: "GgmlOnnxExecutionContext", node: NodeProto):
    node_inputs = [ctx.tensors_dict[inp] for inp in node.input]

    if len(node_inputs) < 1:
        raise ValueError(
            f'Error for node "{node.name}": Operation "Sum" requires at least one input. Actual number of inputs: {len(node_inputs)}'
        )

    output_name = node.output[0]
    shape = get_tensor_shape(node_inputs[0])
    dtype = get_tensor_dtype(node_inputs[0])

    empty_np = np.full(shape, 0, dtype=dtype)
    next_item = ctx.from_numpy(empty_np)

    for tensor in node_inputs:
        tensor, next_item = broadcast_shapes(ctx, tensor, next_item)
        next_item = ggml.ggml_add(
            ctx.ggml_context,
            tensor,
            next_item,
        )

    ctx.tensors_dict[output_name] = next_item


@register_ggml_operator("Tanh")
def ggml_operator_tanh(ctx: "GgmlOnnxExecutionContext", node: NodeProto):
    node_inputs = [ctx.tensors_dict[inp] for inp in node.input]

    if len(node_inputs) != 1:
        raise ValueError(
            f'Error for node "{node.name}": Operation "Tanh" requires exactly one input. Actual number of inputs: {len(node_inputs)}'
        )

    x = node_inputs[0]
    tanh_result = ggml.ggml_tanh(
        ctx.ggml_context,
        x,
    )

    ctx.tensors_dict[node.output[0]] = tanh_result


@register_ggml_operator("Tile")
def ggml_operator_tile(ctx: "GgmlOnnxExecutionContext", node: NodeProto):
    node_inputs = [ctx.tensors_dict[inp] for inp in node.input]

    if len(node_inputs) != 2:
        raise ValueError(
            f'Error for node "{node.name}": Operation "Tile" requires exactly two inputs. Actual number of inputs: {len(node_inputs)}'
        )

    x, repeats = node_inputs

    repeats_eval = ctx.eval_tensor(
        repeats,
    )
    repeats_vals = ggml.utils.to_numpy(repeats_eval).astype(dtype=np.int32)

    output_shape = list(get_tensor_shape(x))
    for i in range(len(output_shape)):
        output_shape[i] = output_shape[i] * repeats_vals[i]

    x_t = ctx.from_numpy(
        np.empty(output_shape, dtype=get_tensor_dtype(x)),
    )

    @ggml.ggml_custom3_op_t
    def custom_tile(
        tensor_out: ggml.ggml_tensor_p,
        tensor_in_1: ggml.ggml_tensor_p,
        tensor_in_2: ggml.ggml_tensor_p,
        tensor_in_3: ggml.ggml_tensor_p,
        ith: int,
        nth: int,
        userdata: Optional[ctypes.c_void_p],
    ):
        x = ggml.utils.to_numpy(tensor_in_2)
        repeats = ggml.utils.to_numpy(tensor_in_3)

        y = np.tile(x, repeats)

        ctx.set_tensor_out(tensor_out, y)

    new_tensor = ctx.tensors_dict[node.output[0]] = ggml.ggml_map_custom3_inplace(
        ctx.ggml_context,
        x_t,
        x,
        repeats,
        custom_tile,
        1,
        None,
    )

    ctx.refs.append(custom_tile)


class TopKUserData(ctypes.Structure):
    _fields_ = [
        ("axis", ctypes.c_int),
        ("largest", ctypes.c_int),
        ("sorted", ctypes.c_int),
        ("k", ctypes.c_int),
    ]


@register_ggml_operator("TopK")
def ggml_operator_top_k(ctx: "GgmlOnnxExecutionContext", node: NodeProto):
    node_inputs = [ctx.tensors_dict[inp] for inp in node.input]

    if len(node_inputs) != 2:
        raise ValueError(
            f'Error for node "{node.name}": Operation "TopK" requires exactly two inputs. Actual number of inputs: {len(node_inputs)}'
        )

    x, k = node_inputs

    input_shape = get_tensor_shape(x)

    axis = next((attr.i for attr in node.attribute if attr.name == "axis"), -1)
    largest = next((attr.i for attr in node.attribute if attr.name == "largest"), 1)
    sorted_flag = next((attr.i for attr in node.attribute if attr.name == "sorted"), 0)

    k_eval = ctx.eval_tensor(
        k,
    )
    k_np = ggml.utils.to_numpy(k_eval)[0]

    topk_userdata = TopKUserData(axis, largest, sorted_flag, k_np)
    userdata_p = ctypes.cast(ctypes.pointer(topk_userdata), ctypes.c_void_p)

    output_shape = list(input_shape)
    output_shape[axis] = k_np
    output_shape = tuple(output_shape)

    indices_t = ctx.from_numpy(
        np.empty(output_shape, dtype=np.int32),
    )

    values_t = ctx.from_numpy(
        np.empty(output_shape, dtype=get_tensor_dtype(x)),
    )

    @ggml.ggml_custom2_op_t
    def custom_top_k_indices(
        tensor_out: ggml.ggml_tensor_p,
        tensor_in_1: ggml.ggml_tensor_p,
        tensor_in_2: ggml.ggml_tensor_p,
        ith: int,
        nth: int,
        userdata: Optional[ctypes.c_void_p],
    ):
        x = ggml.utils.to_numpy(tensor_in_2)

        userdata_data_ptr = ctypes.cast(userdata, ctypes.POINTER(TopKUserData))
        userdata_data = userdata_data_ptr.contents

        axis = userdata_data.axis
        largest = bool(userdata_data.largest)

        k = userdata_data.k

        if largest:
            sorted_indices = np.argsort(x, axis=axis)[:, ::-1]
        else:
            sorted_indices = np.argsort(x, axis=axis)

        topk_indices = sorted_indices[:, :k]

        ctx.set_tensor_out(tensor_out, topk_indices)

    indices = ggml.ggml_map_custom2_inplace(
        ctx.ggml_context,
        indices_t,
        x,
        custom_top_k_indices,
        1,
        userdata_p,
    )

    ctx.refs.append(custom_top_k_indices)

    @ggml.ggml_custom3_op_t
    def custom_top_k_values(
        tensor_out: ggml.ggml_tensor_p,
        tensor_in_1: ggml.ggml_tensor_p,
        tensor_in_2: ggml.ggml_tensor_p,
        tensor_in_3: ggml.ggml_tensor_p,
        ith: int,
        nth: int,
        userdata: Optional[ctypes.c_void_p],
    ):
        x = ggml.utils.to_numpy(tensor_in_2)
        topk_indices = ggml.utils.to_numpy(tensor_in_3).astype(np.int32)

        userdata_data_ptr = ctypes.cast(userdata, ctypes.POINTER(TopKUserData))
        userdata_data = userdata_data_ptr.contents

        axis = userdata_data.axis
        sorted_flag = bool(userdata_data.sorted)

        topk_values = np.take_along_axis(x, topk_indices, axis=axis)
        if sorted_flag:
            topk_values_sorted = np.sort(topk_values, axis=axis)
        else:
            topk_values_sorted = topk_values

        ctx.set_tensor_out(tensor_out, topk_values_sorted)

    values = ggml.ggml_map_custom3_inplace(
        ctx.ggml_context,
        values_t,
        x,
        indices,
        custom_top_k_values,
        1,
        userdata_p,
    )

    ctx.refs.append(custom_top_k_values)

    ctx.tensors_dict[node.output[0]] = values
    ctx.tensors_dict[node.output[1]] = indices

    ctx.refs.append(topk_userdata)

    ctx.set_tensor_dtype(node.output[1], np.dtype(np.int64))


@register_ggml_operator("Transpose")
def ggml_operator_transpose(ctx: "GgmlOnnxExecutionContext", node: NodeProto):
    node_inputs = [ctx.tensors_dict[inp] for inp in node.input]

    if len(node_inputs) != 1:
        raise ValueError(
            f'Error for node "{node.name}": Operation "Transpose" requires exactly one input. Actual number of inputs: {len(node_inputs)}'
        )

    output_name = node.output[0]
    x = node_inputs[0]
    input_shape = get_tensor_shape(x)

    perm_attr = next((attr for attr in node.attribute if attr.name == "perm"), None)

    if perm_attr is None:
        perms = list(reversed(range(len(input_shape))))
    else:
        perms = list(perm_attr.ints)

    # TODO: This can probably be simplified
    idxs = list(reversed(range(len(perms))))
    new_idxs = [-1] * len(perms)
    for idx, ax in enumerate(perms):
        new_idxs[ax] = idxs[idx]
    axes = list(reversed(new_idxs)) + list(range(4)[len(perms) :])

    ax0, ax1, ax2, ax3 = axes
    transpose_result = ggml.ggml_permute(ctx.ggml_context, x, ax0, ax1, ax2, ax3)
    ctx.tensors_dict[output_name] = transpose_result


@register_ggml_operator("Unsqueeze")
def ggml_operator_unsqueeze(ctx: "GgmlOnnxExecutionContext", node: NodeProto):
    node_inputs = [ctx.tensors_dict[inp] for inp in node.input]

    if len(node_inputs) != 2:
        raise ValueError(
            f'Error for node "{node.name}": Operation "Unsqueeze" requires exactly two inputs, data and axes. Actual number of inputs: {len(node_inputs)}'
        )

    data = node_inputs[0]
    axes_input = node_inputs[1]

    x_shape = ctx.get_tensor_shape(data)
    x_dtype = get_tensor_dtype(data)
    x_ndims = ggml.utils.get_ndims(data)

    axes_eval = ctx.eval_tensor(
        axes_input,
    )
    axes = ctx.to_numpy(axes_eval).astype(dtype=np.int32)

    axes_values = [ax if ax >= 0 else ax + x_ndims + 1 for ax in axes]
    axes_values.sort()

    x = np.empty(x_shape, dtype=x_dtype)
    for axis in axes_values:
        x = np.expand_dims(x, axis=axis)

    new_shape = x.shape
    if len(new_shape) > 4:
        raise ValueError(
            f'Error for node "{node.name}": {len(new_shape)}D arrays are not allowed.'
        )
    x_t = ctx.from_numpy(x)

    @ggml.ggml_custom3_op_t
    def custom_unsqueeze(
        tensor_out: ggml.ggml_tensor_p,
        tensor_in_1: ggml.ggml_tensor_p,
        tensor_in_2: ggml.ggml_tensor_p,
        tensor_in_3: ggml.ggml_tensor_p,
        ith: int,
        nth: int,
        userdata: Optional[ctypes.c_void_p],
    ):
        x = ctx.to_numpy(tensor_in_2)
        axes = ctx.to_numpy(tensor_in_3)

        axes_values = [ax if ax >= 0 else ax + x.ndim + 1 for ax in axes]
        axes_values.sort()
        axes_values = np.array(axes_values)
        for axis in axes_values:
            x = np.expand_dims(x, axis=axis)
        # print(node)
        ctx.set_tensor_out(tensor_out, x)

    new_tensor = ctx.tensors_dict[node.output[0]] = ggml.ggml_map_custom3_inplace(
        ctx.ggml_context,
        x_t,
        data,
        axes_input,
        custom_unsqueeze,
        1,
        None,
    )
    ctx.refs.append(custom_unsqueeze)


@register_ggml_operator("Where")
def ggml_operator_where(ctx: "GgmlOnnxExecutionContext", node: NodeProto):
    node_inputs = [ctx.tensors_dict[inp] for inp in node.input]

    if len(node_inputs) != 3:
        raise ValueError(
            f'Error for node "{node.name}": Operation "Where" requires exactly three inputs. Actual number of inputs: {len(node_inputs)}'
        )

    @ggml.ggml_custom3_op_t
    def custom_where(
        tensor_out: ggml.ggml_tensor_p,
        tensor_in_1: ggml.ggml_tensor_p,
        tensor_in_2: ggml.ggml_tensor_p,
        tensor_in_3: ggml.ggml_tensor_p,
        ith: int,
        nth: int,
        userdata: Optional[ctypes.c_void_p],
    ):
        y = ggml.utils.to_numpy(tensor_in_1)
        x = ggml.utils.to_numpy(tensor_in_2)

        condition_array = ctx.to_numpy(tensor_in_3)
        new_tensor = np.where(condition_array, x, y)
        ctx.set_tensor_out(tensor_out, new_tensor)

    new_tensor = ctx.tensors_dict[node.output[0]] = ggml.ggml_map_custom3_inplace(
        ctx.ggml_context,
        node_inputs[2],
        node_inputs[1],
        node_inputs[0],
        custom_where,
        1,
        None,
    )
    ctx.refs.append(custom_where)


@register_ggml_operator("Xor")
def ggml_operator_xor(ctx: "GgmlOnnxExecutionContext", node: NodeProto):
    node_inputs = [ctx.tensors_dict[inp] for inp in node.input]

    if len(node_inputs) != 2:
        raise ValueError(
            f'Error for node "{node.name}": Operation "Xor" requires exactly two inputs. Actual number of inputs: {len(node_inputs)}'
        )

    a_shape = get_tensor_shape(node_inputs[0])
    a_dtype = get_tensor_dtype(node_inputs[0])
    b_shape = get_tensor_shape(node_inputs[1])
    name = node.output[0]

    output_shape = np.broadcast(np.empty(a_shape), np.empty(b_shape)).shape

    x = np.empty(output_shape, dtype=a_dtype)
    x_t = ctx.from_numpy(x)

    @ggml.ggml_custom3_op_t
    def custom_xor(
        tensor_out: ggml.ggml_tensor_p,
        tensor_in_1: ggml.ggml_tensor_p,
        tensor_in_2: ggml.ggml_tensor_p,
        tensor_in_3: ggml.ggml_tensor_p,
        ith: int,
        nth: int,
        userdata: Optional[ctypes.c_void_p],
    ):
        a = ggml.utils.to_numpy(tensor_in_2)
        b = ggml.utils.to_numpy(tensor_in_3)

        x = np.logical_xor(a, b)

        ctx.set_tensor_out(tensor_out, x)

    new_tensor = ctx.tensors_dict[name] = ggml.ggml_map_custom3_inplace(
        ctx.ggml_context,
        x_t,
        node_inputs[0],
        node_inputs[1],
        custom_xor,
        1,
        None,
    )

    ctx.refs.append(custom_xor)

    ctx.set_tensor_dtype(name, np.dtype(np.bool_))


class GgmlOnnxExecutionContext:
    def __init__(
        self,
        backend: "GgmlBackendRep",
        tensors_dict: Dict[str, ggml.ggml_tensor_p],
        ggml_context: ggml.ggml_context_p,
        refs: List[Any],
    ):
        self.backend = backend
        self.tensors_dict = tensors_dict
        self.ggml_context = ggml_context
        self.refs = refs
        self.shapes: Dict[int, Tuple[int, ...]] = {}
        self.dtypes: Dict[str, npt.DTypeLike] = {}

    def set_tensor_shape(self, tensor: ggml.ggml_tensor_p, shape: Tuple[int, ...]):
        key = ctypes.addressof(tensor.contents)
        self.shapes[key] = shape

    def get_tensor_shape(self, tensor: ggml.ggml_tensor_p) -> Tuple[int, ...]:
        key = ctypes.addressof(tensor.contents)
        if key not in self.shapes:
            self.shapes[key] = get_tensor_shape(tensor)
        return self.shapes[key]

    def set_tensor_dtype(self, name: str, dtype: npt.DTypeLike):
        self.dtypes[name] = dtype

    def get_tensor_dtype(self, name: str) -> npt.DTypeLike:
        tensor_dtype = get_tensor_dtype(self.tensors_dict[name])
        return self.dtypes.get(name, tensor_dtype)

    def to_numpy(self, tensor: ggml.ggml_tensor_p) -> npt.NDArray[Any]:
        shape = self.get_tensor_shape(tensor)
        array = ggml.utils.to_numpy(tensor)
        return array.reshape(shape)

    def alloc_tensor_cpu(self, tensor: ggml.ggml_tensor_p):
        # Check if tensor is a view and if so allocate the view source
        if tensor.contents.view_src:
            self.alloc_tensor_cpu(tensor.contents.view_src)
            tensor.contents.data = tensor.contents.view_src.contents.data
        # Check if tensor is already allocated
        if tensor.contents.data:
            return
        # Allocate tensor
        buffer = (ctypes.c_uint8 * ggml.ggml_nbytes_pad(tensor))()
        self.refs.append(buffer)
        tensor.contents.data = ctypes.cast(ctypes.addressof(buffer), ctypes.c_void_p)

    def from_numpy(self, array: npt.NDArray[Any]) -> ggml.ggml_tensor_p:
        shape = array.shape
        tensor = ggml.utils.from_numpy(array, self.ggml_context)
        if array.size > 0:
            self.alloc_tensor_cpu(tensor)
            self.set_tensor_out(tensor, array)
        self.set_tensor_shape(tensor, shape)
        return tensor

    def compute_graph(self, gf: ggml.ggml_cgraph_p):
        gp = ggml.ggml_graph_plan(gf, 1)
        work_buffer = (ctypes.c_uint8 * gp.work_size)() if gp.work_size > 0 else None
        if gp.work_size > 0:
            gp.work = ctypes.cast(work_buffer, ctypes.c_void_p)
        ggml.ggml_graph_compute(gf, ctypes.byref(gp))

    def eval_tensor(self, tensor: ggml.ggml_tensor_p):
        self.alloc_tensor_cpu(tensor)
        gf = ggml.ggml_new_graph(self.ggml_context)
        ggml.ggml_build_forward_expand(gf, tensor)
        # NOTE: Should probably save / restore data pointers here for intermediate tensors
        alignment = 32
        alloc_size = ggml.utils.alloc_graph_measure(gf.contents, alignment=32)
        alloc_buffer = (ctypes.c_uint8 * alloc_size)()

        def copy_tensor(
            src: ggml.ggml_tensor_p, dst: Optional[ggml.ggml_tensor_p] = None
        ) -> ggml.ggml_tensor:
            # copy tensor data byte-by-byte using ctypes
            src_tensor = src.contents
            dst_tensor = ggml.ggml_tensor() if dst is None else dst.contents
            ctypes.memmove(
                ctypes.byref(dst_tensor),
                ctypes.byref(src_tensor),
                ctypes.sizeof(src_tensor),
            )
            return dst_tensor
<<<<<<< HEAD
        leafs = [copy_tensor(gf.contents.leafs[i]) for i in range(gf.contents.n_leafs)]
        nodes = [copy_tensor(gf.contents.nodes[i]) for i in range(gf.contents.n_nodes)]
=======

        leafs = [copy_tensor(gf.leafs[i]) for i in range(gf.n_leafs)]
        nodes = [copy_tensor(gf.nodes[i]) for i in range(gf.n_nodes)]
>>>>>>> 6065ce40
        # leaf_data = [ggml.ggml_get_data(gf.leafs[i]) for i in range(gf.n_leafs)]
        # node_data = [ggml.ggml_get_data(gf.nodes[i]) for i in range(gf.n_nodes)]
        allocr = ggml.ggml_allocr_new(
            ctypes.cast(alloc_buffer, ctypes.c_void_p), alloc_size, alignment
        )
        ggml.ggml_allocr_alloc_graph(allocr, gf)
        self.compute_graph(gf)
        ggml.ggml_allocr_free(allocr)
        for i in range(gf.contents.n_leafs):
            copy_tensor(ctypes.pointer(leafs[i]), gf.contents.leafs[i])
            # gf.leafs[i].contents.data = leaf_data[i]
        for i in range(gf.contents.n_nodes):
            copy_tensor(ctypes.pointer(nodes[i]), gf.contents.nodes[i])
            # gf.nodes[i].contents.data = node_data[i]
        return tensor

    def set_tensor_out(self, tensor: ggml.ggml_tensor_p, array: npt.NDArray[Any]):
        np.copyto(self.to_numpy(tensor), array, casting="unsafe")


class GgmlBackendRep(BackendRep):
    def __init__(
        self,
        graph: GraphProto,
        weights: Dict[str, ggml.ggml_tensor_p],
        weights_buffer: Any,
        inputs: Sequence[ValueInfoProto],
        outputs: Sequence[ValueInfoProto],
        ggml_context: ggml.ggml_context_p,
        ggml_init_params: ggml.ggml_init_params,
    ):
        super(GgmlBackendRep, self).__init__()
        self.graph = graph
        self.weights = weights
        self.weights_buffer = weights_buffer
        self.inputs = inputs
        self.outputs = outputs
        self.ggml_context = ggml_context
        self.ggml_init_params = ggml_init_params

    def __del__(self):
        if hasattr(self, "ggml_context"):
            ggml.ggml_free(self.ggml_context)

    @staticmethod
    def _is_list_of_arraylike(x: Any) -> TypeGuard[List[npt.ArrayLike]]:
        return isinstance(x, list) and all(isinstance(y, (np.ndarray, list)) for y in x)

    @staticmethod
    def _is_dict_of_arraylike(x: Any) -> TypeGuard[Dict[str, npt.ArrayLike]]:
        return (
            isinstance(x, dict)
            and all(isinstance(y, (np.ndarray, list)) for y in x.values())
            and all(isinstance(k, str) for k in x.keys())
        )

    def run(self, inputs: Any, **kwargs: Any) -> Tuple[Any, ...]:
        """Run the model with the specified inputs."""

        if self._is_list_of_arraylike(inputs):
            inputs = {k.name: v for k, v in zip(self.inputs, inputs)}

        assert self._is_dict_of_arraylike(inputs)

        model_graph = self.graph
        exit_node = None
        ggml_tensors = self.weights

        input_context = ggml.ggml_init(
            params=ggml.ggml_init_params(
                mem_size=2
                * ggml.GGML_DEFAULT_GRAPH_SIZE
                * ggml.ggml_tensor_overhead(),  # FIXME: Reduce to n inputs or combine with tensors context
                no_alloc=True,
            )
        )
        input_buffer_size = 0

        # Create entry inputs
        for model_input in model_graph.input:
            input_name = model_input.name
            input_data = np.array(inputs[input_name])

            # Check if the input includes expected values
            if input_name not in inputs:
                raise KeyError(f'"{input_name}" must be included in the inputs.')

            # Check for rank of input
            expected_rank = len(list(model_input.type.tensor_type.shape.dim))
            actual_rank = input_data.ndim

            if expected_rank != actual_rank:
                raise ValueError(
                    f"INVALID_ARGUMENT : Invalid rank for input: {input_name} Got: {actual_rank} Expected: {expected_rank} Please fix either the inputs or the model."
                )

            # Check for input types + allow for type casting
            expected_dtype = onnx_dtype_map[model_input.type.tensor_type.elem_type]

            try:
                input_data.astype(expected_dtype)
            except:
                raise ValueError(
                    f'INVALID_ARGUMENT : Unexpected input data type for "{input_name}". Actual: {input_data.dtype}, expected: {expected_dtype}'
                )

            # Create the input tensors with the correct type/shape
            ggml_type = map_to_ggml_type(input_data.dtype)
            shape = tuple(reversed(input_data.shape))

            # Handle scalars
            if len(shape) == 0:
                shape = (1,)

            tensor = ggml.ggml_new_tensor(
                input_context,
                ggml_type.value,
                len(shape),
                (ctypes.c_int64 * len(shape))(*shape),
            )
            input_buffer_size += ggml.ggml_nbytes_pad(tensor)

            ggml_tensors[input_name] = tensor

        input_buffer = (ctypes.c_uint8 * input_buffer_size)()
        input_buffer_offset = 0

        # Set user inputs
        for key, value in inputs.items():
            tensor = ggml_tensors[key]
            tensor.contents.data = ctypes.cast(
                ctypes.addressof(input_buffer) + input_buffer_offset, ctypes.c_void_p
            )
            input_buffer_offset += ggml.ggml_nbytes_pad(tensor)
            np.copyto(ggml.utils.to_numpy(tensor), np.array(value))

        # Define context
        max_overhead = 2 * ggml.GGML_DEFAULT_GRAPH_SIZE * ggml.ggml_tensor_overhead()
        ggml_context = ggml.ggml_init(
            params=ggml.ggml_init_params(
                mem_size=max_overhead, mem_buffer=None, no_alloc=True
            )
        )

        refs: List[Any] = []

        # gf = ggml.ggml_cgraph()
        # gf_p = ctypes.pointer(gf)
        output_names = [output.name for output in model_graph.output]

        ctx = GgmlOnnxExecutionContext(self, ggml_tensors, ggml_context, refs)

        # Build layers
        for node in model_graph.node:
            operator_func: Optional[GgmlOperator] = ggml_operators.get(node.op_type)
            if operator_func is None:
                raise NotImplementedError(f'Operator "{node.op_type}" not implemented')

            operator_func(
                ctx,
                node,
            )

            for output in node.output:
                if output in output_names:
                    # ggml.ggml_build_forward_expand(gf_p, ggml_tensors[output])
                    ctx.eval_tensor(ggml_tensors[output])

        graph_outputs: List[npt.NDArray[Any]] = []
        for output in self.outputs:
            exit_node = ggml_tensors[output.name]
            # NOTE: 0 dimension in ggml may cause bugs
            size = np.prod(ctx.get_tensor_shape(exit_node))
            graph_output: npt.NDArray[Any] = (
                ggml.utils.to_numpy(exit_node) if size > 0 else np.empty((0))
            )  # TODO: Add checks to convert values back to bool or etc types
            graph_output = graph_output.astype(
                ctx.get_tensor_dtype(output.name)
            )  # TODO: add a second dict to keep track of types and use that instead

            shape = ctx.get_tensor_shape(exit_node)
            graph_output = graph_output.reshape(shape)

            graph_outputs.append(graph_output)

        ggml.ggml_free(ggml_context)
        ggml.ggml_free(input_context)

        return graph_outputs


class GgmlRuntimeBackend(Backend):
    @classmethod
    def is_opset_supported(cls, model: ModelProto):
        return True, ""

    @classmethod
    def prepare(cls, model: ModelProto, device: str = "CPU", **kwargs):
        """Load the model and creates the ggml runtime backend representation
        for the onnx graph.

        Parameters:
            model: ModelProto (returned by `onnx.load`),
            device: requested device for the computation

        Returns:
            GGML Backend Representation"""

        super(GgmlRuntimeBackend, cls).prepare(model, device, **kwargs)
        graph = model.graph
        weights: Dict[str, ggml.ggml_tensor_p] = {}

        n_tensors = len(graph.initializer)
        init_params = ggml.ggml_init_params(
            mem_size=n_tensors * ggml.ggml_tensor_overhead(),
            no_alloc=True,
        )

        ggml_context = ggml.ggml_init(init_params)
        total_nbytes = 0

        pairs: List[Tuple[ggml.ggml_tensor_p, TensorProto]] = []

        for initializer in graph.initializer:
            name = initializer.name
            np_array: npt.NDArray[Any] = onnx.numpy_helper.to_array(initializer)  # type: ignore
            tensor = ggml.utils.from_numpy(x=np_array, ctx=ggml_context)
            ggml.ggml_set_name(tensor=tensor, name=name.encode())
            total_nbytes += ggml.ggml_nbytes_pad(tensor)
            weights[name] = tensor
            pairs.append((tensor, initializer))

        buffer = (ctypes.c_uint8 * total_nbytes)()
        offset = 0

        for tensor, initializer in pairs:
            nbytes = ggml.ggml_nbytes_pad(tensor)
            tensor.contents.data = ctypes.cast(
                ctypes.addressof(buffer) + offset, ctypes.c_void_p
            )
            np_array = onnx.numpy_helper.to_array(initializer)
            np.copyto(ggml.utils.to_numpy(tensor), np_array)

            offset += nbytes

        return GgmlBackendRep(
            graph=graph,
            weights=weights,
            weights_buffer=buffer,
            inputs=graph.input,
            outputs=graph.output,
            ggml_context=ggml_context,
            ggml_init_params=init_params,
        )

    @classmethod
    def run_model(
        cls, model: ModelProto, inputs: Any, device: Optional[str] = None, **kwargs
    ) -> Tuple[Any, ...]:
        """Compute the prediction."""
        rep = cls.prepare(model, device, **kwargs)
        return rep.run(inputs, **kwargs)

    @classmethod
    def run_node(
        cls,
        node: NodeProto,
        inputs: Any,
        device: Optional[str] = None,
        outputs_info=None,
        **kwargs,
    ) -> Tuple[Any, ...]:
        """
        This method is not implemented as it is much more efficient
        to run a whole model than every node independently.
        """
        raise NotImplementedError(
            "It is much more efficient to run a whole model than every node independently."
        )


class OnnxGraphRule:
    """Base class for a graph rule which is applied to an onnx model."""

    def __init__(self):
        pass

    def apply(self, model: ModelProto) -> Optional[ModelProto]:
        """Apply the optimization rule to the given ONNX model."""
        raise NotImplementedError()


class OnnxGraphRuleEngine:
    """Applies a series of OnnxGraphRule's to an ONNX model until
    no more rules can be applied."""

    def __init__(self, rules: List[OnnxGraphRule]):
        self.rules = rules

    def optimize(self, model: ModelProto) -> ModelProto:
        """Apply the rules to the ONNX model until there no more rules
        can be applied.

        NOTE: This is a naive implementation that applies the rules in order until
        no more rules can be applied."""
        while True:
            for rule in self.rules:
                new_model = rule.apply(model)
                if new_model is not None:
                    model = new_model
                    break
            else:
                break
        return model<|MERGE_RESOLUTION|>--- conflicted
+++ resolved
@@ -5050,14 +5050,8 @@
                 ctypes.sizeof(src_tensor),
             )
             return dst_tensor
-<<<<<<< HEAD
         leafs = [copy_tensor(gf.contents.leafs[i]) for i in range(gf.contents.n_leafs)]
         nodes = [copy_tensor(gf.contents.nodes[i]) for i in range(gf.contents.n_nodes)]
-=======
-
-        leafs = [copy_tensor(gf.leafs[i]) for i in range(gf.n_leafs)]
-        nodes = [copy_tensor(gf.nodes[i]) for i in range(gf.n_nodes)]
->>>>>>> 6065ce40
         # leaf_data = [ggml.ggml_get_data(gf.leafs[i]) for i in range(gf.n_leafs)]
         # node_data = [ggml.ggml_get_data(gf.nodes[i]) for i in range(gf.n_nodes)]
         allocr = ggml.ggml_allocr_new(
