[submodule "vendor/ggml"]
	path = vendor/ggml
<<<<<<< HEAD
	url = git@github.com:dmille/ggml.git
[submodule "examples/clip/CLIP"]
	path = examples/clip/CLIP
	url = git@github.com:openai/CLIP.git
=======
	url = https://github.com/ggerganov/ggml
>>>>>>> a9637b7f
<|MERGE_RESOLUTION|>--- conflicted
+++ resolved
@@ -1,10 +1,8 @@
 [submodule "vendor/ggml"]
 	path = vendor/ggml
-<<<<<<< HEAD
-	url = git@github.com:dmille/ggml.git
+    url = https://github.com/ggerganov/ggml
 [submodule "examples/clip/CLIP"]
 	path = examples/clip/CLIP
 	url = git@github.com:openai/CLIP.git
-=======
-	url = https://github.com/ggerganov/ggml
->>>>>>> a9637b7f
+
+
