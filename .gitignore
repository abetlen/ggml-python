--- conflicted
+++ resolved
@@ -17,14 +17,8 @@
 
 # C extensions
 *.so
-<<<<<<< HEAD
-*.dylib
-*.dll
-*.lib
-=======
 *.dll
 *.dylib
->>>>>>> f48ae82d
 
 # Distribution / packaging
 .Python
